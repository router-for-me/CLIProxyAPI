--- conflicted
+++ resolved
@@ -826,12 +826,7 @@
 		if key == "" {
 			key = strings.ToLower(strings.TrimSpace(a.Provider))
 		}
-<<<<<<< HEAD
-		log.Debugf("registerModelsForAuth: registering %d models for client=%s, key=%s", len(models), a.ID, key)
-		GlobalModelRegistry().RegisterClient(a.ID, key, models)
-=======
 		GlobalModelRegistry().RegisterClient(a.ID, key, applyModelPrefixes(models, a.Prefix, s.cfg != nil && s.cfg.ForceModelPrefix))
->>>>>>> d1220de0
 		return
 	}
 
