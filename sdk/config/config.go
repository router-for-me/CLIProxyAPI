// Package config provides the public SDK configuration API.
//
// It re-exports the server configuration types and helpers so external projects can
// embed CLIProxyAPI without importing internal packages.
package config

import internalconfig "github.com/router-for-me/CLIProxyAPI/v6/internal/config"

type SDKConfig = internalconfig.SDKConfig
type AccessConfig = internalconfig.AccessConfig
type AccessProvider = internalconfig.AccessProvider

type Config = internalconfig.Config

type TLSConfig = internalconfig.TLSConfig
type RemoteManagement = internalconfig.RemoteManagement
type AmpCode = internalconfig.AmpCode
type PayloadConfig = internalconfig.PayloadConfig
type PayloadRule = internalconfig.PayloadRule
type PayloadModelRule = internalconfig.PayloadModelRule

<<<<<<< HEAD
	// Access holds request authentication provider configuration.
	Access AccessConfig `yaml:"auth,omitempty" json:"auth,omitempty"`

	// ShowProviderPrefixes enables visual provider prefixes in model IDs (e.g., "[Gemini CLI] gemini-2.5-pro").
	// This is purely cosmetic and does not affect actual model routing to providers.
	ShowProviderPrefixes bool `yaml:"show-provider-prefixes" json:"show-provider-prefixes"`
}

// AccessConfig groups request authentication providers.
type AccessConfig struct {
	// Providers lists configured authentication providers.
	Providers []AccessProvider `yaml:"providers,omitempty" json:"providers,omitempty"`
}
=======
type GeminiKey = internalconfig.GeminiKey
type CodexKey = internalconfig.CodexKey
type ClaudeKey = internalconfig.ClaudeKey
type VertexCompatKey = internalconfig.VertexCompatKey
type VertexCompatModel = internalconfig.VertexCompatModel
type OpenAICompatibility = internalconfig.OpenAICompatibility
type OpenAICompatibilityAPIKey = internalconfig.OpenAICompatibilityAPIKey
type OpenAICompatibilityModel = internalconfig.OpenAICompatibilityModel
>>>>>>> 453e744a

type TLS = internalconfig.TLSConfig

const (
	AccessProviderTypeConfigAPIKey = internalconfig.AccessProviderTypeConfigAPIKey
	DefaultAccessProviderName      = internalconfig.DefaultAccessProviderName
	DefaultPanelGitHubRepository   = internalconfig.DefaultPanelGitHubRepository
)

func MakeInlineAPIKeyProvider(keys []string) *AccessProvider {
	return internalconfig.MakeInlineAPIKeyProvider(keys)
}

func LoadConfig(configFile string) (*Config, error) { return internalconfig.LoadConfig(configFile) }

func LoadConfigOptional(configFile string, optional bool) (*Config, error) {
	return internalconfig.LoadConfigOptional(configFile, optional)
}

func SaveConfigPreserveComments(configFile string, cfg *Config) error {
	return internalconfig.SaveConfigPreserveComments(configFile, cfg)
}

func SaveConfigPreserveCommentsUpdateNestedScalar(configFile string, path []string, value string) error {
	return internalconfig.SaveConfigPreserveCommentsUpdateNestedScalar(configFile, path, value)
}

func NormalizeCommentIndentation(data []byte) []byte {
	return internalconfig.NormalizeCommentIndentation(data)
}<|MERGE_RESOLUTION|>--- conflicted
+++ resolved
@@ -19,21 +19,6 @@
 type PayloadRule = internalconfig.PayloadRule
 type PayloadModelRule = internalconfig.PayloadModelRule
 
-<<<<<<< HEAD
-	// Access holds request authentication provider configuration.
-	Access AccessConfig `yaml:"auth,omitempty" json:"auth,omitempty"`
-
-	// ShowProviderPrefixes enables visual provider prefixes in model IDs (e.g., "[Gemini CLI] gemini-2.5-pro").
-	// This is purely cosmetic and does not affect actual model routing to providers.
-	ShowProviderPrefixes bool `yaml:"show-provider-prefixes" json:"show-provider-prefixes"`
-}
-
-// AccessConfig groups request authentication providers.
-type AccessConfig struct {
-	// Providers lists configured authentication providers.
-	Providers []AccessProvider `yaml:"providers,omitempty" json:"providers,omitempty"`
-}
-=======
 type GeminiKey = internalconfig.GeminiKey
 type CodexKey = internalconfig.CodexKey
 type ClaudeKey = internalconfig.ClaudeKey
@@ -42,7 +27,6 @@
 type OpenAICompatibility = internalconfig.OpenAICompatibility
 type OpenAICompatibilityAPIKey = internalconfig.OpenAICompatibilityAPIKey
 type OpenAICompatibilityModel = internalconfig.OpenAICompatibilityModel
->>>>>>> 453e744a
 
 type TLS = internalconfig.TLSConfig
 
