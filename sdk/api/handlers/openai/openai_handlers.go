// Package openai provides HTTP handlers for OpenAI API endpoints.
// This package implements the OpenAI-compatible API interface, including model listing
// and chat completion functionality. It supports both streaming and non-streaming responses,
// and manages a pool of clients to interact with backend services.
// The handlers translate OpenAI API requests to the appropriate backend format and
// convert responses back to OpenAI-compatible format.
package openai

import (
	"context"
	"encoding/json"
	"fmt"
	"net/http"
	"sync"

	"github.com/gin-gonic/gin"
	. "github.com/router-for-me/CLIProxyAPI/v6/internal/constant"
	"github.com/router-for-me/CLIProxyAPI/v6/internal/interfaces"
	"github.com/router-for-me/CLIProxyAPI/v6/internal/registry"
	responsesconverter "github.com/router-for-me/CLIProxyAPI/v6/internal/translator/openai/openai/responses"
	"github.com/router-for-me/CLIProxyAPI/v6/sdk/api/handlers"
	"github.com/tidwall/gjson"
	"github.com/tidwall/sjson"
)

// OpenAIAPIHandler contains the handlers for OpenAI API endpoints.
// It holds a pool of clients to interact with the backend service.
type OpenAIAPIHandler struct {
	*handlers.BaseAPIHandler
}

// NewOpenAIAPIHandler creates a new OpenAI API handlers instance.
// It takes an BaseAPIHandler instance as input and returns an OpenAIAPIHandler.
//
// Parameters:
//   - apiHandlers: The base API handlers instance
//
// Returns:
//   - *OpenAIAPIHandler: A new OpenAI API handlers instance
func NewOpenAIAPIHandler(apiHandlers *handlers.BaseAPIHandler) *OpenAIAPIHandler {
	return &OpenAIAPIHandler{
		BaseAPIHandler: apiHandlers,
	}
}

// HandlerType returns the identifier for this handler implementation.
func (h *OpenAIAPIHandler) HandlerType() string {
	return OpenAI
}

// Models returns the OpenAI-compatible model metadata supported by this handler.
func (h *OpenAIAPIHandler) Models() []map[string]any {
	// Get dynamic models from the global registry
	modelRegistry := registry.GetGlobalRegistry()
	return modelRegistry.GetAvailableModels("openai")
}

// OpenAIModels handles the /v1/models endpoint.
// It returns a list of available AI models with their capabilities
// and specifications in OpenAI-compatible format.
func (h *OpenAIAPIHandler) OpenAIModels(c *gin.Context) {
	// Get all available models
	allModels := h.Models()

	// Filter to only include the 4 required fields: id, object, created, owned_by
	filteredModels := make([]map[string]any, len(allModels))
	for i, model := range allModels {
		filteredModel := map[string]any{
			"id":     model["id"],
			"object": model["object"],
		}

		// Add created field if it exists
		if created, exists := model["created"]; exists {
			filteredModel["created"] = created
		}

		// Add owned_by field if it exists
		if ownedBy, exists := model["owned_by"]; exists {
			filteredModel["owned_by"] = ownedBy
		}

		filteredModels[i] = filteredModel
	}

	c.JSON(http.StatusOK, gin.H{
		"object": "list",
		"data":   filteredModels,
	})
}

// ChatCompletions handles the /v1/chat/completions endpoint.
// It determines whether the request is for a streaming or non-streaming response
// and calls the appropriate handler based on the model provider.
//
// Parameters:
//   - c: The Gin context containing the HTTP request and response
func (h *OpenAIAPIHandler) ChatCompletions(c *gin.Context) {
	rawJSON, err := c.GetRawData()
	// If data retrieval fails, return a 400 Bad Request error.
	if err != nil {
		c.JSON(http.StatusBadRequest, handlers.ErrorResponse{
			Error: handlers.ErrorDetail{
				Message: fmt.Sprintf("Invalid request: %v", err),
				Type:    "invalid_request_error",
			},
		})
		return
	}

	// Check if the client requested a streaming response.
	streamResult := gjson.GetBytes(rawJSON, "stream")
	stream := streamResult.Type == gjson.True

	// Some clients send OpenAI Responses-format payloads to /v1/chat/completions.
	// Convert them to Chat Completions so downstream translators preserve tool metadata.
	if shouldTreatAsResponsesFormat(rawJSON) {
		modelName := gjson.GetBytes(rawJSON, "model").String()
		rawJSON = responsesconverter.ConvertOpenAIResponsesRequestToOpenAIChatCompletions(modelName, rawJSON, stream)
		stream = gjson.GetBytes(rawJSON, "stream").Bool()
	}

	if stream {
		h.handleStreamingResponse(c, rawJSON)
	} else {
		h.handleNonStreamingResponse(c, rawJSON)
	}

}

// shouldTreatAsResponsesFormat detects OpenAI Responses-style payloads that are
// accidentally sent to the Chat Completions endpoint.
func shouldTreatAsResponsesFormat(rawJSON []byte) bool {
	if gjson.GetBytes(rawJSON, "messages").Exists() {
		return false
	}
	if gjson.GetBytes(rawJSON, "input").Exists() {
		return true
	}
	if gjson.GetBytes(rawJSON, "instructions").Exists() {
		return true
	}
	return false
}

// Completions handles the /v1/completions endpoint.
// It determines whether the request is for a streaming or non-streaming response
// and calls the appropriate handler based on the model provider.
// This endpoint follows the OpenAI completions API specification.
//
// Parameters:
//   - c: The Gin context containing the HTTP request and response
func (h *OpenAIAPIHandler) Completions(c *gin.Context) {
	rawJSON, err := c.GetRawData()
	// If data retrieval fails, return a 400 Bad Request error.
	if err != nil {
		c.JSON(http.StatusBadRequest, handlers.ErrorResponse{
			Error: handlers.ErrorDetail{
				Message: fmt.Sprintf("Invalid request: %v", err),
				Type:    "invalid_request_error",
			},
		})
		return
	}

	// Check if the client requested a streaming response.
	streamResult := gjson.GetBytes(rawJSON, "stream")
	if streamResult.Type == gjson.True {
		h.handleCompletionsStreamingResponse(c, rawJSON)
	} else {
		h.handleCompletionsNonStreamingResponse(c, rawJSON)
	}

}

// convertCompletionsRequestToChatCompletions converts OpenAI completions API request to chat completions format.
// This allows the completions endpoint to use the existing chat completions infrastructure.
//
// Parameters:
//   - rawJSON: The raw JSON bytes of the completions request
//
// Returns:
//   - []byte: The converted chat completions request
func convertCompletionsRequestToChatCompletions(rawJSON []byte) []byte {
	root := gjson.ParseBytes(rawJSON)

	// Extract prompt from completions request
	prompt := root.Get("prompt").String()
	if prompt == "" {
		prompt = "Complete this:"
	}

	// Create chat completions structure
	out := `{"model":"","messages":[{"role":"user","content":""}]}`

	// Set model
	if model := root.Get("model"); model.Exists() {
		out, _ = sjson.Set(out, "model", model.String())
	}

	// Set the prompt as user message content
	out, _ = sjson.Set(out, "messages.0.content", prompt)

	// Copy other parameters from completions to chat completions
	if maxTokens := root.Get("max_tokens"); maxTokens.Exists() {
		out, _ = sjson.Set(out, "max_tokens", maxTokens.Int())
	}

	if temperature := root.Get("temperature"); temperature.Exists() {
		out, _ = sjson.Set(out, "temperature", temperature.Float())
	}

	if topP := root.Get("top_p"); topP.Exists() {
		out, _ = sjson.Set(out, "top_p", topP.Float())
	}

	if frequencyPenalty := root.Get("frequency_penalty"); frequencyPenalty.Exists() {
		out, _ = sjson.Set(out, "frequency_penalty", frequencyPenalty.Float())
	}

	if presencePenalty := root.Get("presence_penalty"); presencePenalty.Exists() {
		out, _ = sjson.Set(out, "presence_penalty", presencePenalty.Float())
	}

	if stop := root.Get("stop"); stop.Exists() {
		out, _ = sjson.SetRaw(out, "stop", stop.Raw)
	}

	if stream := root.Get("stream"); stream.Exists() {
		out, _ = sjson.Set(out, "stream", stream.Bool())
	}

	if logprobs := root.Get("logprobs"); logprobs.Exists() {
		out, _ = sjson.Set(out, "logprobs", logprobs.Bool())
	}

	if topLogprobs := root.Get("top_logprobs"); topLogprobs.Exists() {
		out, _ = sjson.Set(out, "top_logprobs", topLogprobs.Int())
	}

	if echo := root.Get("echo"); echo.Exists() {
		out, _ = sjson.Set(out, "echo", echo.Bool())
	}

	return []byte(out)
}

// convertChatCompletionsResponseToCompletions converts chat completions API response back to completions format.
// This ensures the completions endpoint returns data in the expected format.
//
// Parameters:
//   - rawJSON: The raw JSON bytes of the chat completions response
//
// Returns:
//   - []byte: The converted completions response
func convertChatCompletionsResponseToCompletions(rawJSON []byte) []byte {
	root := gjson.ParseBytes(rawJSON)

	// Base completions response structure
	out := `{"id":"","object":"text_completion","created":0,"model":"","choices":[]}`

	// Copy basic fields
	if id := root.Get("id"); id.Exists() {
		out, _ = sjson.Set(out, "id", id.String())
	}

	if created := root.Get("created"); created.Exists() {
		out, _ = sjson.Set(out, "created", created.Int())
	}

	if model := root.Get("model"); model.Exists() {
		out, _ = sjson.Set(out, "model", model.String())
	}

	if usage := root.Get("usage"); usage.Exists() {
		out, _ = sjson.SetRaw(out, "usage", usage.Raw)
	}

	// Convert choices from chat completions to completions format
	var choices []interface{}
	if chatChoices := root.Get("choices"); chatChoices.Exists() && chatChoices.IsArray() {
		chatChoices.ForEach(func(_, choice gjson.Result) bool {
			completionsChoice := map[string]interface{}{
				"index": choice.Get("index").Int(),
			}

			// Extract text content from message.content
			if message := choice.Get("message"); message.Exists() {
				if content := message.Get("content"); content.Exists() {
					completionsChoice["text"] = content.String()
				}
			} else if delta := choice.Get("delta"); delta.Exists() {
				// For streaming responses, use delta.content
				if content := delta.Get("content"); content.Exists() {
					completionsChoice["text"] = content.String()
				}
			}

			// Copy finish_reason
			if finishReason := choice.Get("finish_reason"); finishReason.Exists() {
				completionsChoice["finish_reason"] = finishReason.String()
			}

			// Copy logprobs if present
			if logprobs := choice.Get("logprobs"); logprobs.Exists() {
				completionsChoice["logprobs"] = logprobs.Value()
			}

			choices = append(choices, completionsChoice)
			return true
		})
	}

	if len(choices) > 0 {
		choicesJSON, _ := json.Marshal(choices)
		out, _ = sjson.SetRaw(out, "choices", string(choicesJSON))
	}

	return []byte(out)
}

// convertChatCompletionsStreamChunkToCompletions converts a streaming chat completions chunk to completions format.
// This handles the real-time conversion of streaming response chunks and filters out empty text responses.
//
// Parameters:
//   - chunkData: The raw JSON bytes of a single chat completions stream chunk
//
// Returns:
//   - []byte: The converted completions stream chunk, or nil if should be filtered out
func convertChatCompletionsStreamChunkToCompletions(chunkData []byte) []byte {
	root := gjson.ParseBytes(chunkData)

	// Check if this chunk has any meaningful content
	hasContent := false
	if chatChoices := root.Get("choices"); chatChoices.Exists() && chatChoices.IsArray() {
		chatChoices.ForEach(func(_, choice gjson.Result) bool {
			// Check if delta has content or finish_reason
			if delta := choice.Get("delta"); delta.Exists() {
				if content := delta.Get("content"); content.Exists() && content.String() != "" {
					hasContent = true
					return false // Break out of forEach
				}
			}
			// Also check for finish_reason to ensure we don't skip final chunks
			if finishReason := choice.Get("finish_reason"); finishReason.Exists() && finishReason.String() != "" && finishReason.String() != "null" {
				hasContent = true
				return false // Break out of forEach
			}
			return true
		})
	}

	// If no meaningful content, return nil to indicate this chunk should be skipped
	if !hasContent {
		return nil
	}

	// Base completions stream response structure
	out := `{"id":"","object":"text_completion","created":0,"model":"","choices":[]}`

	// Copy basic fields
	if id := root.Get("id"); id.Exists() {
		out, _ = sjson.Set(out, "id", id.String())
	}

	if created := root.Get("created"); created.Exists() {
		out, _ = sjson.Set(out, "created", created.Int())
	}

	if model := root.Get("model"); model.Exists() {
		out, _ = sjson.Set(out, "model", model.String())
	}

	// Convert choices from chat completions delta to completions format
	var choices []interface{}
	if chatChoices := root.Get("choices"); chatChoices.Exists() && chatChoices.IsArray() {
		chatChoices.ForEach(func(_, choice gjson.Result) bool {
			completionsChoice := map[string]interface{}{
				"index": choice.Get("index").Int(),
			}

			// Extract text content from delta.content
			if delta := choice.Get("delta"); delta.Exists() {
				if content := delta.Get("content"); content.Exists() && content.String() != "" {
					completionsChoice["text"] = content.String()
				} else {
					completionsChoice["text"] = ""
				}
			} else {
				completionsChoice["text"] = ""
			}

			// Copy finish_reason
			if finishReason := choice.Get("finish_reason"); finishReason.Exists() && finishReason.String() != "null" {
				completionsChoice["finish_reason"] = finishReason.String()
			}

			// Copy logprobs if present
			if logprobs := choice.Get("logprobs"); logprobs.Exists() {
				completionsChoice["logprobs"] = logprobs.Value()
			}

			choices = append(choices, completionsChoice)
			return true
		})
	}

	if len(choices) > 0 {
		choicesJSON, _ := json.Marshal(choices)
		out, _ = sjson.SetRaw(out, "choices", string(choicesJSON))
	}

	return []byte(out)
}

// handleNonStreamingResponse handles non-streaming chat completion responses
// for Gemini models. It selects a client from the pool, sends the request, and
// aggregates the response before sending it back to the client in OpenAI format.
//
// Parameters:
//   - c: The Gin context containing the HTTP request and response
//   - rawJSON: The raw JSON bytes of the OpenAI-compatible request
func (h *OpenAIAPIHandler) handleNonStreamingResponse(c *gin.Context, rawJSON []byte) {
	c.Header("Content-Type", "application/json")

	modelName := gjson.GetBytes(rawJSON, "model").String()
	cliCtx, cliCancel := h.GetContextWithCancel(h, c, context.Background())
	resp, errMsg := h.ExecuteWithAuthManager(cliCtx, h.HandlerType(), modelName, rawJSON, h.GetAlt(c))
	if errMsg != nil {
		h.WriteErrorResponse(c, errMsg)
		cliCancel(errMsg.Error)
		return
	}
	_, _ = c.Writer.Write(resp)
	cliCancel()
}

// handleStreamingResponse handles streaming responses for Gemini models.
// It establishes a streaming connection with the backend service and forwards
// the response chunks to the client in real-time using Server-Sent Events.
//
// Parameters:
//   - c: The Gin context containing the HTTP request and response
//   - rawJSON: The raw JSON bytes of the OpenAI-compatible request
func (h *OpenAIAPIHandler) handleStreamingResponse(c *gin.Context, rawJSON []byte) {
	// Get the http.Flusher interface to manually flush the response.
	flusher, ok := c.Writer.(http.Flusher)
	if !ok {
		c.JSON(http.StatusInternalServerError, handlers.ErrorResponse{
			Error: handlers.ErrorDetail{
				Message: "Streaming not supported",
				Type:    "server_error",
			},
		})
		return
	}

	modelName := gjson.GetBytes(rawJSON, "model").String()
	cliCtx, cliCancel := h.GetContextWithCancel(h, c, context.Background())
	dataChan, errChan := h.ExecuteStreamWithAuthManager(cliCtx, h.HandlerType(), modelName, rawJSON, h.GetAlt(c))

	setSSEHeaders := func() {
		c.Header("Content-Type", "text/event-stream")
		c.Header("Cache-Control", "no-cache")
		c.Header("Connection", "keep-alive")
		c.Header("Access-Control-Allow-Origin", "*")
	}

	// Peek at the first chunk to determine success or failure before setting headers
	for {
		select {
		case <-c.Request.Context().Done():
			cliCancel(c.Request.Context().Err())
			return
		case errMsg, ok := <-errChan:
			if !ok {
				// Err channel closed cleanly; wait for data channel.
				errChan = nil
				continue
			}
			// Upstream failed immediately. Return proper error status and JSON.
			h.WriteErrorResponse(c, errMsg)
			if errMsg != nil {
				cliCancel(errMsg.Error)
			} else {
				cliCancel(nil)
			}
			return
		case chunk, ok := <-dataChan:
			if !ok {
				// Stream closed without data? Send DONE or just headers.
				setSSEHeaders()
				_, _ = fmt.Fprintf(c.Writer, "data: [DONE]\n\n")
				flusher.Flush()
				cliCancel(nil)
				return
			}

			// Success! Commit to streaming headers.
			setSSEHeaders()

			_, _ = fmt.Fprintf(c.Writer, "data: %s\n\n", string(chunk))
			flusher.Flush()

			// Continue streaming the rest
			h.handleStreamResult(c, flusher, func(err error) { cliCancel(err) }, dataChan, errChan)
			return
		}
	}
}

// handleCompletionsNonStreamingResponse handles non-streaming completions responses.
// It converts completions request to chat completions format, sends to backend,
// then converts the response back to completions format before sending to client.
//
// Parameters:
//   - c: The Gin context containing the HTTP request and response
//   - rawJSON: The raw JSON bytes of the OpenAI-compatible completions request
func (h *OpenAIAPIHandler) handleCompletionsNonStreamingResponse(c *gin.Context, rawJSON []byte) {
	c.Header("Content-Type", "application/json")

	// Convert completions request to chat completions format
	chatCompletionsJSON := convertCompletionsRequestToChatCompletions(rawJSON)

	modelName := gjson.GetBytes(chatCompletionsJSON, "model").String()
	cliCtx, cliCancel := h.GetContextWithCancel(h, c, context.Background())
	resp, errMsg := h.ExecuteWithAuthManager(cliCtx, h.HandlerType(), modelName, chatCompletionsJSON, "")
	if errMsg != nil {
		h.WriteErrorResponse(c, errMsg)
		cliCancel(errMsg.Error)
		return
	}
	completionsResp := convertChatCompletionsResponseToCompletions(resp)
	_, _ = c.Writer.Write(completionsResp)
	cliCancel()
}

// handleCompletionsStreamingResponse handles streaming completions responses.
// It converts completions request to chat completions format, streams from backend,
// then converts each response chunk back to completions format before sending to client.
//
// Parameters:
//   - c: The Gin context containing the HTTP request and response
//   - rawJSON: The raw JSON bytes of the OpenAI-compatible completions request
func (h *OpenAIAPIHandler) handleCompletionsStreamingResponse(c *gin.Context, rawJSON []byte) {
	// Get the http.Flusher interface to manually flush the response.
	flusher, ok := c.Writer.(http.Flusher)
	if !ok {
		c.JSON(http.StatusInternalServerError, handlers.ErrorResponse{
			Error: handlers.ErrorDetail{
				Message: "Streaming not supported",
				Type:    "server_error",
			},
		})
		return
	}

	// Convert completions request to chat completions format
	chatCompletionsJSON := convertCompletionsRequestToChatCompletions(rawJSON)

	modelName := gjson.GetBytes(chatCompletionsJSON, "model").String()
	cliCtx, cliCancel := h.GetContextWithCancel(h, c, context.Background())
	dataChan, errChan := h.ExecuteStreamWithAuthManager(cliCtx, h.HandlerType(), modelName, chatCompletionsJSON, "")

	setSSEHeaders := func() {
		c.Header("Content-Type", "text/event-stream")
		c.Header("Cache-Control", "no-cache")
		c.Header("Connection", "keep-alive")
		c.Header("Access-Control-Allow-Origin", "*")
	}

	// Peek at the first chunk
	for {
		select {
		case <-c.Request.Context().Done():
			cliCancel(c.Request.Context().Err())
			return
		case errMsg, ok := <-errChan:
			if !ok {
				// Err channel closed cleanly; wait for data channel.
				errChan = nil
				continue
			}
			h.WriteErrorResponse(c, errMsg)
			if errMsg != nil {
				cliCancel(errMsg.Error)
			} else {
				cliCancel(nil)
			}
			return
		case chunk, ok := <-dataChan:
			if !ok {
				setSSEHeaders()
				_, _ = fmt.Fprintf(c.Writer, "data: [DONE]\n\n")
				flusher.Flush()
				cliCancel(nil)
				return
			}

			// Success! Set headers.
			setSSEHeaders()

			// Write the first chunk
			converted := convertChatCompletionsStreamChunkToCompletions(chunk)
			if converted != nil {
				_, _ = fmt.Fprintf(c.Writer, "data: %s\n\n", string(converted))
				flusher.Flush()
			}

			done := make(chan struct{})
			var doneOnce sync.Once
			stop := func() { doneOnce.Do(func() { close(done) }) }

			convertedChan := make(chan []byte)
			go func() {
				defer close(convertedChan)
				for {
					select {
					case <-done:
						return
					case chunk, ok := <-dataChan:
						if !ok {
							return
						}
						converted := convertChatCompletionsStreamChunkToCompletions(chunk)
						if converted == nil {
							continue
						}
						select {
						case <-done:
							return
						case convertedChan <- converted:
						}
					}
				}
			}()

			h.handleStreamResult(c, flusher, func(err error) {
				stop()
				cliCancel(err)
			}, convertedChan, errChan)
			return
		}
	}
}
func (h *OpenAIAPIHandler) handleStreamResult(c *gin.Context, flusher http.Flusher, cancel func(error), data <-chan []byte, errs <-chan *interfaces.ErrorMessage) {
<<<<<<< HEAD
	for {
		select {
		case <-c.Request.Context().Done():
			cancel(c.Request.Context().Err())
			return
		case chunk, ok := <-data:
			if !ok {
				_, _ = fmt.Fprintf(c.Writer, "data: [DONE]\n\n")
				flusher.Flush()
				cancel(nil)
				return
			}
			// Check if chunk is already in SSE format:
			// - Claude format starts with "event:"
			// - OpenAI format starts with "data: "
			// If so, write it directly without wrapping
			if len(chunk) > 6 && (string(chunk[:6]) == "event:" || string(chunk[:6]) == "data: ") {
				_, _ = c.Writer.Write(chunk)
			} else {
				_, _ = fmt.Fprintf(c.Writer, "data: %s\n\n", string(chunk))
			}
			flusher.Flush()
		case errMsg, ok := <-errs:
			if !ok {
				continue
=======
	h.ForwardStream(c, flusher, cancel, data, errs, handlers.StreamForwardOptions{
		WriteChunk: func(chunk []byte) {
			_, _ = fmt.Fprintf(c.Writer, "data: %s\n\n", string(chunk))
		},
		WriteTerminalError: func(errMsg *interfaces.ErrorMessage) {
			if errMsg == nil {
				return
>>>>>>> 66769ec6
			}
			status := http.StatusInternalServerError
			if errMsg.StatusCode > 0 {
				status = errMsg.StatusCode
			}
			errText := http.StatusText(status)
			if errMsg.Error != nil && errMsg.Error.Error() != "" {
				errText = errMsg.Error.Error()
			}
			body := handlers.BuildErrorResponseBody(status, errText)
			_, _ = fmt.Fprintf(c.Writer, "data: %s\n\n", string(body))
		},
		WriteDone: func() {
			_, _ = fmt.Fprint(c.Writer, "data: [DONE]\n\n")
		},
	})
}<|MERGE_RESOLUTION|>--- conflicted
+++ resolved
@@ -644,33 +644,6 @@
 	}
 }
 func (h *OpenAIAPIHandler) handleStreamResult(c *gin.Context, flusher http.Flusher, cancel func(error), data <-chan []byte, errs <-chan *interfaces.ErrorMessage) {
-<<<<<<< HEAD
-	for {
-		select {
-		case <-c.Request.Context().Done():
-			cancel(c.Request.Context().Err())
-			return
-		case chunk, ok := <-data:
-			if !ok {
-				_, _ = fmt.Fprintf(c.Writer, "data: [DONE]\n\n")
-				flusher.Flush()
-				cancel(nil)
-				return
-			}
-			// Check if chunk is already in SSE format:
-			// - Claude format starts with "event:"
-			// - OpenAI format starts with "data: "
-			// If so, write it directly without wrapping
-			if len(chunk) > 6 && (string(chunk[:6]) == "event:" || string(chunk[:6]) == "data: ") {
-				_, _ = c.Writer.Write(chunk)
-			} else {
-				_, _ = fmt.Fprintf(c.Writer, "data: %s\n\n", string(chunk))
-			}
-			flusher.Flush()
-		case errMsg, ok := <-errs:
-			if !ok {
-				continue
-=======
 	h.ForwardStream(c, flusher, cancel, data, errs, handlers.StreamForwardOptions{
 		WriteChunk: func(chunk []byte) {
 			_, _ = fmt.Fprintf(c.Writer, "data: %s\n\n", string(chunk))
@@ -678,7 +651,6 @@
 		WriteTerminalError: func(errMsg *interfaces.ErrorMessage) {
 			if errMsg == nil {
 				return
->>>>>>> 66769ec6
 			}
 			status := http.StatusInternalServerError
 			if errMsg.StatusCode > 0 {
