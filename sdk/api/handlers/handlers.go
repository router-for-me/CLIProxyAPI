// Package handlers provides core API handler functionality for the CLI Proxy API server.
// It includes common types, client management, load balancing, and error handling
// shared across all API endpoint handlers (OpenAI, Claude, Gemini).
package handlers

import (
	"bytes"
	"fmt"
	"net/http"
	"strings"
	"sync"

	"github.com/gin-gonic/gin"
	"github.com/router-for-me/CLIProxyAPI/v6/internal/interfaces"
	"github.com/router-for-me/CLIProxyAPI/v6/internal/util"
	coreauth "github.com/router-for-me/CLIProxyAPI/v6/sdk/cliproxy/auth"
	coreexecutor "github.com/router-for-me/CLIProxyAPI/v6/sdk/cliproxy/executor"
	"github.com/router-for-me/CLIProxyAPI/v6/sdk/config"
	sdktranslator "github.com/router-for-me/CLIProxyAPI/v6/sdk/translator"
	"golang.org/x/net/context"
)

// ErrorResponse represents a standard error response format for the API.
// It contains a single ErrorDetail field.
type ErrorResponse struct {
	// Error contains detailed information about the error that occurred.
	Error ErrorDetail `json:"error"`
}

// ErrorDetail provides specific information about an error that occurred.
// It includes a human-readable message, an error type, and an optional error code.
type ErrorDetail struct {
	// Message is a human-readable message providing more details about the error.
	Message string `json:"message"`

	// Type is the category of error that occurred (e.g., "invalid_request_error").
	Type string `json:"type"`

	// Code is a short code identifying the error, if applicable.
	Code string `json:"code,omitempty"`
}

// BaseAPIHandler contains the handlers for API endpoints.
// It holds a pool of clients to interact with the backend service and manages
// load balancing, client selection, and configuration.
type BaseAPIHandler struct {
	// AuthManager manages auth lifecycle and execution in the new architecture.
	AuthManager *coreauth.Manager

	// Cfg holds the current application configuration.
	Cfg *config.SDKConfig

	// OpenAICompatProviders is a list of provider names for OpenAI compatibility.
	openAICompatProviders []string
	openAICompatMutex     sync.RWMutex
}

// GetOpenAICompatProviders safely returns a copy of the provider names
func (h *BaseAPIHandler) GetOpenAICompatProviders() []string {
	h.openAICompatMutex.RLock()
	defer h.openAICompatMutex.RUnlock()
	result := make([]string, len(h.openAICompatProviders))
	copy(result, h.openAICompatProviders)
	return result
}

// SetOpenAICompatProviders safely sets the provider names
func (h *BaseAPIHandler) SetOpenAICompatProviders(providers []string) {
	h.openAICompatMutex.Lock()
	defer h.openAICompatMutex.Unlock()
	h.openAICompatProviders = make([]string, len(providers))
	copy(h.openAICompatProviders, providers)
}

// NewBaseAPIHandlers creates a new API handlers instance.
// It takes a slice of clients and configuration as input.
//
// Parameters:
//   - cliClients: A slice of AI service clients
//   - cfg: The application configuration
//
// Returns:
//   - *BaseAPIHandler: A new API handlers instance
func NewBaseAPIHandlers(cfg *config.SDKConfig, authManager *coreauth.Manager, openAICompatProviders []string) *BaseAPIHandler {
	h := &BaseAPIHandler{
		Cfg:         cfg,
		AuthManager: authManager,
	}
	h.SetOpenAICompatProviders(openAICompatProviders)
	return h
}

// UpdateClients updates the handlers' client list and configuration.
// This method is called when the configuration or authentication tokens change.
//
// Parameters:
//   - clients: The new slice of AI service clients
//   - cfg: The new application configuration
func (h *BaseAPIHandler) UpdateClients(cfg *config.SDKConfig) { h.Cfg = cfg }

// GetAlt extracts the 'alt' parameter from the request query string.
// It checks both 'alt' and '$alt' parameters and returns the appropriate value.
//
// Parameters:
//   - c: The Gin context containing the HTTP request
//
// Returns:
//   - string: The alt parameter value, or empty string if it's "sse"
func (h *BaseAPIHandler) GetAlt(c *gin.Context) string {
	var alt string
	var hasAlt bool
	alt, hasAlt = c.GetQuery("alt")
	if !hasAlt {
		alt, _ = c.GetQuery("$alt")
	}
	if alt == "sse" {
		return ""
	}
	return alt
}

// GetContextWithCancel creates a new context with cancellation capabilities.
// It embeds the Gin context and the API handler into the new context for later use.
// The returned cancel function also handles logging the API response if request logging is enabled.
//
// Parameters:
//   - handler: The API handler associated with the request.
//   - c: The Gin context of the current request.
//   - ctx: The parent context.
//
// Returns:
//   - context.Context: The new context with cancellation and embedded values.
//   - APIHandlerCancelFunc: A function to cancel the context and log the response.
func (h *BaseAPIHandler) GetContextWithCancel(handler interfaces.APIHandler, c *gin.Context, ctx context.Context) (context.Context, APIHandlerCancelFunc) {
	newCtx, cancel := context.WithCancel(ctx)
	newCtx = context.WithValue(newCtx, "gin", c)
	newCtx = context.WithValue(newCtx, "handler", handler)
	return newCtx, func(params ...interface{}) {
		if h.Cfg.RequestLog && len(params) == 1 {
			var payload []byte
			switch data := params[0].(type) {
			case []byte:
				payload = data
			case error:
				if data != nil {
					payload = []byte(data.Error())
				}
			case string:
				payload = []byte(data)
			}
			if len(payload) > 0 {
				if existing, exists := c.Get("API_RESPONSE"); exists {
					if existingBytes, ok := existing.([]byte); ok && len(existingBytes) > 0 {
						trimmedPayload := bytes.TrimSpace(payload)
						if len(trimmedPayload) > 0 && bytes.Contains(existingBytes, trimmedPayload) {
							cancel()
							return
						}
					}
				}
				appendAPIResponse(c, payload)
			}
		}

		cancel()
	}
}

// appendAPIResponse preserves any previously captured API response and appends new data.
func appendAPIResponse(c *gin.Context, data []byte) {
	if c == nil || len(data) == 0 {
		return
	}

	if existing, exists := c.Get("API_RESPONSE"); exists {
		if existingBytes, ok := existing.([]byte); ok && len(existingBytes) > 0 {
			combined := make([]byte, 0, len(existingBytes)+len(data)+1)
			combined = append(combined, existingBytes...)
			if existingBytes[len(existingBytes)-1] != '\n' {
				combined = append(combined, '\n')
			}
			combined = append(combined, data...)
			c.Set("API_RESPONSE", combined)
			return
		}
	}

	c.Set("API_RESPONSE", bytes.Clone(data))
}

// ExecuteWithAuthManager executes a non-streaming request via the core auth manager.
// This path is the only supported execution route.
func (h *BaseAPIHandler) ExecuteWithAuthManager(ctx context.Context, handlerType, modelName string, rawJSON []byte, alt string) ([]byte, *interfaces.ErrorMessage) {
	providers, normalizedModel, metadata, errMsg := h.getRequestDetails(modelName)
	if errMsg != nil {
		return nil, errMsg
	}
	req := coreexecutor.Request{
		Model:   normalizedModel,
		Payload: cloneBytes(rawJSON),
	}
	if cloned := cloneMetadata(metadata); cloned != nil {
		req.Metadata = cloned
	}
	opts := coreexecutor.Options{
		Stream:          false,
		Alt:             alt,
		OriginalRequest: cloneBytes(rawJSON),
		SourceFormat:    sdktranslator.FromString(handlerType),
	}
	if cloned := cloneMetadata(metadata); cloned != nil {
		opts.Metadata = cloned
	}
	resp, err := h.AuthManager.Execute(ctx, providers, req, opts)
	if err != nil {
		status := http.StatusInternalServerError
		if se, ok := err.(interface{ StatusCode() int }); ok && se != nil {
			if code := se.StatusCode(); code > 0 {
				status = code
			}
		}
		var addon http.Header
		if he, ok := err.(interface{ Headers() http.Header }); ok && he != nil {
			if hdr := he.Headers(); hdr != nil {
				addon = hdr.Clone()
			}
		}
		return nil, &interfaces.ErrorMessage{StatusCode: status, Error: err, Addon: addon}
	}
	return cloneBytes(resp.Payload), nil
}

// ExecuteCountWithAuthManager executes a non-streaming request via the core auth manager.
// This path is the only supported execution route.
func (h *BaseAPIHandler) ExecuteCountWithAuthManager(ctx context.Context, handlerType, modelName string, rawJSON []byte, alt string) ([]byte, *interfaces.ErrorMessage) {
	providers, normalizedModel, metadata, errMsg := h.getRequestDetails(modelName)
	if errMsg != nil {
		return nil, errMsg
	}
	req := coreexecutor.Request{
		Model:   normalizedModel,
		Payload: cloneBytes(rawJSON),
	}
	if cloned := cloneMetadata(metadata); cloned != nil {
		req.Metadata = cloned
	}
	opts := coreexecutor.Options{
		Stream:          false,
		Alt:             alt,
		OriginalRequest: cloneBytes(rawJSON),
		SourceFormat:    sdktranslator.FromString(handlerType),
	}
	if cloned := cloneMetadata(metadata); cloned != nil {
		opts.Metadata = cloned
	}
	resp, err := h.AuthManager.ExecuteCount(ctx, providers, req, opts)
	if err != nil {
		status := http.StatusInternalServerError
		if se, ok := err.(interface{ StatusCode() int }); ok && se != nil {
			if code := se.StatusCode(); code > 0 {
				status = code
			}
		}
		var addon http.Header
		if he, ok := err.(interface{ Headers() http.Header }); ok && he != nil {
			if hdr := he.Headers(); hdr != nil {
				addon = hdr.Clone()
			}
		}
		return nil, &interfaces.ErrorMessage{StatusCode: status, Error: err, Addon: addon}
	}
	return cloneBytes(resp.Payload), nil
}

// ExecuteStreamWithAuthManager executes a streaming request via the core auth manager.
// This path is the only supported execution route.
func (h *BaseAPIHandler) ExecuteStreamWithAuthManager(ctx context.Context, handlerType, modelName string, rawJSON []byte, alt string) (<-chan []byte, <-chan *interfaces.ErrorMessage) {
	providers, normalizedModel, metadata, errMsg := h.getRequestDetails(modelName)
	if errMsg != nil {
		errChan := make(chan *interfaces.ErrorMessage, 1)
		errChan <- errMsg
		close(errChan)
		return nil, errChan
	}
	req := coreexecutor.Request{
		Model:   normalizedModel,
		Payload: cloneBytes(rawJSON),
	}
	if cloned := cloneMetadata(metadata); cloned != nil {
		req.Metadata = cloned
	}
	opts := coreexecutor.Options{
		Stream:          true,
		Alt:             alt,
		OriginalRequest: cloneBytes(rawJSON),
		SourceFormat:    sdktranslator.FromString(handlerType),
	}
	if cloned := cloneMetadata(metadata); cloned != nil {
		opts.Metadata = cloned
	}
	chunks, err := h.AuthManager.ExecuteStream(ctx, providers, req, opts)
	if err != nil {
		errChan := make(chan *interfaces.ErrorMessage, 1)
		status := http.StatusInternalServerError
		if se, ok := err.(interface{ StatusCode() int }); ok && se != nil {
			if code := se.StatusCode(); code > 0 {
				status = code
			}
		}
		var addon http.Header
		if he, ok := err.(interface{ Headers() http.Header }); ok && he != nil {
			if hdr := he.Headers(); hdr != nil {
				addon = hdr.Clone()
			}
		}
		errChan <- &interfaces.ErrorMessage{StatusCode: status, Error: err, Addon: addon}
		close(errChan)
		return nil, errChan
	}
	dataChan := make(chan []byte)
	errChan := make(chan *interfaces.ErrorMessage, 1)
	go func() {
		defer close(dataChan)
		defer close(errChan)
		for chunk := range chunks {
			if chunk.Err != nil {
				status := http.StatusInternalServerError
				if se, ok := chunk.Err.(interface{ StatusCode() int }); ok && se != nil {
					if code := se.StatusCode(); code > 0 {
						status = code
					}
				}
				var addon http.Header
				if he, ok := chunk.Err.(interface{ Headers() http.Header }); ok && he != nil {
					if hdr := he.Headers(); hdr != nil {
						addon = hdr.Clone()
					}
				}
				errChan <- &interfaces.ErrorMessage{StatusCode: status, Error: chunk.Err, Addon: addon}
				return
			}
			if len(chunk.Payload) > 0 {
				dataChan <- cloneBytes(chunk.Payload)
			}
		}
	}()
	return dataChan, errChan
}

func (h *BaseAPIHandler) getRequestDetails(modelName string) (providers []string, normalizedModel string, metadata map[string]any, err *interfaces.ErrorMessage) {
	// Resolve "auto" model to an actual available model first
	resolvedModelName := util.ResolveAutoModel(modelName)

	// Check if user specified a specific provider via prefix (e.g., "[Gemini CLI] model-name")
	specifiedProvider := util.ExtractProviderFromPrefixedModelID(resolvedModelName)

<<<<<<< HEAD
	// Normalize model ID - this is the single point of model ID normalization for all requests
	cleanModelName := util.NormalizeIncomingModelID(resolvedModelName)

	providerName, extractedModelName, isDynamic := h.parseDynamicModel(cleanModelName)

	// Normalize the model name to handle suffixes like "-thinking-128"
	// This needs to happen before determining the provider for non-dynamic models.
	normalizedModel, metadata = normalizeModelMetadata(cleanModelName)

	if isDynamic {
		providers = []string{providerName}
		// For dynamic models, the extractedModelName is already normalized by parseDynamicModel
		// so we use it as the final normalizedModel.
		normalizedModel = extractedModelName
	} else if specifiedProvider != "" {
		// User specified a specific provider via prefix - use ONLY that provider
		providers = []string{specifiedProvider}
=======
	targetModelName := resolvedModelName
	if isDynamic {
		targetModelName = extractedModelName
	}

	// Normalize the model name to handle dynamic thinking suffixes before determining the provider.
	normalizedModel, metadata = normalizeModelMetadata(targetModelName)

	if isDynamic {
		providers = []string{providerName}
>>>>>>> b6ad243e
	} else {
		// No specific provider requested - get all available providers for this model
		providers = util.GetProviderName(normalizedModel)
		if len(providers) == 0 && metadata != nil {
			if originalRaw, ok := metadata[util.ThinkingOriginalModelMetadataKey]; ok {
				if originalModel, okStr := originalRaw.(string); okStr {
					originalModel = strings.TrimSpace(originalModel)
					if originalModel != "" && !strings.EqualFold(originalModel, normalizedModel) {
						if altProviders := util.GetProviderName(originalModel); len(altProviders) > 0 {
							providers = altProviders
							normalizedModel = originalModel
						}
					}
				}
			}
		}
	}

	if len(providers) == 0 {
		return nil, "", nil, &interfaces.ErrorMessage{StatusCode: http.StatusBadRequest, Error: fmt.Errorf("unknown provider for model %s", modelName)}
	}

	return providers, normalizedModel, metadata, nil
}

func (h *BaseAPIHandler) parseDynamicModel(modelName string) (providerName, model string, isDynamic bool) {
	var providerPart, modelPart string
	for _, sep := range []string{"://"} {
		if parts := strings.SplitN(modelName, sep, 2); len(parts) == 2 {
			providerPart = parts[0]
			modelPart = parts[1]
			break
		}
	}

	if providerPart == "" {
		return "", modelName, false
	}

	// Check if the provider is a configured openai-compatibility provider
	for _, pName := range h.GetOpenAICompatProviders() {
		if pName == providerPart {
			return providerPart, modelPart, true
		}
	}

	return "", modelName, false
}

func cloneBytes(src []byte) []byte {
	if len(src) == 0 {
		return nil
	}
	dst := make([]byte, len(src))
	copy(dst, src)
	return dst
}

func normalizeModelMetadata(modelName string) (string, map[string]any) {
	return util.NormalizeThinkingModel(modelName)
}

func cloneMetadata(src map[string]any) map[string]any {
	if len(src) == 0 {
		return nil
	}
	dst := make(map[string]any, len(src))
	for k, v := range src {
		dst[k] = v
	}
	return dst
}

// WriteErrorResponse writes an error message to the response writer using the HTTP status embedded in the message.
func (h *BaseAPIHandler) WriteErrorResponse(c *gin.Context, msg *interfaces.ErrorMessage) {
	status := http.StatusInternalServerError
	if msg != nil && msg.StatusCode > 0 {
		status = msg.StatusCode
	}
	if msg != nil && msg.Addon != nil {
		for key, values := range msg.Addon {
			if len(values) == 0 {
				continue
			}
			c.Writer.Header().Del(key)
			for _, value := range values {
				c.Writer.Header().Add(key, value)
			}
		}
	}
	c.Status(status)
	if msg != nil && msg.Error != nil {
		_, _ = c.Writer.Write([]byte(msg.Error.Error()))
	} else {
		_, _ = c.Writer.Write([]byte(http.StatusText(status)))
	}
}

func (h *BaseAPIHandler) LoggingAPIResponseError(ctx context.Context, err *interfaces.ErrorMessage) {
	if h.Cfg.RequestLog {
		if ginContext, ok := ctx.Value("gin").(*gin.Context); ok {
			if apiResponseErrors, isExist := ginContext.Get("API_RESPONSE_ERROR"); isExist {
				if slicesAPIResponseError, isOk := apiResponseErrors.([]*interfaces.ErrorMessage); isOk {
					slicesAPIResponseError = append(slicesAPIResponseError, err)
					ginContext.Set("API_RESPONSE_ERROR", slicesAPIResponseError)
				}
			} else {
				// Create new response data entry
				ginContext.Set("API_RESPONSE_ERROR", []*interfaces.ErrorMessage{err})
			}
		}
	}
}

// APIHandlerCancelFunc is a function type for canceling an API handler's context.
// It can optionally accept parameters, which are used for logging the response.
type APIHandlerCancelFunc func(params ...interface{})<|MERGE_RESOLUTION|>--- conflicted
+++ resolved
@@ -354,36 +354,25 @@
 	// Check if user specified a specific provider via prefix (e.g., "[Gemini CLI] model-name")
 	specifiedProvider := util.ExtractProviderFromPrefixedModelID(resolvedModelName)
 
-<<<<<<< HEAD
 	// Normalize model ID - this is the single point of model ID normalization for all requests
 	cleanModelName := util.NormalizeIncomingModelID(resolvedModelName)
 
 	providerName, extractedModelName, isDynamic := h.parseDynamicModel(cleanModelName)
 
-	// Normalize the model name to handle suffixes like "-thinking-128"
-	// This needs to happen before determining the provider for non-dynamic models.
-	normalizedModel, metadata = normalizeModelMetadata(cleanModelName)
+	// Determine target model name for normalization
+	targetModelName := cleanModelName
+	if isDynamic {
+		targetModelName = extractedModelName
+	}
+
+	// Normalize the model name to handle dynamic thinking suffixes before determining the provider.
+	normalizedModel, metadata = normalizeModelMetadata(targetModelName)
 
 	if isDynamic {
 		providers = []string{providerName}
-		// For dynamic models, the extractedModelName is already normalized by parseDynamicModel
-		// so we use it as the final normalizedModel.
-		normalizedModel = extractedModelName
 	} else if specifiedProvider != "" {
 		// User specified a specific provider via prefix - use ONLY that provider
 		providers = []string{specifiedProvider}
-=======
-	targetModelName := resolvedModelName
-	if isDynamic {
-		targetModelName = extractedModelName
-	}
-
-	// Normalize the model name to handle dynamic thinking suffixes before determining the provider.
-	normalizedModel, metadata = normalizeModelMetadata(targetModelName)
-
-	if isDynamic {
-		providers = []string{providerName}
->>>>>>> b6ad243e
 	} else {
 		// No specific provider requested - get all available providers for this model
 		providers = util.GetProviderName(normalizedModel)
