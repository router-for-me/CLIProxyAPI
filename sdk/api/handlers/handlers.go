--- conflicted
+++ resolved
@@ -9,7 +9,6 @@
 	"fmt"
 	"net/http"
 	"strings"
-	"sync"
 
 	"github.com/gin-gonic/gin"
 	"github.com/router-for-me/CLIProxyAPI/v6/internal/interfaces"
@@ -50,30 +49,6 @@
 
 	// Cfg holds the current application configuration.
 	Cfg *config.SDKConfig
-<<<<<<< HEAD
-
-	// OpenAICompatProviders is a list of provider names for OpenAI compatibility.
-	openAICompatProviders []string
-	openAICompatMutex     sync.RWMutex
-}
-
-// GetOpenAICompatProviders safely returns a copy of the provider names
-func (h *BaseAPIHandler) GetOpenAICompatProviders() []string {
-	h.openAICompatMutex.RLock()
-	defer h.openAICompatMutex.RUnlock()
-	result := make([]string, len(h.openAICompatProviders))
-	copy(result, h.openAICompatProviders)
-	return result
-}
-
-// SetOpenAICompatProviders safely sets the provider names
-func (h *BaseAPIHandler) SetOpenAICompatProviders(providers []string) {
-	h.openAICompatMutex.Lock()
-	defer h.openAICompatMutex.Unlock()
-	h.openAICompatProviders = make([]string, len(providers))
-	copy(h.openAICompatProviders, providers)
-=======
->>>>>>> d1220de0
 }
 
 // NewBaseAPIHandlers creates a new API handlers instance.
@@ -85,18 +60,11 @@
 //
 // Returns:
 //   - *BaseAPIHandler: A new API handlers instance
-<<<<<<< HEAD
-func NewBaseAPIHandlers(cfg *config.SDKConfig, authManager *coreauth.Manager, openAICompatProviders []string) *BaseAPIHandler {
-	h := &BaseAPIHandler{
-=======
 func NewBaseAPIHandlers(cfg *config.SDKConfig, authManager *coreauth.Manager) *BaseAPIHandler {
 	return &BaseAPIHandler{
->>>>>>> d1220de0
 		Cfg:         cfg,
 		AuthManager: authManager,
 	}
-	h.SetOpenAICompatProviders(openAICompatProviders)
-	return h
 }
 
 // UpdateClients updates the handlers' client list and configuration.
@@ -370,27 +338,17 @@
 	// Resolve "auto" model to an actual available model first
 	resolvedModelName := util.ResolveAutoModel(modelName)
 
-<<<<<<< HEAD
 	// Check if user specified a specific provider via prefix (e.g., "[Gemini CLI] model-name")
 	specifiedProvider := util.ExtractProviderFromPrefixedModelID(resolvedModelName)
 
 	// Normalize model ID - this is the single point of model ID normalization for all requests
+	// This removes provider prefixes like "[Kiro]", "[Gemini]", etc.
 	cleanModelName := util.NormalizeIncomingModelID(resolvedModelName)
 
-	providerName, extractedModelName, isDynamic := h.parseDynamicModel(cleanModelName)
-
-	// Determine target model name for normalization
-	targetModelName := cleanModelName
-	if isDynamic {
-		targetModelName = extractedModelName
-	}
-
 	// Normalize the model name to handle dynamic thinking suffixes before determining the provider.
-	normalizedModel, metadata = normalizeModelMetadata(targetModelName)
-
-	if isDynamic {
-		providers = []string{providerName}
-	} else if specifiedProvider != "" {
+	normalizedModel, metadata = normalizeModelMetadata(cleanModelName)
+
+	if specifiedProvider != "" {
 		// User specified a specific provider via prefix - use ONLY that provider
 		providers = []string{specifiedProvider}
 	} else {
@@ -405,21 +363,6 @@
 							providers = altProviders
 							normalizedModel = originalModel
 						}
-=======
-	// Normalize the model name to handle dynamic thinking suffixes before determining the provider.
-	normalizedModel, metadata = normalizeModelMetadata(resolvedModelName)
-
-	// Use the normalizedModel to get the provider name.
-	providers = util.GetProviderName(normalizedModel)
-	if len(providers) == 0 && metadata != nil {
-		if originalRaw, ok := metadata[util.ThinkingOriginalModelMetadataKey]; ok {
-			if originalModel, okStr := originalRaw.(string); okStr {
-				originalModel = strings.TrimSpace(originalModel)
-				if originalModel != "" && !strings.EqualFold(originalModel, normalizedModel) {
-					if altProviders := util.GetProviderName(originalModel); len(altProviders) > 0 {
-						providers = altProviders
-						normalizedModel = originalModel
->>>>>>> d1220de0
 					}
 				}
 			}
@@ -433,33 +376,6 @@
 	return providers, normalizedModel, metadata, nil
 }
 
-<<<<<<< HEAD
-func (h *BaseAPIHandler) parseDynamicModel(modelName string) (providerName, model string, isDynamic bool) {
-	var providerPart, modelPart string
-	for _, sep := range []string{"://"} {
-		if parts := strings.SplitN(modelName, sep, 2); len(parts) == 2 {
-			providerPart = parts[0]
-			modelPart = parts[1]
-			break
-		}
-	}
-
-	if providerPart == "" {
-		return "", modelName, false
-	}
-
-	// Check if the provider is a configured openai-compatibility provider
-	for _, pName := range h.GetOpenAICompatProviders() {
-		if pName == providerPart {
-			return providerPart, modelPart, true
-		}
-	}
-
-	return "", modelName, false
-}
-
-=======
->>>>>>> d1220de0
 func cloneBytes(src []byte) []byte {
 	if len(src) == 0 {
 		return nil
@@ -538,7 +454,6 @@
 			return []byte(fmt.Sprintf(`{"error":{"message":%q,"type":"server_error"}}`, errText))
 		}
 		return payload
-<<<<<<< HEAD
 	}
 
 	body := buildJSONBody()
@@ -547,16 +462,6 @@
 	if !c.Writer.Written() {
 		c.Writer.Header().Set("Content-Type", "application/json")
 	}
-=======
-	}
-
-	body := buildJSONBody()
-	c.Set("API_RESPONSE", bytes.Clone(body))
-
-	if !c.Writer.Written() {
-		c.Writer.Header().Set("Content-Type", "application/json")
-	}
->>>>>>> d1220de0
 	c.Status(status)
 	_, _ = c.Writer.Write(body)
 }
