// Package handlers provides core API handler functionality for the CLI Proxy API server.
// It includes common types, client management, load balancing, and error handling
// shared across all API endpoint handlers (OpenAI, Claude, Gemini).
package handlers

import (
	"bytes"
	"encoding/json"
	"fmt"
	"net/http"
	"strings"
	"sync"

	"github.com/gin-gonic/gin"
	"github.com/router-for-me/CLIProxyAPI/v6/internal/interfaces"
	"github.com/router-for-me/CLIProxyAPI/v6/internal/util"
	coreauth "github.com/router-for-me/CLIProxyAPI/v6/sdk/cliproxy/auth"
	coreexecutor "github.com/router-for-me/CLIProxyAPI/v6/sdk/cliproxy/executor"
	"github.com/router-for-me/CLIProxyAPI/v6/sdk/config"
	sdktranslator "github.com/router-for-me/CLIProxyAPI/v6/sdk/translator"
	"golang.org/x/net/context"
)

// ErrorResponse represents a standard error response format for the API.
// It contains a single ErrorDetail field.
type ErrorResponse struct {
	// Error contains detailed information about the error that occurred.
	Error ErrorDetail `json:"error"`
}

// ErrorDetail provides specific information about an error that occurred.
// It includes a human-readable message, an error type, and an optional error code.
type ErrorDetail struct {
	// Message is a human-readable message providing more details about the error.
	Message string `json:"message"`

	// Type is the category of error that occurred (e.g., "invalid_request_error").
	Type string `json:"type"`

	// Code is a short code identifying the error, if applicable.
	Code string `json:"code,omitempty"`
}

// BaseAPIHandler contains the handlers for API endpoints.
// It holds a pool of clients to interact with the backend service and manages
// load balancing, client selection, and configuration.
type BaseAPIHandler struct {
	// AuthManager manages auth lifecycle and execution in the new architecture.
	AuthManager *coreauth.Manager

	// Cfg holds the current application configuration.
	Cfg *config.SDKConfig
<<<<<<< HEAD
=======

	// OpenAICompatProviders is a list of provider names for OpenAI compatibility.
	openAICompatProviders []string
	openAICompatMutex     sync.RWMutex
}

// GetOpenAICompatProviders safely returns a copy of the provider names
func (h *BaseAPIHandler) GetOpenAICompatProviders() []string {
	h.openAICompatMutex.RLock()
	defer h.openAICompatMutex.RUnlock()
	result := make([]string, len(h.openAICompatProviders))
	copy(result, h.openAICompatProviders)
	return result
}

// SetOpenAICompatProviders safely sets the provider names
func (h *BaseAPIHandler) SetOpenAICompatProviders(providers []string) {
	h.openAICompatMutex.Lock()
	defer h.openAICompatMutex.Unlock()
	h.openAICompatProviders = make([]string, len(providers))
	copy(h.openAICompatProviders, providers)
>>>>>>> f957b894
}

// NewBaseAPIHandlers creates a new API handlers instance.
// It takes a slice of clients and configuration as input.
//
// Parameters:
//   - cliClients: A slice of AI service clients
//   - cfg: The application configuration
//
// Returns:
//   - *BaseAPIHandler: A new API handlers instance
<<<<<<< HEAD
func NewBaseAPIHandlers(cfg *config.SDKConfig, authManager *coreauth.Manager) *BaseAPIHandler {
	return &BaseAPIHandler{
=======
func NewBaseAPIHandlers(cfg *config.SDKConfig, authManager *coreauth.Manager, openAICompatProviders []string) *BaseAPIHandler {
	h := &BaseAPIHandler{
>>>>>>> f957b894
		Cfg:         cfg,
		AuthManager: authManager,
	}
	h.SetOpenAICompatProviders(openAICompatProviders)
	return h
}

// UpdateClients updates the handlers' client list and configuration.
// This method is called when the configuration or authentication tokens change.
//
// Parameters:
//   - clients: The new slice of AI service clients
//   - cfg: The new application configuration
func (h *BaseAPIHandler) UpdateClients(cfg *config.SDKConfig) { h.Cfg = cfg }

// GetAlt extracts the 'alt' parameter from the request query string.
// It checks both 'alt' and '$alt' parameters and returns the appropriate value.
//
// Parameters:
//   - c: The Gin context containing the HTTP request
//
// Returns:
//   - string: The alt parameter value, or empty string if it's "sse"
func (h *BaseAPIHandler) GetAlt(c *gin.Context) string {
	var alt string
	var hasAlt bool
	alt, hasAlt = c.GetQuery("alt")
	if !hasAlt {
		alt, _ = c.GetQuery("$alt")
	}
	if alt == "sse" {
		return ""
	}
	return alt
}

// GetContextWithCancel creates a new context with cancellation capabilities.
// It embeds the Gin context and the API handler into the new context for later use.
// The returned cancel function also handles logging the API response if request logging is enabled.
//
// Parameters:
//   - handler: The API handler associated with the request.
//   - c: The Gin context of the current request.
//   - ctx: The parent context.
//
// Returns:
//   - context.Context: The new context with cancellation and embedded values.
//   - APIHandlerCancelFunc: A function to cancel the context and log the response.
func (h *BaseAPIHandler) GetContextWithCancel(handler interfaces.APIHandler, c *gin.Context, ctx context.Context) (context.Context, APIHandlerCancelFunc) {
	newCtx, cancel := context.WithCancel(ctx)
	newCtx = context.WithValue(newCtx, "gin", c)
	newCtx = context.WithValue(newCtx, "handler", handler)
	return newCtx, func(params ...interface{}) {
		if h.Cfg.RequestLog && len(params) == 1 {
			if existing, exists := c.Get("API_RESPONSE"); exists {
				if existingBytes, ok := existing.([]byte); ok && len(bytes.TrimSpace(existingBytes)) > 0 {
					switch params[0].(type) {
					case error, string:
						cancel()
						return
					}
				}
			}

			var payload []byte
			switch data := params[0].(type) {
			case []byte:
				payload = data
			case error:
				if data != nil {
					payload = []byte(data.Error())
				}
			case string:
				payload = []byte(data)
			}
			if len(payload) > 0 {
				if existing, exists := c.Get("API_RESPONSE"); exists {
					if existingBytes, ok := existing.([]byte); ok && len(existingBytes) > 0 {
						trimmedPayload := bytes.TrimSpace(payload)
						if len(trimmedPayload) > 0 && bytes.Contains(existingBytes, trimmedPayload) {
							cancel()
							return
						}
					}
				}
				appendAPIResponse(c, payload)
			}
		}

		cancel()
	}
}

// appendAPIResponse preserves any previously captured API response and appends new data.
func appendAPIResponse(c *gin.Context, data []byte) {
	if c == nil || len(data) == 0 {
		return
	}

	if existing, exists := c.Get("API_RESPONSE"); exists {
		if existingBytes, ok := existing.([]byte); ok && len(existingBytes) > 0 {
			combined := make([]byte, 0, len(existingBytes)+len(data)+1)
			combined = append(combined, existingBytes...)
			if existingBytes[len(existingBytes)-1] != '\n' {
				combined = append(combined, '\n')
			}
			combined = append(combined, data...)
			c.Set("API_RESPONSE", combined)
			return
		}
	}

	c.Set("API_RESPONSE", bytes.Clone(data))
}

// ExecuteWithAuthManager executes a non-streaming request via the core auth manager.
// This path is the only supported execution route.
func (h *BaseAPIHandler) ExecuteWithAuthManager(ctx context.Context, handlerType, modelName string, rawJSON []byte, alt string) ([]byte, *interfaces.ErrorMessage) {
	providers, normalizedModel, metadata, errMsg := h.getRequestDetails(modelName)
	if errMsg != nil {
		return nil, errMsg
	}
	req := coreexecutor.Request{
		Model:   normalizedModel,
		Payload: cloneBytes(rawJSON),
	}
	if cloned := cloneMetadata(metadata); cloned != nil {
		req.Metadata = cloned
	}
	opts := coreexecutor.Options{
		Stream:          false,
		Alt:             alt,
		OriginalRequest: cloneBytes(rawJSON),
		SourceFormat:    sdktranslator.FromString(handlerType),
	}
	if cloned := cloneMetadata(metadata); cloned != nil {
		opts.Metadata = cloned
	}
	resp, err := h.AuthManager.Execute(ctx, providers, req, opts)
	if err != nil {
		status := http.StatusInternalServerError
		if se, ok := err.(interface{ StatusCode() int }); ok && se != nil {
			if code := se.StatusCode(); code > 0 {
				status = code
			}
		}
		var addon http.Header
		if he, ok := err.(interface{ Headers() http.Header }); ok && he != nil {
			if hdr := he.Headers(); hdr != nil {
				addon = hdr.Clone()
			}
		}
		return nil, &interfaces.ErrorMessage{StatusCode: status, Error: err, Addon: addon}
	}
	return cloneBytes(resp.Payload), nil
}

// ExecuteCountWithAuthManager executes a non-streaming request via the core auth manager.
// This path is the only supported execution route.
func (h *BaseAPIHandler) ExecuteCountWithAuthManager(ctx context.Context, handlerType, modelName string, rawJSON []byte, alt string) ([]byte, *interfaces.ErrorMessage) {
	providers, normalizedModel, metadata, errMsg := h.getRequestDetails(modelName)
	if errMsg != nil {
		return nil, errMsg
	}
	req := coreexecutor.Request{
		Model:   normalizedModel,
		Payload: cloneBytes(rawJSON),
	}
	if cloned := cloneMetadata(metadata); cloned != nil {
		req.Metadata = cloned
	}
	opts := coreexecutor.Options{
		Stream:          false,
		Alt:             alt,
		OriginalRequest: cloneBytes(rawJSON),
		SourceFormat:    sdktranslator.FromString(handlerType),
	}
	if cloned := cloneMetadata(metadata); cloned != nil {
		opts.Metadata = cloned
	}
	resp, err := h.AuthManager.ExecuteCount(ctx, providers, req, opts)
	if err != nil {
		status := http.StatusInternalServerError
		if se, ok := err.(interface{ StatusCode() int }); ok && se != nil {
			if code := se.StatusCode(); code > 0 {
				status = code
			}
		}
		var addon http.Header
		if he, ok := err.(interface{ Headers() http.Header }); ok && he != nil {
			if hdr := he.Headers(); hdr != nil {
				addon = hdr.Clone()
			}
		}
		return nil, &interfaces.ErrorMessage{StatusCode: status, Error: err, Addon: addon}
	}
	return cloneBytes(resp.Payload), nil
}

// ExecuteStreamWithAuthManager executes a streaming request via the core auth manager.
// This path is the only supported execution route.
func (h *BaseAPIHandler) ExecuteStreamWithAuthManager(ctx context.Context, handlerType, modelName string, rawJSON []byte, alt string) (<-chan []byte, <-chan *interfaces.ErrorMessage) {
	providers, normalizedModel, metadata, errMsg := h.getRequestDetails(modelName)
	if errMsg != nil {
		errChan := make(chan *interfaces.ErrorMessage, 1)
		errChan <- errMsg
		close(errChan)
		return nil, errChan
	}
	req := coreexecutor.Request{
		Model:   normalizedModel,
		Payload: cloneBytes(rawJSON),
	}
	if cloned := cloneMetadata(metadata); cloned != nil {
		req.Metadata = cloned
	}
	opts := coreexecutor.Options{
		Stream:          true,
		Alt:             alt,
		OriginalRequest: cloneBytes(rawJSON),
		SourceFormat:    sdktranslator.FromString(handlerType),
	}
	if cloned := cloneMetadata(metadata); cloned != nil {
		opts.Metadata = cloned
	}
	chunks, err := h.AuthManager.ExecuteStream(ctx, providers, req, opts)
	if err != nil {
		errChan := make(chan *interfaces.ErrorMessage, 1)
		status := http.StatusInternalServerError
		if se, ok := err.(interface{ StatusCode() int }); ok && se != nil {
			if code := se.StatusCode(); code > 0 {
				status = code
			}
		}
		var addon http.Header
		if he, ok := err.(interface{ Headers() http.Header }); ok && he != nil {
			if hdr := he.Headers(); hdr != nil {
				addon = hdr.Clone()
			}
		}
		errChan <- &interfaces.ErrorMessage{StatusCode: status, Error: err, Addon: addon}
		close(errChan)
		return nil, errChan
	}
	dataChan := make(chan []byte)
	errChan := make(chan *interfaces.ErrorMessage, 1)
	go func() {
		defer close(dataChan)
		defer close(errChan)
		for chunk := range chunks {
			if chunk.Err != nil {
				status := http.StatusInternalServerError
				if se, ok := chunk.Err.(interface{ StatusCode() int }); ok && se != nil {
					if code := se.StatusCode(); code > 0 {
						status = code
					}
				}
				var addon http.Header
				if he, ok := chunk.Err.(interface{ Headers() http.Header }); ok && he != nil {
					if hdr := he.Headers(); hdr != nil {
						addon = hdr.Clone()
					}
				}
				errChan <- &interfaces.ErrorMessage{StatusCode: status, Error: chunk.Err, Addon: addon}
				return
			}
			if len(chunk.Payload) > 0 {
				dataChan <- cloneBytes(chunk.Payload)
			}
		}
	}()
	return dataChan, errChan
}

func (h *BaseAPIHandler) getRequestDetails(modelName string) (providers []string, normalizedModel string, metadata map[string]any, err *interfaces.ErrorMessage) {
	// Resolve "auto" model to an actual available model first
	resolvedModelName := util.ResolveAutoModel(modelName)

	// Normalize the model name to handle dynamic thinking suffixes before determining the provider.
	normalizedModel, metadata = normalizeModelMetadata(resolvedModelName)

	// Use the normalizedModel to get the provider name.
	providers = util.GetProviderName(normalizedModel)
	if len(providers) == 0 && metadata != nil {
		if originalRaw, ok := metadata[util.ThinkingOriginalModelMetadataKey]; ok {
			if originalModel, okStr := originalRaw.(string); okStr {
				originalModel = strings.TrimSpace(originalModel)
				if originalModel != "" && !strings.EqualFold(originalModel, normalizedModel) {
					if altProviders := util.GetProviderName(originalModel); len(altProviders) > 0 {
						providers = altProviders
						normalizedModel = originalModel
					}
				}
			}
		}
	}

	if len(providers) == 0 {
		return nil, "", nil, &interfaces.ErrorMessage{StatusCode: http.StatusBadRequest, Error: fmt.Errorf("unknown provider for model %s", modelName)}
	}

	// If it's a dynamic model, the normalizedModel was already set to extractedModelName.
	// If it's a non-dynamic model, normalizedModel was set by normalizeModelMetadata.
	// So, normalizedModel is already correctly set at this point.

	return providers, normalizedModel, metadata, nil
}

<<<<<<< HEAD
=======
func (h *BaseAPIHandler) parseDynamicModel(modelName string) (providerName, model string, isDynamic bool) {
	var providerPart, modelPart string
	for _, sep := range []string{"://"} {
		if parts := strings.SplitN(modelName, sep, 2); len(parts) == 2 {
			providerPart = parts[0]
			modelPart = parts[1]
			break
		}
	}

	if providerPart == "" {
		return "", modelName, false
	}

	// Check if the provider is a configured openai-compatibility provider
	for _, pName := range h.GetOpenAICompatProviders() {
		if pName == providerPart {
			return providerPart, modelPart, true
		}
	}

	return "", modelName, false
}

>>>>>>> f957b894
func cloneBytes(src []byte) []byte {
	if len(src) == 0 {
		return nil
	}
	dst := make([]byte, len(src))
	copy(dst, src)
	return dst
}

func normalizeModelMetadata(modelName string) (string, map[string]any) {
	return util.NormalizeThinkingModel(modelName)
}

func cloneMetadata(src map[string]any) map[string]any {
	if len(src) == 0 {
		return nil
	}
	dst := make(map[string]any, len(src))
	for k, v := range src {
		dst[k] = v
	}
	return dst
}

// WriteErrorResponse writes an error message to the response writer using the HTTP status embedded in the message.
func (h *BaseAPIHandler) WriteErrorResponse(c *gin.Context, msg *interfaces.ErrorMessage) {
	status := http.StatusInternalServerError
	if msg != nil && msg.StatusCode > 0 {
		status = msg.StatusCode
	}
	if msg != nil && msg.Addon != nil {
		for key, values := range msg.Addon {
			if len(values) == 0 {
				continue
			}
			c.Writer.Header().Del(key)
			for _, value := range values {
				c.Writer.Header().Add(key, value)
			}
		}
	}

	errText := http.StatusText(status)
	if msg != nil && msg.Error != nil {
		if v := strings.TrimSpace(msg.Error.Error()); v != "" {
			errText = v
		}
	}

	// Prefer preserving upstream JSON error bodies when possible.
	buildJSONBody := func() []byte {
		trimmed := strings.TrimSpace(errText)
		if trimmed != "" && json.Valid([]byte(trimmed)) {
			return []byte(trimmed)
		}
		errType := "invalid_request_error"
		switch status {
		case http.StatusUnauthorized:
			errType = "authentication_error"
		case http.StatusForbidden:
			errType = "permission_error"
		case http.StatusTooManyRequests:
			errType = "rate_limit_error"
		default:
			if status >= http.StatusInternalServerError {
				errType = "server_error"
			}
		}
		payload, err := json.Marshal(ErrorResponse{
			Error: ErrorDetail{
				Message: errText,
				Type:    errType,
			},
		})
		if err != nil {
			return []byte(fmt.Sprintf(`{"error":{"message":%q,"type":"server_error"}}`, errText))
		}
		return payload
	}

	body := buildJSONBody()
	c.Set("API_RESPONSE", bytes.Clone(body))

	if !c.Writer.Written() {
		c.Writer.Header().Set("Content-Type", "application/json")
	}
	c.Status(status)
	_, _ = c.Writer.Write(body)
}

func (h *BaseAPIHandler) LoggingAPIResponseError(ctx context.Context, err *interfaces.ErrorMessage) {
	if h.Cfg.RequestLog {
		if ginContext, ok := ctx.Value("gin").(*gin.Context); ok {
			if apiResponseErrors, isExist := ginContext.Get("API_RESPONSE_ERROR"); isExist {
				if slicesAPIResponseError, isOk := apiResponseErrors.([]*interfaces.ErrorMessage); isOk {
					slicesAPIResponseError = append(slicesAPIResponseError, err)
					ginContext.Set("API_RESPONSE_ERROR", slicesAPIResponseError)
				}
			} else {
				// Create new response data entry
				ginContext.Set("API_RESPONSE_ERROR", []*interfaces.ErrorMessage{err})
			}
		}
	}
}

// APIHandlerCancelFunc is a function type for canceling an API handler's context.
// It can optionally accept parameters, which are used for logging the response.
type APIHandlerCancelFunc func(params ...interface{})<|MERGE_RESOLUTION|>--- conflicted
+++ resolved
@@ -50,8 +50,6 @@
 
 	// Cfg holds the current application configuration.
 	Cfg *config.SDKConfig
-<<<<<<< HEAD
-=======
 
 	// OpenAICompatProviders is a list of provider names for OpenAI compatibility.
 	openAICompatProviders []string
@@ -73,7 +71,6 @@
 	defer h.openAICompatMutex.Unlock()
 	h.openAICompatProviders = make([]string, len(providers))
 	copy(h.openAICompatProviders, providers)
->>>>>>> f957b894
 }
 
 // NewBaseAPIHandlers creates a new API handlers instance.
@@ -85,13 +82,8 @@
 //
 // Returns:
 //   - *BaseAPIHandler: A new API handlers instance
-<<<<<<< HEAD
-func NewBaseAPIHandlers(cfg *config.SDKConfig, authManager *coreauth.Manager) *BaseAPIHandler {
-	return &BaseAPIHandler{
-=======
 func NewBaseAPIHandlers(cfg *config.SDKConfig, authManager *coreauth.Manager, openAICompatProviders []string) *BaseAPIHandler {
 	h := &BaseAPIHandler{
->>>>>>> f957b894
 		Cfg:         cfg,
 		AuthManager: authManager,
 	}
@@ -400,8 +392,6 @@
 	return providers, normalizedModel, metadata, nil
 }
 
-<<<<<<< HEAD
-=======
 func (h *BaseAPIHandler) parseDynamicModel(modelName string) (providerName, model string, isDynamic bool) {
 	var providerPart, modelPart string
 	for _, sep := range []string{"://"} {
@@ -426,7 +416,6 @@
 	return "", modelName, false
 }
 
->>>>>>> f957b894
 func cloneBytes(src []byte) []byte {
 	if len(src) == 0 {
 		return nil
