# Binaries
cli-proxy-api
cliproxy
*.exe

# Configuration
config.yaml
.env

# Generated content
bin/*
logs/*
conv/*
temp/*
pgstore/*
gitstore/*
objectstore/*
static/*
refs/*

# Authentication data
auths/*
!auths/.gitkeep

# Documentation
docs/*
AGENTS.md
CLAUDE.md
GEMINI.md

# Tooling metadata
.vscode/*
.claude/*
.serena/*
.agent/*
.bmad/*
<<<<<<< HEAD
_bmad/*
=======
.mcp/cache/
>>>>>>> 10e0ea13

# macOS
.DS_Store
._*<|MERGE_RESOLUTION|>--- conflicted
+++ resolved
@@ -34,11 +34,8 @@
 .serena/*
 .agent/*
 .bmad/*
-<<<<<<< HEAD
 _bmad/*
-=======
 .mcp/cache/
->>>>>>> 10e0ea13
 
 # macOS
 .DS_Store
