--- conflicted
+++ resolved
@@ -36,31 +36,8 @@
 )
 
 var (
-	oauthStatus      = make(map[string]string)
-	oauthStatusMutex sync.RWMutex
+	oauthStatus = make(map[string]string)
 )
-
-// getOAuthStatus safely retrieves an OAuth status
-func getOAuthStatus(key string) (string, bool) {
-	oauthStatusMutex.RLock()
-	defer oauthStatusMutex.RUnlock()
-	status, ok := oauthStatus[key]
-	return status, ok
-}
-
-// setOAuthStatus safely sets an OAuth status
-func setOAuthStatus(key string, status string) {
-	oauthStatusMutex.Lock()
-	defer oauthStatusMutex.Unlock()
-	oauthStatus[key] = status
-}
-
-// deleteOAuthStatus safely deletes an OAuth status
-func deleteOAuthStatus(key string) {
-	oauthStatusMutex.Lock()
-	defer oauthStatusMutex.Unlock()
-	delete(oauthStatus, key)
-}
 
 var lastRefreshKeys = []string{"last_refresh", "lastRefresh", "last_refreshed_at", "lastRefreshedAt"}
 
@@ -786,7 +763,7 @@
 			deadline := time.Now().Add(timeout)
 			for {
 				if time.Now().After(deadline) {
-					setOAuthStatus(state, "Timeout waiting for OAuth callback")
+					oauthStatus[state] = "Timeout waiting for OAuth callback"
 					return nil, fmt.Errorf("timeout waiting for OAuth callback")
 				}
 				data, errRead := os.ReadFile(path)
@@ -811,13 +788,13 @@
 		if errStr := resultMap["error"]; errStr != "" {
 			oauthErr := claude.NewOAuthError(errStr, "", http.StatusBadRequest)
 			log.Error(claude.GetUserFriendlyMessage(oauthErr))
-			setOAuthStatus(state, "Bad request")
+			oauthStatus[state] = "Bad request"
 			return
 		}
 		if resultMap["state"] != state {
 			authErr := claude.NewAuthenticationError(claude.ErrInvalidState, fmt.Errorf("expected %s, got %s", state, resultMap["state"]))
 			log.Error(claude.GetUserFriendlyMessage(authErr))
-			setOAuthStatus(state, "State code error")
+			oauthStatus[state] = "State code error"
 			return
 		}
 
@@ -850,7 +827,7 @@
 		if errDo != nil {
 			authErr := claude.NewAuthenticationError(claude.ErrCodeExchangeFailed, errDo)
 			log.Errorf("Failed to exchange authorization code for tokens: %v", authErr)
-			setOAuthStatus(state, "Failed to exchange authorization code for tokens")
+			oauthStatus[state] = "Failed to exchange authorization code for tokens"
 			return
 		}
 		defer func() {
@@ -861,7 +838,7 @@
 		respBody, _ := io.ReadAll(resp.Body)
 		if resp.StatusCode != http.StatusOK {
 			log.Errorf("token exchange failed with status %d: %s", resp.StatusCode, string(respBody))
-			setOAuthStatus(state, fmt.Sprintf("token exchange failed with status %d", resp.StatusCode))
+			oauthStatus[state] = fmt.Sprintf("token exchange failed with status %d", resp.StatusCode)
 			return
 		}
 		var tResp struct {
@@ -874,7 +851,7 @@
 		}
 		if errU := json.Unmarshal(respBody, &tResp); errU != nil {
 			log.Errorf("failed to parse token response: %v", errU)
-			setOAuthStatus(state, "Failed to parse token response")
+			oauthStatus[state] = "Failed to parse token response"
 			return
 		}
 		bundle := &claude.ClaudeAuthBundle{
@@ -898,13 +875,8 @@
 		}
 		savedPath, errSave := h.saveTokenRecord(ctx, record)
 		if errSave != nil {
-<<<<<<< HEAD
-			log.Fatalf("Failed to save authentication tokens: %v", errSave)
-			setOAuthStatus(state, "Failed to save authentication tokens")
-=======
 			log.Errorf("Failed to save authentication tokens: %v", errSave)
 			oauthStatus[state] = "Failed to save authentication tokens"
->>>>>>> f25f419e
 			return
 		}
 
@@ -913,10 +885,10 @@
 			fmt.Println("API key obtained and saved")
 		}
 		fmt.Println("You can now use Claude services through this CLI")
-		deleteOAuthStatus(state)
+		delete(oauthStatus, state)
 	}()
 
-	setOAuthStatus(state, "")
+	oauthStatus[state] = ""
 	c.JSON(200, gin.H{"status": "ok", "url": authURL, "state": state})
 }
 
@@ -975,7 +947,7 @@
 		for {
 			if time.Now().After(deadline) {
 				log.Error("oauth flow timed out")
-				setOAuthStatus(state, "OAuth flow timed out")
+				oauthStatus[state] = "OAuth flow timed out"
 				return
 			}
 			if data, errR := os.ReadFile(waitFile); errR == nil {
@@ -984,13 +956,13 @@
 				_ = os.Remove(waitFile)
 				if errStr := m["error"]; errStr != "" {
 					log.Errorf("Authentication failed: %s", errStr)
-					setOAuthStatus(state, "Authentication failed")
+					oauthStatus[state] = "Authentication failed"
 					return
 				}
 				authCode = m["code"]
 				if authCode == "" {
 					log.Errorf("Authentication failed: code not found")
-					setOAuthStatus(state, "Authentication failed: code not found")
+					oauthStatus[state] = "Authentication failed: code not found"
 					return
 				}
 				break
@@ -1002,7 +974,7 @@
 		token, err := conf.Exchange(ctx, authCode)
 		if err != nil {
 			log.Errorf("Failed to exchange token: %v", err)
-			setOAuthStatus(state, "Failed to exchange token")
+			oauthStatus[state] = "Failed to exchange token"
 			return
 		}
 
@@ -1013,7 +985,7 @@
 		req, errNewRequest := http.NewRequestWithContext(ctx, "GET", "https://www.googleapis.com/oauth2/v1/userinfo?alt=json", nil)
 		if errNewRequest != nil {
 			log.Errorf("Could not get user info: %v", errNewRequest)
-			setOAuthStatus(state, "Could not get user info")
+			oauthStatus[state] = "Could not get user info"
 			return
 		}
 		req.Header.Set("Content-Type", "application/json")
@@ -1022,7 +994,7 @@
 		resp, errDo := authHTTPClient.Do(req)
 		if errDo != nil {
 			log.Errorf("Failed to execute request: %v", errDo)
-			setOAuthStatus(state, "Failed to execute request")
+			oauthStatus[state] = "Failed to execute request"
 			return
 		}
 		defer func() {
@@ -1034,7 +1006,7 @@
 		bodyBytes, _ := io.ReadAll(resp.Body)
 		if resp.StatusCode < 200 || resp.StatusCode >= 300 {
 			log.Errorf("Get user info request failed with status %d: %s", resp.StatusCode, string(bodyBytes))
-			setOAuthStatus(state, fmt.Sprintf("Get user info request failed with status %d", resp.StatusCode))
+			oauthStatus[state] = fmt.Sprintf("Get user info request failed with status %d", resp.StatusCode)
 			return
 		}
 
@@ -1043,7 +1015,7 @@
 			fmt.Printf("Authenticated user email: %s\n", email)
 		} else {
 			fmt.Println("Failed to get user email from token")
-			setOAuthStatus(state, "Failed to get user email from token")
+			oauthStatus[state] = "Failed to get user email from token"
 		}
 
 		// Marshal/unmarshal oauth2.Token to generic map and enrich fields
@@ -1051,7 +1023,7 @@
 		jsonData, _ := json.Marshal(token)
 		if errUnmarshal := json.Unmarshal(jsonData, &ifToken); errUnmarshal != nil {
 			log.Errorf("Failed to unmarshal token: %v", errUnmarshal)
-			setOAuthStatus(state, "Failed to unmarshal token")
+			oauthStatus[state] = "Failed to unmarshal token"
 			return
 		}
 
@@ -1076,13 +1048,8 @@
 		gemAuth := geminiAuth.NewGeminiAuth()
 		gemClient, errGetClient := gemAuth.GetAuthenticatedClient(ctx, &ts, h.cfg, true)
 		if errGetClient != nil {
-<<<<<<< HEAD
-			log.Fatalf("failed to get authenticated client: %v", errGetClient)
-			setOAuthStatus(state, "Failed to get authenticated client")
-=======
 			log.Errorf("failed to get authenticated client: %v", errGetClient)
 			oauthStatus[state] = "Failed to get authenticated client"
->>>>>>> f25f419e
 			return
 		}
 		fmt.Println("Authentication successful.")
@@ -1092,12 +1059,12 @@
 			projects, errAll := onboardAllGeminiProjects(ctx, gemClient, &ts)
 			if errAll != nil {
 				log.Errorf("Failed to complete Gemini CLI onboarding: %v", errAll)
-				setOAuthStatus(state, "Failed to complete Gemini CLI onboarding")
+				oauthStatus[state] = "Failed to complete Gemini CLI onboarding"
 				return
 			}
 			if errVerify := ensureGeminiProjectsEnabled(ctx, gemClient, projects); errVerify != nil {
 				log.Errorf("Failed to verify Cloud AI API status: %v", errVerify)
-				setOAuthStatus(state, "Failed to verify Cloud AI API status")
+				oauthStatus[state] = "Failed to verify Cloud AI API status"
 				return
 			}
 			ts.ProjectID = strings.Join(projects, ",")
@@ -1105,26 +1072,26 @@
 		} else {
 			if errEnsure := ensureGeminiProjectAndOnboard(ctx, gemClient, &ts, requestedProjectID); errEnsure != nil {
 				log.Errorf("Failed to complete Gemini CLI onboarding: %v", errEnsure)
-				setOAuthStatus(state, "Failed to complete Gemini CLI onboarding")
+				oauthStatus[state] = "Failed to complete Gemini CLI onboarding"
 				return
 			}
 
 			if strings.TrimSpace(ts.ProjectID) == "" {
 				log.Error("Onboarding did not return a project ID")
-				setOAuthStatus(state, "Failed to resolve project ID")
+				oauthStatus[state] = "Failed to resolve project ID"
 				return
 			}
 
 			isChecked, errCheck := checkCloudAPIIsEnabled(ctx, gemClient, ts.ProjectID)
 			if errCheck != nil {
 				log.Errorf("Failed to verify Cloud AI API status: %v", errCheck)
-				setOAuthStatus(state, "Failed to verify Cloud AI API status")
+				oauthStatus[state] = "Failed to verify Cloud AI API status"
 				return
 			}
 			ts.Checked = isChecked
 			if !isChecked {
 				log.Error("Cloud AI API is not enabled for the selected project")
-				setOAuthStatus(state, "Cloud AI API not enabled")
+				oauthStatus[state] = "Cloud AI API not enabled"
 				return
 			}
 		}
@@ -1146,21 +1113,16 @@
 		}
 		savedPath, errSave := h.saveTokenRecord(ctx, record)
 		if errSave != nil {
-<<<<<<< HEAD
-			log.Fatalf("Failed to save token to file: %v", errSave)
-			setOAuthStatus(state, "Failed to save token to file")
-=======
 			log.Errorf("Failed to save token to file: %v", errSave)
 			oauthStatus[state] = "Failed to save token to file"
->>>>>>> f25f419e
-			return
-		}
-
-		deleteOAuthStatus(state)
+			return
+		}
+
+		delete(oauthStatus, state)
 		fmt.Printf("You can now use Gemini CLI services through this CLI; token saved to %s\n", savedPath)
 	}()
 
-	setOAuthStatus(state, "")
+	oauthStatus[state] = ""
 	c.JSON(200, gin.H{"status": "ok", "url": authURL, "state": state})
 }
 
@@ -1224,7 +1186,7 @@
 			if time.Now().After(deadline) {
 				authErr := codex.NewAuthenticationError(codex.ErrCallbackTimeout, fmt.Errorf("timeout waiting for OAuth callback"))
 				log.Error(codex.GetUserFriendlyMessage(authErr))
-				setOAuthStatus(state, "Timeout waiting for OAuth callback")
+				oauthStatus[state] = "Timeout waiting for OAuth callback"
 				return
 			}
 			if data, errR := os.ReadFile(waitFile); errR == nil {
@@ -1234,12 +1196,12 @@
 				if errStr := m["error"]; errStr != "" {
 					oauthErr := codex.NewOAuthError(errStr, "", http.StatusBadRequest)
 					log.Error(codex.GetUserFriendlyMessage(oauthErr))
-					setOAuthStatus(state, "Bad Request")
+					oauthStatus[state] = "Bad Request"
 					return
 				}
 				if m["state"] != state {
 					authErr := codex.NewAuthenticationError(codex.ErrInvalidState, fmt.Errorf("expected %s, got %s", state, m["state"]))
-					setOAuthStatus(state, "State code error")
+					oauthStatus[state] = "State code error"
 					log.Error(codex.GetUserFriendlyMessage(authErr))
 					return
 				}
@@ -1270,14 +1232,14 @@
 		resp, errDo := httpClient.Do(req)
 		if errDo != nil {
 			authErr := codex.NewAuthenticationError(codex.ErrCodeExchangeFailed, errDo)
-			setOAuthStatus(state, "Failed to exchange authorization code for tokens")
+			oauthStatus[state] = "Failed to exchange authorization code for tokens"
 			log.Errorf("Failed to exchange authorization code for tokens: %v", authErr)
 			return
 		}
 		defer func() { _ = resp.Body.Close() }()
 		respBody, _ := io.ReadAll(resp.Body)
 		if resp.StatusCode != http.StatusOK {
-			setOAuthStatus(state, fmt.Sprintf("Token exchange failed with status %d", resp.StatusCode))
+			oauthStatus[state] = fmt.Sprintf("Token exchange failed with status %d", resp.StatusCode)
 			log.Errorf("token exchange failed with status %d: %s", resp.StatusCode, string(respBody))
 			return
 		}
@@ -1288,7 +1250,7 @@
 			ExpiresIn    int    `json:"expires_in"`
 		}
 		if errU := json.Unmarshal(respBody, &tokenResp); errU != nil {
-			setOAuthStatus(state, "Failed to parse token response")
+			oauthStatus[state] = "Failed to parse token response"
 			log.Errorf("failed to parse token response: %v", errU)
 			return
 		}
@@ -1326,13 +1288,8 @@
 		}
 		savedPath, errSave := h.saveTokenRecord(ctx, record)
 		if errSave != nil {
-<<<<<<< HEAD
-			setOAuthStatus(state, "Failed to save authentication tokens")
-			log.Fatalf("Failed to save authentication tokens: %v", errSave)
-=======
 			oauthStatus[state] = "Failed to save authentication tokens"
 			log.Errorf("Failed to save authentication tokens: %v", errSave)
->>>>>>> f25f419e
 			return
 		}
 		fmt.Printf("Authentication successful! Token saved to %s\n", savedPath)
@@ -1340,10 +1297,10 @@
 			fmt.Println("API key obtained and saved")
 		}
 		fmt.Println("You can now use Codex services through this CLI")
-		deleteOAuthStatus(state)
+		delete(oauthStatus, state)
 	}()
 
-	setOAuthStatus(state, "")
+	oauthStatus[state] = ""
 	c.JSON(200, gin.H{"status": "ok", "url": authURL, "state": state})
 }
 
@@ -1410,7 +1367,7 @@
 		for {
 			if time.Now().After(deadline) {
 				log.Error("oauth flow timed out")
-				setOAuthStatus(state, "OAuth flow timed out")
+				oauthStatus[state] = "OAuth flow timed out"
 				return
 			}
 			if data, errReadFile := os.ReadFile(waitFile); errReadFile == nil {
@@ -1419,18 +1376,18 @@
 				_ = os.Remove(waitFile)
 				if errStr := strings.TrimSpace(payload["error"]); errStr != "" {
 					log.Errorf("Authentication failed: %s", errStr)
-					setOAuthStatus(state, "Authentication failed")
+					oauthStatus[state] = "Authentication failed"
 					return
 				}
 				if payloadState := strings.TrimSpace(payload["state"]); payloadState != "" && payloadState != state {
 					log.Errorf("Authentication failed: state mismatch")
-					setOAuthStatus(state, "Authentication failed: state mismatch")
+					oauthStatus[state] = "Authentication failed: state mismatch"
 					return
 				}
 				authCode = strings.TrimSpace(payload["code"])
 				if authCode == "" {
 					log.Error("Authentication failed: code not found")
-					setOAuthStatus(state, "Authentication failed: code not found")
+					oauthStatus[state] = "Authentication failed: code not found"
 					return
 				}
 				break
@@ -1449,7 +1406,7 @@
 		req, errNewRequest := http.NewRequestWithContext(ctx, http.MethodPost, "https://oauth2.googleapis.com/token", strings.NewReader(form.Encode()))
 		if errNewRequest != nil {
 			log.Errorf("Failed to build token request: %v", errNewRequest)
-			setOAuthStatus(state, "Failed to build token request")
+			oauthStatus[state] = "Failed to build token request"
 			return
 		}
 		req.Header.Set("Content-Type", "application/x-www-form-urlencoded")
@@ -1457,7 +1414,7 @@
 		resp, errDo := httpClient.Do(req)
 		if errDo != nil {
 			log.Errorf("Failed to execute token request: %v", errDo)
-			setOAuthStatus(state, "Failed to exchange token")
+			oauthStatus[state] = "Failed to exchange token"
 			return
 		}
 		defer func() {
@@ -1469,7 +1426,7 @@
 		if resp.StatusCode < http.StatusOK || resp.StatusCode >= http.StatusMultipleChoices {
 			bodyBytes, _ := io.ReadAll(resp.Body)
 			log.Errorf("Antigravity token exchange failed with status %d: %s", resp.StatusCode, string(bodyBytes))
-			setOAuthStatus(state, fmt.Sprintf("Token exchange failed: %d", resp.StatusCode))
+			oauthStatus[state] = fmt.Sprintf("Token exchange failed: %d", resp.StatusCode)
 			return
 		}
 
@@ -1481,7 +1438,7 @@
 		}
 		if errDecode := json.NewDecoder(resp.Body).Decode(&tokenResp); errDecode != nil {
 			log.Errorf("Failed to parse token response: %v", errDecode)
-			setOAuthStatus(state, "Failed to parse token response")
+			oauthStatus[state] = "Failed to parse token response"
 			return
 		}
 
@@ -1490,7 +1447,7 @@
 			infoReq, errInfoReq := http.NewRequestWithContext(ctx, http.MethodGet, "https://www.googleapis.com/oauth2/v1/userinfo?alt=json", nil)
 			if errInfoReq != nil {
 				log.Errorf("Failed to build user info request: %v", errInfoReq)
-				setOAuthStatus(state, "Failed to build user info request")
+				oauthStatus[state] = "Failed to build user info request"
 				return
 			}
 			infoReq.Header.Set("Authorization", "Bearer "+tokenResp.AccessToken)
@@ -1498,7 +1455,7 @@
 			infoResp, errInfo := httpClient.Do(infoReq)
 			if errInfo != nil {
 				log.Errorf("Failed to execute user info request: %v", errInfo)
-				setOAuthStatus(state, "Failed to execute user info request")
+				oauthStatus[state] = "Failed to execute user info request"
 				return
 			}
 			defer func() {
@@ -1517,7 +1474,7 @@
 			} else {
 				bodyBytes, _ := io.ReadAll(infoResp.Body)
 				log.Errorf("User info request failed with status %d: %s", infoResp.StatusCode, string(bodyBytes))
-				setOAuthStatus(state, fmt.Sprintf("User info request failed: %d", infoResp.StatusCode))
+				oauthStatus[state] = fmt.Sprintf("User info request failed: %d", infoResp.StatusCode)
 				return
 			}
 		}
@@ -1564,17 +1521,12 @@
 		}
 		savedPath, errSave := h.saveTokenRecord(ctx, record)
 		if errSave != nil {
-<<<<<<< HEAD
-			log.Fatalf("Failed to save token to file: %v", errSave)
-			setOAuthStatus(state, "Failed to save token to file")
-=======
 			log.Errorf("Failed to save token to file: %v", errSave)
 			oauthStatus[state] = "Failed to save token to file"
->>>>>>> f25f419e
-			return
-		}
-
-		deleteOAuthStatus(state)
+			return
+		}
+
+		delete(oauthStatus, state)
 		fmt.Printf("Authentication successful! Token saved to %s\n", savedPath)
 		if projectID != "" {
 			fmt.Printf("Using GCP project: %s\n", projectID)
@@ -1582,7 +1534,7 @@
 		fmt.Println("You can now use Antigravity services through this CLI")
 	}()
 
-	setOAuthStatus(state, "")
+	oauthStatus[state] = ""
 	c.JSON(200, gin.H{"status": "ok", "url": authURL, "state": state})
 }
 
@@ -1608,7 +1560,7 @@
 		fmt.Println("Waiting for authentication...")
 		tokenData, errPollForToken := qwenAuth.PollForToken(deviceFlow.DeviceCode, deviceFlow.CodeVerifier)
 		if errPollForToken != nil {
-			setOAuthStatus(state, "Authentication failed")
+			oauthStatus[state] = "Authentication failed"
 			fmt.Printf("Authentication failed: %v\n", errPollForToken)
 			return
 		}
@@ -1626,22 +1578,17 @@
 		}
 		savedPath, errSave := h.saveTokenRecord(ctx, record)
 		if errSave != nil {
-<<<<<<< HEAD
-			log.Fatalf("Failed to save authentication tokens: %v", errSave)
-			setOAuthStatus(state, "Failed to save authentication tokens")
-=======
 			log.Errorf("Failed to save authentication tokens: %v", errSave)
 			oauthStatus[state] = "Failed to save authentication tokens"
->>>>>>> f25f419e
 			return
 		}
 
 		fmt.Printf("Authentication successful! Token saved to %s\n", savedPath)
 		fmt.Println("You can now use Qwen services through this CLI")
-		deleteOAuthStatus(state)
+		delete(oauthStatus, state)
 	}()
 
-	setOAuthStatus(state, "")
+	oauthStatus[state] = ""
 	c.JSON(200, gin.H{"status": "ok", "url": authURL, "state": state})
 }
 
@@ -1680,7 +1627,7 @@
 		var resultMap map[string]string
 		for {
 			if time.Now().After(deadline) {
-				setOAuthStatus(state, "Authentication failed")
+				oauthStatus[state] = "Authentication failed"
 				fmt.Println("Authentication failed: timeout waiting for callback")
 				return
 			}
@@ -1693,26 +1640,26 @@
 		}
 
 		if errStr := strings.TrimSpace(resultMap["error"]); errStr != "" {
-			setOAuthStatus(state, "Authentication failed")
+			oauthStatus[state] = "Authentication failed"
 			fmt.Printf("Authentication failed: %s\n", errStr)
 			return
 		}
 		if resultState := strings.TrimSpace(resultMap["state"]); resultState != state {
-			setOAuthStatus(state, "Authentication failed")
+			oauthStatus[state] = "Authentication failed"
 			fmt.Println("Authentication failed: state mismatch")
 			return
 		}
 
 		code := strings.TrimSpace(resultMap["code"])
 		if code == "" {
-			setOAuthStatus(state, "Authentication failed")
+			oauthStatus[state] = "Authentication failed"
 			fmt.Println("Authentication failed: code missing")
 			return
 		}
 
 		tokenData, errExchange := authSvc.ExchangeCodeForTokens(ctx, code, redirectURI)
 		if errExchange != nil {
-			setOAuthStatus(state, "Authentication failed")
+			oauthStatus[state] = "Authentication failed"
 			fmt.Printf("Authentication failed: %v\n", errExchange)
 			return
 		}
@@ -1734,13 +1681,8 @@
 
 		savedPath, errSave := h.saveTokenRecord(ctx, record)
 		if errSave != nil {
-<<<<<<< HEAD
-			setOAuthStatus(state, "Failed to save authentication tokens")
-			log.Fatalf("Failed to save authentication tokens: %v", errSave)
-=======
 			oauthStatus[state] = "Failed to save authentication tokens"
 			log.Errorf("Failed to save authentication tokens: %v", errSave)
->>>>>>> f25f419e
 			return
 		}
 
@@ -1749,10 +1691,10 @@
 			fmt.Println("API key obtained and saved")
 		}
 		fmt.Println("You can now use iFlow services through this CLI")
-		deleteOAuthStatus(state)
+		delete(oauthStatus, state)
 	}()
 
-	setOAuthStatus(state, "")
+	oauthStatus[state] = ""
 	c.JSON(http.StatusOK, gin.H{"status": "ok", "url": authURL, "state": state})
 }
 
@@ -2177,7 +2119,7 @@
 
 func (h *Handler) GetAuthStatus(c *gin.Context) {
 	state := c.Query("state")
-	if err, ok := getOAuthStatus(state); ok {
+	if err, ok := oauthStatus[state]; ok {
 		if err != "" {
 			c.JSON(200, gin.H{"status": "error", "error": err})
 		} else {
@@ -2187,5 +2129,5 @@
 	} else {
 		c.JSON(200, gin.H{"status": "ok"})
 	}
-	deleteOAuthStatus(state)
+	delete(oauthStatus, state)
 }