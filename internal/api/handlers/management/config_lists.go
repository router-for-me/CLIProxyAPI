--- conflicted
+++ resolved
@@ -104,7 +104,6 @@
 	c.JSON(400, gin.H{"error": "missing index or value"})
 }
 
-<<<<<<< HEAD
 func sanitizeStringSlice(in []string) []string {
 	out := make([]string, 0, len(in))
 	for i := range in {
@@ -151,8 +150,6 @@
 	h.cfg.SanitizeGeminiKeys()
 }
 
-=======
->>>>>>> 361443db
 // api-keys
 func (h *Handler) GetAPIKeys(c *gin.Context) { c.JSON(200, gin.H{"api-keys": h.cfg.APIKeys}) }
 func (h *Handler) PutAPIKeys(c *gin.Context) {
