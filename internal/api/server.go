--- conflicted
+++ resolved
@@ -430,9 +430,11 @@
 		code := c.Query("code")
 		state := c.Query("state")
 		errStr := c.Query("error")
+		if errStr == "" {
+			errStr = c.Query("error_description")
+		}
 		if state != "" {
-			file := fmt.Sprintf("%s/.oauth-kiro-%s.oauth", s.cfg.AuthDir, state)
-			_ = os.WriteFile(file, []byte(fmt.Sprintf(`{"code":"%s","state":"%s","error":"%s"}`, code, state, errStr)), 0o600)
+			_, _ = managementHandlers.WriteOAuthCallbackFileForPendingSession(s.cfg.AuthDir, "kiro", state, code, errStr)
 		}
 		c.Header("Content-Type", "text/html; charset=utf-8")
 		c.String(http.StatusOK, oauthCallbackSuccessHTML)
@@ -604,11 +606,8 @@
 		mgmt.GET("/qwen-auth-url", s.mgmt.RequestQwenToken)
 		mgmt.GET("/iflow-auth-url", s.mgmt.RequestIFlowToken)
 		mgmt.POST("/iflow-auth-url", s.mgmt.RequestIFlowCookieToken)
-<<<<<<< HEAD
 		mgmt.GET("/kiro-auth-url", s.mgmt.RequestKiroToken)
-=======
 		mgmt.POST("/oauth-callback", s.mgmt.PostOAuthCallback)
->>>>>>> 99478d13
 		mgmt.GET("/get-auth-status", s.mgmt.GetAuthStatus)
 	}
 }
