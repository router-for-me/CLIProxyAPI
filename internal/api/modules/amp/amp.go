// Package amp implements the Amp CLI routing module, providing OAuth-based
// integration with Amp CLI for ChatGPT and Anthropic subscriptions.
package amp

import (
	"fmt"
	"net/http/httputil"
	"strings"
	"sync"

	"github.com/gin-gonic/gin"
	"github.com/router-for-me/CLIProxyAPI/v6/internal/api/modules"
	"github.com/router-for-me/CLIProxyAPI/v6/internal/config"
	sdkaccess "github.com/router-for-me/CLIProxyAPI/v6/sdk/access"
	log "github.com/sirupsen/logrus"
)

// Option configures the AmpModule.
type Option func(*AmpModule)

// AmpModule implements the RouteModuleV2 interface for Amp CLI integration.
// It provides:
//   - Reverse proxy to Amp control plane for OAuth/management
//   - Provider-specific route aliases (/api/provider/{provider}/...)
//   - Automatic gzip decompression for misconfigured upstreams
//   - Model mapping for routing unavailable models to alternatives
type AmpModule struct {
	secretSource    SecretSource
	proxy           *httputil.ReverseProxy
	proxyMu         sync.RWMutex // protects proxy for hot-reload
	accessManager   *sdkaccess.Manager
	authMiddleware_ gin.HandlerFunc
	modelMapper     *DefaultModelMapper
	enabled         bool
	registerOnce    sync.Once

	// restrictToLocalhost controls localhost-only access for management routes (hot-reloadable)
	restrictToLocalhost bool
	restrictMu          sync.RWMutex

	// configMu protects lastConfig for partial reload comparison
	configMu   sync.RWMutex
	lastConfig *config.AmpCode
}

// New creates a new Amp routing module with the given options.
// This is the preferred constructor using the Option pattern.
//
// Example:
//
//	ampModule := amp.New(
//	    amp.WithAccessManager(accessManager),
//	    amp.WithAuthMiddleware(authMiddleware),
//	    amp.WithSecretSource(customSecret),
//	)
func New(opts ...Option) *AmpModule {
	m := &AmpModule{
		secretSource: nil, // Will be created on demand if not provided
	}
	for _, opt := range opts {
		opt(m)
	}
	return m
}

// NewLegacy creates a new Amp routing module using the legacy constructor signature.
// This is provided for backwards compatibility.
//
// DEPRECATED: Use New with options instead.
func NewLegacy(accessManager *sdkaccess.Manager, authMiddleware gin.HandlerFunc) *AmpModule {
	return New(
		WithAccessManager(accessManager),
		WithAuthMiddleware(authMiddleware),
	)
}

// WithSecretSource sets a custom secret source for the module.
func WithSecretSource(source SecretSource) Option {
	return func(m *AmpModule) {
		m.secretSource = source
	}
}

// WithAccessManager sets the access manager for the module.
func WithAccessManager(am *sdkaccess.Manager) Option {
	return func(m *AmpModule) {
		m.accessManager = am
	}
}

// WithAuthMiddleware sets the authentication middleware for provider routes.
func WithAuthMiddleware(middleware gin.HandlerFunc) Option {
	return func(m *AmpModule) {
		m.authMiddleware_ = middleware
	}
}

// Name returns the module identifier
func (m *AmpModule) Name() string {
	return "amp-routing"
}

// Register sets up Amp routes if configured.
// This implements the RouteModuleV2 interface with Context.
// Routes are registered only once via sync.Once for idempotent behavior.
func (m *AmpModule) Register(ctx modules.Context) error {
	settings := ctx.Config.AmpCode
	upstreamURL := strings.TrimSpace(settings.UpstreamURL)

	// Determine auth middleware (from module or context)
	auth := m.getAuthMiddleware(ctx)

	// Use registerOnce to ensure routes are only registered once
	var regErr error
	m.registerOnce.Do(func() {
		// Initialize model mapper from config (for routing unavailable models to alternatives)
		m.modelMapper = NewModelMapper(settings.ModelMappings)

<<<<<<< HEAD
=======
		// Store initial config for partial reload comparison
		settingsCopy := settings
		m.lastConfig = &settingsCopy

		// Initialize localhost restriction setting (hot-reloadable)
		m.setRestrictToLocalhost(settings.RestrictManagementToLocalhost)

>>>>>>> 361443db
		// Always register provider aliases - these work without an upstream
		m.registerProviderAliases(ctx.Engine, ctx.BaseHandler, auth)

		// If no upstream URL, skip proxy routes but provider aliases are still available
		if upstreamURL == "" {
			log.Debug("amp upstream proxy disabled (no upstream URL configured)")
			log.Debug("amp provider alias routes registered")
			m.enabled = false
			return
		}

		// Create secret source with precedence: config > env > file
		// Cache secrets for 5 minutes to reduce file I/O
		if m.secretSource == nil {
			m.secretSource = NewMultiSourceSecret(settings.UpstreamAPIKey, 0 /* default 5min */)
		}

		// Create reverse proxy with gzip handling via ModifyResponse
		proxy, err := createReverseProxy(upstreamURL, m.secretSource)
		if err != nil {
			regErr = fmt.Errorf("failed to create amp proxy: %w", err)
			return
		}

		m.setProxy(proxy)
		m.enabled = true

		// Register management proxy routes (requires upstream)
<<<<<<< HEAD
		// Restrict to localhost by default for security (prevents drive-by browser attacks)
		handler := proxyHandler(proxy)
		m.registerManagementRoutes(ctx.Engine, ctx.BaseHandler, handler, settings.RestrictManagementToLocalhost)
=======
		// Uses dynamic middleware that checks m.IsRestrictedToLocalhost() for hot-reload support
		m.registerManagementRoutes(ctx.Engine, ctx.BaseHandler)
>>>>>>> 361443db

		log.Infof("amp upstream proxy enabled for: %s", upstreamURL)
		log.Debug("amp provider alias routes registered")
	})

	return regErr
}

// getAuthMiddleware returns the authentication middleware, preferring the
// module's configured middleware, then the context middleware, then a fallback.
func (m *AmpModule) getAuthMiddleware(ctx modules.Context) gin.HandlerFunc {
	if m.authMiddleware_ != nil {
		return m.authMiddleware_
	}
	if ctx.AuthMiddleware != nil {
		return ctx.AuthMiddleware
	}
	// Fallback: no authentication (should not happen in production)
	log.Warn("amp module: no auth middleware provided, allowing all requests")
	return func(c *gin.Context) {
		c.Next()
	}
}

// OnConfigUpdated handles configuration updates with partial reload support.
// Only updates components that have actually changed to avoid unnecessary work.
// Supports hot-reload for: model-mappings, upstream-api-key, upstream-url, restrict-management-to-localhost.
func (m *AmpModule) OnConfigUpdated(cfg *config.Config) error {
<<<<<<< HEAD
	settings := cfg.AmpCode

	// Update model mappings (hot-reload supported)
	if m.modelMapper != nil {
		m.modelMapper.UpdateMappings(settings.ModelMappings)
		if m.enabled {
			log.Infof("amp config updated: reloading %d model mapping(s)", len(settings.ModelMappings))
		}
	} else if m.enabled {
		log.Warnf("amp model mapper not initialized, skipping model mapping update")
	}

	if !m.enabled {
		return nil
	}

	upstreamURL := strings.TrimSpace(settings.UpstreamURL)
	if upstreamURL == "" {
		log.Warn("amp upstream URL removed from config, restart required to disable")
		return nil
	}

	// If API key changed, invalidate the cache
	if m.secretSource != nil {
		if ms, ok := m.secretSource.(*MultiSourceSecret); ok {
			ms.InvalidateCache()
			log.Debug("amp secret cache invalidated due to config update")
=======
	newSettings := cfg.AmpCode

	// Get previous config for comparison
	m.configMu.RLock()
	oldSettings := m.lastConfig
	m.configMu.RUnlock()

	// Track what changed for logging
	var changes []string

	// Check model mappings change
	modelMappingsChanged := m.hasModelMappingsChanged(oldSettings, &newSettings)
	if modelMappingsChanged {
		if m.modelMapper != nil {
			m.modelMapper.UpdateMappings(newSettings.ModelMappings)
			changes = append(changes, "model-mappings")
			if m.enabled {
				log.Infof("amp config partial reload: model mappings updated (%d entries)", len(newSettings.ModelMappings))
			}
		} else if m.enabled {
			log.Warnf("amp model mapper not initialized, skipping model mapping update")
		}
	}

	if m.enabled {
		// Check upstream URL change - now supports hot-reload
		newUpstreamURL := strings.TrimSpace(newSettings.UpstreamURL)
		oldUpstreamURL := ""
		if oldSettings != nil {
			oldUpstreamURL = strings.TrimSpace(oldSettings.UpstreamURL)
		}

		if newUpstreamURL == "" && oldUpstreamURL != "" {
			log.Warn("amp upstream URL removed from config, proxy has been disabled")
			m.setProxy(nil)
			changes = append(changes, "upstream-url(disabled)")
		} else if newUpstreamURL != oldUpstreamURL && newUpstreamURL != "" {
			// Recreate proxy with new URL
			proxy, err := createReverseProxy(newUpstreamURL, m.secretSource)
			if err != nil {
				log.Errorf("amp config: failed to create proxy for new upstream URL %s: %v", newUpstreamURL, err)
			} else {
				m.setProxy(proxy)
				changes = append(changes, "upstream-url")
				log.Infof("amp config partial reload: upstream URL updated (%s -> %s)", oldUpstreamURL, newUpstreamURL)
			}
>>>>>>> 361443db
		}

		// Check API key change
		apiKeyChanged := m.hasAPIKeyChanged(oldSettings, &newSettings)
		if apiKeyChanged {
			if m.secretSource != nil {
				if ms, ok := m.secretSource.(*MultiSourceSecret); ok {
					ms.UpdateExplicitKey(newSettings.UpstreamAPIKey)
					ms.InvalidateCache()
					changes = append(changes, "upstream-api-key")
					log.Debug("amp config partial reload: secret cache invalidated")
				}
			}
		}

		// Check restrict-management-to-localhost change - now supports hot-reload
		if oldSettings != nil && oldSettings.RestrictManagementToLocalhost != newSettings.RestrictManagementToLocalhost {
			m.setRestrictToLocalhost(newSettings.RestrictManagementToLocalhost)
			changes = append(changes, "restrict-management-to-localhost")
			if newSettings.RestrictManagementToLocalhost {
				log.Infof("amp config partial reload: management routes now restricted to localhost")
			} else {
				log.Warnf("amp config partial reload: management routes now accessible from any IP - this is insecure!")
			}
		}
	}

	// Store current config for next comparison
	m.configMu.Lock()
	settingsCopy := newSettings // copy struct
	m.lastConfig = &settingsCopy
	m.configMu.Unlock()

	// Log summary if any changes detected
	if len(changes) > 0 {
		log.Debugf("amp config partial reload completed: %v", changes)
	} else {
		log.Debug("amp config checked: no changes detected")
	}

<<<<<<< HEAD
	log.Debug("amp config updated (restart required for URL changes)")
	return nil
}

// GetModelMapper returns the model mapper instance (for testing/debugging).
func (m *AmpModule) GetModelMapper() *DefaultModelMapper {
	return m.modelMapper
=======
	return nil
}

// hasModelMappingsChanged compares old and new model mappings.
func (m *AmpModule) hasModelMappingsChanged(old *config.AmpCode, new *config.AmpCode) bool {
	if old == nil {
		return len(new.ModelMappings) > 0
	}

	if len(old.ModelMappings) != len(new.ModelMappings) {
		return true
	}

	// Build map for efficient comparison
	oldMap := make(map[string]string, len(old.ModelMappings))
	for _, mapping := range old.ModelMappings {
		oldMap[strings.TrimSpace(mapping.From)] = strings.TrimSpace(mapping.To)
	}

	for _, mapping := range new.ModelMappings {
		from := strings.TrimSpace(mapping.From)
		to := strings.TrimSpace(mapping.To)
		if oldTo, exists := oldMap[from]; !exists || oldTo != to {
			return true
		}
	}

	return false
}

// hasAPIKeyChanged compares old and new API keys.
func (m *AmpModule) hasAPIKeyChanged(old *config.AmpCode, new *config.AmpCode) bool {
	oldKey := ""
	if old != nil {
		oldKey = strings.TrimSpace(old.UpstreamAPIKey)
	}
	newKey := strings.TrimSpace(new.UpstreamAPIKey)
	return oldKey != newKey
}

// GetModelMapper returns the model mapper instance (for testing/debugging).
func (m *AmpModule) GetModelMapper() *DefaultModelMapper {
	return m.modelMapper
}

// getProxy returns the current proxy instance (thread-safe for hot-reload).
func (m *AmpModule) getProxy() *httputil.ReverseProxy {
	m.proxyMu.RLock()
	defer m.proxyMu.RUnlock()
	return m.proxy
}

// setProxy updates the proxy instance (thread-safe for hot-reload).
func (m *AmpModule) setProxy(proxy *httputil.ReverseProxy) {
	m.proxyMu.Lock()
	defer m.proxyMu.Unlock()
	m.proxy = proxy
}

// IsRestrictedToLocalhost returns whether management routes are restricted to localhost.
func (m *AmpModule) IsRestrictedToLocalhost() bool {
	m.restrictMu.RLock()
	defer m.restrictMu.RUnlock()
	return m.restrictToLocalhost
}

// setRestrictToLocalhost updates the localhost restriction setting.
func (m *AmpModule) setRestrictToLocalhost(restrict bool) {
	m.restrictMu.Lock()
	defer m.restrictMu.Unlock()
	m.restrictToLocalhost = restrict
>>>>>>> 361443db
}<|MERGE_RESOLUTION|>--- conflicted
+++ resolved
@@ -116,8 +116,6 @@
 		// Initialize model mapper from config (for routing unavailable models to alternatives)
 		m.modelMapper = NewModelMapper(settings.ModelMappings)
 
-<<<<<<< HEAD
-=======
 		// Store initial config for partial reload comparison
 		settingsCopy := settings
 		m.lastConfig = &settingsCopy
@@ -125,7 +123,6 @@
 		// Initialize localhost restriction setting (hot-reloadable)
 		m.setRestrictToLocalhost(settings.RestrictManagementToLocalhost)
 
->>>>>>> 361443db
 		// Always register provider aliases - these work without an upstream
 		m.registerProviderAliases(ctx.Engine, ctx.BaseHandler, auth)
 
@@ -154,14 +151,8 @@
 		m.enabled = true
 
 		// Register management proxy routes (requires upstream)
-<<<<<<< HEAD
-		// Restrict to localhost by default for security (prevents drive-by browser attacks)
-		handler := proxyHandler(proxy)
-		m.registerManagementRoutes(ctx.Engine, ctx.BaseHandler, handler, settings.RestrictManagementToLocalhost)
-=======
 		// Uses dynamic middleware that checks m.IsRestrictedToLocalhost() for hot-reload support
 		m.registerManagementRoutes(ctx.Engine, ctx.BaseHandler)
->>>>>>> 361443db
 
 		log.Infof("amp upstream proxy enabled for: %s", upstreamURL)
 		log.Debug("amp provider alias routes registered")
@@ -190,35 +181,6 @@
 // Only updates components that have actually changed to avoid unnecessary work.
 // Supports hot-reload for: model-mappings, upstream-api-key, upstream-url, restrict-management-to-localhost.
 func (m *AmpModule) OnConfigUpdated(cfg *config.Config) error {
-<<<<<<< HEAD
-	settings := cfg.AmpCode
-
-	// Update model mappings (hot-reload supported)
-	if m.modelMapper != nil {
-		m.modelMapper.UpdateMappings(settings.ModelMappings)
-		if m.enabled {
-			log.Infof("amp config updated: reloading %d model mapping(s)", len(settings.ModelMappings))
-		}
-	} else if m.enabled {
-		log.Warnf("amp model mapper not initialized, skipping model mapping update")
-	}
-
-	if !m.enabled {
-		return nil
-	}
-
-	upstreamURL := strings.TrimSpace(settings.UpstreamURL)
-	if upstreamURL == "" {
-		log.Warn("amp upstream URL removed from config, restart required to disable")
-		return nil
-	}
-
-	// If API key changed, invalidate the cache
-	if m.secretSource != nil {
-		if ms, ok := m.secretSource.(*MultiSourceSecret); ok {
-			ms.InvalidateCache()
-			log.Debug("amp secret cache invalidated due to config update")
-=======
 	newSettings := cfg.AmpCode
 
 	// Get previous config for comparison
@@ -265,7 +227,6 @@
 				changes = append(changes, "upstream-url")
 				log.Infof("amp config partial reload: upstream URL updated (%s -> %s)", oldUpstreamURL, newUpstreamURL)
 			}
->>>>>>> 361443db
 		}
 
 		// Check API key change
@@ -306,15 +267,6 @@
 		log.Debug("amp config checked: no changes detected")
 	}
 
-<<<<<<< HEAD
-	log.Debug("amp config updated (restart required for URL changes)")
-	return nil
-}
-
-// GetModelMapper returns the model mapper instance (for testing/debugging).
-func (m *AmpModule) GetModelMapper() *DefaultModelMapper {
-	return m.modelMapper
-=======
 	return nil
 }
 
@@ -386,5 +338,4 @@
 	m.restrictMu.Lock()
 	defer m.restrictMu.Unlock()
 	m.restrictToLocalhost = restrict
->>>>>>> 361443db
 }