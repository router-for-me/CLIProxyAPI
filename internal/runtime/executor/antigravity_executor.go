--- conflicted
+++ resolved
@@ -16,7 +16,6 @@
 	"net/url"
 	"strconv"
 	"strings"
-	"sync"
 	"time"
 
 	"github.com/google/uuid"
@@ -51,15 +50,8 @@
 	refreshSkew                    = 3000 * time.Second
 )
 
-<<<<<<< HEAD
 // Note: We use crypto/rand via uuid package for thread-safe random generation
 // instead of math/rand which requires mutex protection
-=======
-var (
-	randSource      = rand.New(rand.NewSource(time.Now().UnixNano()))
-	randSourceMutex sync.Mutex
-)
->>>>>>> 66769ec6
 
 // AntigravityExecutor proxies requests to the antigravity upstream.
 type AntigravityExecutor struct {
@@ -1242,12 +1234,7 @@
 	return []string{
 		antigravityBaseURLProd,
 		antigravityBaseURLDaily,
-<<<<<<< HEAD
-		// antigravityBaseURLAutopush,
-=======
 		antigravitySandboxBaseURLDaily,
-		antigravityBaseURLProd,
->>>>>>> 66769ec6
 	}
 }
 
@@ -1287,7 +1274,6 @@
 	if projectID != "" {
 		root["project"] = projectID
 	} else {
-<<<<<<< HEAD
 		root["project"] = generateProjectID()
 	}
 	root["requestId"] = generateRequestID()
@@ -1297,7 +1283,7 @@
 		request = make(map[string]interface{})
 		root["request"] = request
 	}
-	request["sessionId"] = generateSessionID()
+	request["sessionId"] = generateStableSessionID(payload)
 	delete(request, "safetySettings")
 
 	if genConfig, ok := request["generationConfig"].(map[string]interface{}); ok {
@@ -1316,20 +1302,6 @@
 					tc["thinkingBudget"] = -1
 				}
 			}
-=======
-		template, _ = sjson.Set(template, "project", generateProjectID())
-	}
-	template, _ = sjson.Set(template, "requestId", generateRequestID())
-	template, _ = sjson.Set(template, "request.sessionId", generateStableSessionID(payload))
-
-	template, _ = sjson.Delete(template, "request.safetySettings")
-	template, _ = sjson.Set(template, "request.toolConfig.functionCallingConfig.mode", "VALIDATED")
-
-	if !strings.HasPrefix(modelName, "gemini-3-") {
-		if thinkingLevel := gjson.Get(template, "request.generationConfig.thinkingConfig.thinkingLevel"); thinkingLevel.Exists() {
-			template, _ = sjson.Delete(template, "request.generationConfig.thinkingConfig.thinkingLevel")
-			template, _ = sjson.Set(template, "request.generationConfig.thinkingConfig.thinkingBudget", -1)
->>>>>>> 66769ec6
 		}
 	}
 
@@ -1372,18 +1344,11 @@
 }
 
 func generateSessionID() string {
-<<<<<<< HEAD
 	// Use uuid for thread-safe random generation instead of math/rand
 	// Format: negative number string (mimics original behavior)
 	uuidStr := uuid.NewString()
 	// Convert first 16 hex chars to int64-like string
 	return "-" + uuidStr[:8] + uuidStr[9:13] + uuidStr[14:18]
-=======
-	randSourceMutex.Lock()
-	n := randSource.Int63n(9_000_000_000_000_000_000)
-	randSourceMutex.Unlock()
-	return "-" + strconv.FormatInt(n, 10)
->>>>>>> 66769ec6
 }
 
 func generateStableSessionID(payload []byte) string {
@@ -1406,17 +1371,10 @@
 func generateProjectID() string {
 	adjectives := []string{"useful", "bright", "swift", "calm", "bold"}
 	nouns := []string{"fuze", "wave", "spark", "flow", "core"}
-<<<<<<< HEAD
 	// Use uuid bytes for thread-safe random selection
 	uuidBytes := []byte(uuid.NewString())
 	adj := adjectives[int(uuidBytes[0])%len(adjectives)]
 	noun := nouns[int(uuidBytes[1])%len(nouns)]
-=======
-	randSourceMutex.Lock()
-	adj := adjectives[randSource.Intn(len(adjectives))]
-	noun := nouns[randSource.Intn(len(nouns))]
-	randSourceMutex.Unlock()
->>>>>>> 66769ec6
 	randomPart := strings.ToLower(uuid.NewString())[:5]
 	return adj + "-" + noun + "-" + randomPart
 }
