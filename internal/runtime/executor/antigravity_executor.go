--- conflicted
+++ resolved
@@ -17,6 +17,7 @@
 	"github.com/router-for-me/CLIProxyAPI/v6/internal/config"
 	"github.com/router-for-me/CLIProxyAPI/v6/internal/registry"
 	"github.com/router-for-me/CLIProxyAPI/v6/internal/translator_new/ir"
+	"github.com/router-for-me/CLIProxyAPI/v6/internal/util"
 	cliproxyauth "github.com/router-for-me/CLIProxyAPI/v6/sdk/cliproxy/auth"
 	cliproxyexecutor "github.com/router-for-me/CLIProxyAPI/v6/sdk/cliproxy/executor"
 	sdktranslator "github.com/router-for-me/CLIProxyAPI/v6/sdk/translator"
@@ -447,27 +448,9 @@
 		now := time.Now().Unix()
 		modelConfig := registry.GetAntigravityModelConfig()
 		models := make([]*registry.ModelInfo, 0, len(result.Map()))
-<<<<<<< HEAD
-
-		// Build a lookup map from static Gemini model definitions to inherit
-		// Thinking support and other metadata. Antigravity uses Google Cloud Code API
-		// which serves the same Gemini models, so we reuse GetGeminiCLIModels() definitions.
-		staticModels := registry.GetGeminiCLIModels()
-		staticModelMap := make(map[string]*registry.ModelInfo, len(staticModels))
-		for _, m := range staticModels {
-			if m != nil {
-				staticModelMap[m.ID] = m
-			}
-		}
-
-		for id := range result.Map() {
-			id = modelName2Alias(id)
-			if id != "" {
-=======
 		for originalName := range result.Map() {
 			aliasName := modelName2Alias(originalName)
 			if aliasName != "" {
->>>>>>> 92df0cad
 				modelInfo := &registry.ModelInfo{
 					ID:          aliasName,
 					Name:        aliasName,
@@ -479,18 +462,6 @@
 					OwnedBy:     antigravityAuthType,
 					Type:        antigravityAuthType,
 				}
-<<<<<<< HEAD
-
-				// Inherit metadata from static model definitions if available
-				if staticModel, ok := staticModelMap[id]; ok {
-					modelInfo.Description = staticModel.Description
-					modelInfo.DisplayName = staticModel.DisplayName
-					modelInfo.Version = staticModel.Version
-					modelInfo.InputTokenLimit = staticModel.InputTokenLimit
-					modelInfo.OutputTokenLimit = staticModel.OutputTokenLimit
-					modelInfo.SupportedGenerationMethods = staticModel.SupportedGenerationMethods
-					modelInfo.Thinking = staticModel.Thinking
-=======
 				// Look up Thinking support from static config using alias name
 				if cfg, ok := modelConfig[aliasName]; ok {
 					if cfg.Thinking != nil {
@@ -499,7 +470,6 @@
 					if cfg.MaxCompletionTokens > 0 {
 						modelInfo.MaxCompletionTokens = cfg.MaxCompletionTokens
 					}
->>>>>>> 92df0cad
 				}
 
 				models = append(models, modelInfo)
@@ -631,8 +601,6 @@
 	payload = geminiToAntigravity(modelName, payload, projectID)
 	payload, _ = sjson.SetBytes(payload, "model", alias2ModelName(modelName))
 
-<<<<<<< HEAD
-=======
 	if strings.Contains(modelName, "claude") {
 		strJSON := string(payload)
 		paths := make([]string, 0)
@@ -664,7 +632,6 @@
 		payload = []byte(strJSON)
 	}
 
->>>>>>> 92df0cad
 	httpReq, errReq := http.NewRequestWithContext(ctx, http.MethodPost, requestURL.String(), bytes.NewReader(payload))
 	if errReq != nil {
 		return nil, errReq
