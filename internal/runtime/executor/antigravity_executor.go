package executor

import (
	"bufio"
	"bytes"
	"context"
	"encoding/json"
	"fmt"
	"io"
	"net/http"
	"net/url"
	"strconv"
	"strings"
	"time"

	"github.com/google/uuid"
	"github.com/router-for-me/CLIProxyAPI/v6/internal/config"
	"github.com/router-for-me/CLIProxyAPI/v6/internal/registry"
	"github.com/router-for-me/CLIProxyAPI/v6/internal/translator_new/ir"
	"github.com/router-for-me/CLIProxyAPI/v6/internal/util"
	cliproxyauth "github.com/router-for-me/CLIProxyAPI/v6/sdk/cliproxy/auth"
	cliproxyexecutor "github.com/router-for-me/CLIProxyAPI/v6/sdk/cliproxy/executor"
	sdktranslator "github.com/router-for-me/CLIProxyAPI/v6/sdk/translator"
	log "github.com/sirupsen/logrus"
	"github.com/tidwall/gjson"
	"github.com/tidwall/sjson"
)

// Note: This executor uses "antigravity" format for old translator compatibility.
// The old translator treats "antigravity" and "gemini-cli" identically.
// When UseCanonicalTranslator is enabled, TranslateToGeminiCLI handles the conversion.

const (
	antigravityBaseURLDaily = "https://daily-cloudcode-pa.sandbox.googleapis.com"
	// antigravityBaseURLAutopush     = "https://autopush-cloudcode-pa.sandbox.googleapis.com"
	antigravityBaseURLProd      = "https://cloudcode-pa.googleapis.com"
	antigravityStreamPath       = "/v1internal:streamGenerateContent"
	antigravityGeneratePath     = "/v1internal:generateContent"
	antigravityModelsPath       = "/v1internal:fetchAvailableModels"
	antigravityClientID         = "1071006060591-tmhssin2h21lcre235vtolojh4g403ep.apps.googleusercontent.com"
	antigravityClientSecret     = "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"
	defaultAntigravityAgent     = "antigravity/1.11.5 windows/amd64"
	antigravityAuthType         = "antigravity"
	refreshSkew                 = 3000 * time.Second
	streamScannerBuffer     int = 20_971_520
)

// Note: We use crypto/rand via uuid package for thread-safe random generation
// instead of math/rand which requires mutex protection

// AntigravityExecutor proxies requests to the antigravity upstream.
type AntigravityExecutor struct {
	cfg *config.Config
}

// NewAntigravityExecutor constructs a new executor instance.
func NewAntigravityExecutor(cfg *config.Config) *AntigravityExecutor {
	return &AntigravityExecutor{cfg: cfg}
}

// Identifier implements ProviderExecutor.
func (e *AntigravityExecutor) Identifier() string { return antigravityAuthType }

// PrepareRequest implements ProviderExecutor.
func (e *AntigravityExecutor) PrepareRequest(_ *http.Request, _ *cliproxyauth.Auth) error { return nil }

// Execute handles non-streaming requests via the antigravity generate endpoint.
func (e *AntigravityExecutor) Execute(ctx context.Context, auth *cliproxyauth.Auth, req cliproxyexecutor.Request, opts cliproxyexecutor.Options) (resp cliproxyexecutor.Response, err error) {
	token, updatedAuth, errToken := e.ensureAccessToken(ctx, auth)
	if errToken != nil {
		return resp, errToken
	}
	if updatedAuth != nil {
		auth = updatedAuth
	}

	reporter := newUsageReporter(ctx, e.Identifier(), req.Model, auth)
	defer reporter.trackFailure(ctx, &err)

	from := opts.SourceFormat
	to := sdktranslator.FromString("antigravity")

	// Translate request: new translator if enabled, otherwise old translator
	var translated []byte
	if e.cfg != nil && e.cfg.UseCanonicalTranslator {
		var errTranslate error
		translated, errTranslate = TranslateToGeminiCLI(e.cfg, from, req.Model, bytes.Clone(req.Payload), false, req.Metadata)
		if errTranslate != nil {
			return resp, fmt.Errorf("failed to translate request: %w", errTranslate)
		}
	} else {
		translated = sdktranslator.TranslateRequest(from, to, req.Model, bytes.Clone(req.Payload), false)
	}

	translated = applyThinkingMetadataCLI(translated, req.Metadata, req.Model)

	translated = applyThinkingMetadataCLI(translated, req.Metadata, req.Model)
	translated = util.ApplyDefaultThinkingIfNeededCLI(req.Model, translated)
	translated = normalizeAntigravityThinking(req.Model, translated)

	baseURLs := antigravityBaseURLFallbackOrder(auth)
	httpClient := newProxyAwareHTTPClient(ctx, e.cfg, auth, 0)

	var lastStatus int
	var lastBody []byte
	var lastErr error

	for idx, baseURL := range baseURLs {
		httpReq, errReq := e.buildRequest(ctx, auth, token, req.Model, translated, false, opts.Alt, baseURL)
		if errReq != nil {
			err = errReq
			return resp, err
		}

		httpResp, errDo := httpClient.Do(httpReq)
		if errDo != nil {
			recordAPIResponseError(ctx, e.cfg, errDo)
			lastStatus = 0
			lastBody = nil
			lastErr = errDo
			if idx+1 < len(baseURLs) {
				log.Debugf("antigravity executor: request error on base url %s, retrying with fallback base url: %s", baseURL, baseURLs[idx+1])
				continue
			}
			err = errDo
			return resp, err
		}

		recordAPIResponseMetadata(ctx, e.cfg, httpResp.StatusCode, httpResp.Header.Clone())
		bodyBytes, errRead := io.ReadAll(httpResp.Body)
		if errClose := httpResp.Body.Close(); errClose != nil {
			log.Errorf("antigravity executor: close response body error: %v", errClose)
		}
		if errRead != nil {
			recordAPIResponseError(ctx, e.cfg, errRead)
			err = errRead
			return resp, err
		}
		appendAPIResponseChunk(ctx, e.cfg, bodyBytes)

		if httpResp.StatusCode < http.StatusOK || httpResp.StatusCode >= http.StatusMultipleChoices {
			log.Debugf("antigravity executor: upstream error status: %d, body: %s", httpResp.StatusCode, summarizeErrorBody(httpResp.Header.Get("Content-Type"), bodyBytes))
			lastStatus = httpResp.StatusCode
			lastBody = append([]byte(nil), bodyBytes...)
			lastErr = nil
			if httpResp.StatusCode == http.StatusTooManyRequests && idx+1 < len(baseURLs) {
				log.Debugf("antigravity executor: rate limited on base url %s, retrying with fallback base url: %s", baseURL, baseURLs[idx+1])
				continue
			}
			err = statusErr{code: httpResp.StatusCode, msg: string(bodyBytes)}
			return resp, err
		}

		reporter.publish(ctx, parseAntigravityUsage(bodyBytes))

		// Use new translator if enabled (no fallback)
		if e.cfg != nil && e.cfg.UseCanonicalTranslator {
			translatedResp, errTranslate := TranslateGeminiCLIResponseNonStream(e.cfg, from, bodyBytes, req.Model)
			if errTranslate != nil {
				return resp, fmt.Errorf("failed to translate response: %w", errTranslate)
			}
			if translatedResp != nil {
				resp = cliproxyexecutor.Response{Payload: translatedResp}
			} else {
				// New translator returned nil - pass through raw response
				resp = cliproxyexecutor.Response{Payload: bodyBytes}
			}
			reporter.ensurePublished(ctx)
			return resp, nil
		}

		// Old translator (only when UseCanonicalTranslator is disabled)
		var param any
		converted := sdktranslator.TranslateNonStream(ctx, to, from, req.Model, bytes.Clone(opts.OriginalRequest), translated, bodyBytes, &param)
		resp = cliproxyexecutor.Response{Payload: []byte(converted)}
		reporter.ensurePublished(ctx)
		return resp, nil
	}

	switch {
	case lastStatus != 0:
		err = statusErr{code: lastStatus, msg: string(lastBody)}
	case lastErr != nil:
		err = lastErr
	default:
		err = statusErr{code: http.StatusServiceUnavailable, msg: "antigravity executor: no base url available"}
	}
	return resp, err
}

// ExecuteStream handles streaming requests via the antigravity upstream.
func (e *AntigravityExecutor) ExecuteStream(ctx context.Context, auth *cliproxyauth.Auth, req cliproxyexecutor.Request, opts cliproxyexecutor.Options) (stream <-chan cliproxyexecutor.StreamChunk, err error) {
	ctx = context.WithValue(ctx, "alt", "")

	token, updatedAuth, errToken := e.ensureAccessToken(ctx, auth)
	if errToken != nil {
		return nil, errToken
	}
	if updatedAuth != nil {
		auth = updatedAuth
	}

	reporter := newUsageReporter(ctx, e.Identifier(), req.Model, auth)
	defer reporter.trackFailure(ctx, &err)

	from := opts.SourceFormat
	to := sdktranslator.FromString("antigravity")

	// Translate request: new translator if enabled, otherwise old translator
	var translated []byte
	if e.cfg != nil && e.cfg.UseCanonicalTranslator {
		var errTranslate error
		translated, errTranslate = TranslateToGeminiCLI(e.cfg, from, req.Model, bytes.Clone(req.Payload), true, req.Metadata)
		if errTranslate != nil {
			return nil, fmt.Errorf("failed to translate request: %w", errTranslate)
		}
	} else {
		translated = sdktranslator.TranslateRequest(from, to, req.Model, bytes.Clone(req.Payload), true)
	}

	translated = applyThinkingMetadataCLI(translated, req.Metadata, req.Model)

	translated = applyThinkingMetadataCLI(translated, req.Metadata, req.Model)
	translated = util.ApplyDefaultThinkingIfNeededCLI(req.Model, translated)
	translated = normalizeAntigravityThinking(req.Model, translated)

	baseURLs := antigravityBaseURLFallbackOrder(auth)
	httpClient := newProxyAwareHTTPClient(ctx, e.cfg, auth, 0)

	var lastStatus int
	var lastBody []byte
	var lastErr error

	for idx, baseURL := range baseURLs {
		httpReq, errReq := e.buildRequest(ctx, auth, token, req.Model, translated, true, opts.Alt, baseURL)
		if errReq != nil {
			err = errReq
			return nil, err
		}

		httpResp, errDo := httpClient.Do(httpReq)
		if errDo != nil {
			recordAPIResponseError(ctx, e.cfg, errDo)
			lastStatus = 0
			lastBody = nil
			lastErr = errDo
			if idx+1 < len(baseURLs) {
				log.Debugf("antigravity executor: request error on base url %s, retrying with fallback base url: %s", baseURL, baseURLs[idx+1])
				continue
			}
			err = errDo
			return nil, err
		}
		recordAPIResponseMetadata(ctx, e.cfg, httpResp.StatusCode, httpResp.Header.Clone())
		if httpResp.StatusCode < http.StatusOK || httpResp.StatusCode >= http.StatusMultipleChoices {
			bodyBytes, errRead := io.ReadAll(httpResp.Body)
			if errClose := httpResp.Body.Close(); errClose != nil {
				log.Errorf("antigravity executor: close response body error: %v", errClose)
			}
			if errRead != nil {
				recordAPIResponseError(ctx, e.cfg, errRead)
				lastStatus = 0
				lastBody = nil
				lastErr = errRead
				if idx+1 < len(baseURLs) {
					log.Debugf("antigravity executor: read error on base url %s, retrying with fallback base url: %s", baseURL, baseURLs[idx+1])
					continue
				}
				err = errRead
				return nil, err
			}
			appendAPIResponseChunk(ctx, e.cfg, bodyBytes)
			lastStatus = httpResp.StatusCode
			lastBody = append([]byte(nil), bodyBytes...)
			lastErr = nil
			if httpResp.StatusCode == http.StatusTooManyRequests && idx+1 < len(baseURLs) {
				log.Debugf("antigravity executor: rate limited on base url %s, retrying with fallback base url: %s", baseURL, baseURLs[idx+1])
				continue
			}
			err = statusErr{code: httpResp.StatusCode, msg: string(bodyBytes)}
			return nil, err
		}

		out := make(chan cliproxyexecutor.StreamChunk)
		stream = out
		go func(resp *http.Response) {
			defer close(out)
			defer func() {
				if errClose := resp.Body.Close(); errClose != nil {
					log.Errorf("antigravity executor: close response body error: %v", errClose)
				}
			}()
			scanner := bufio.NewScanner(resp.Body)
			scanner.Buffer(nil, streamScannerBuffer)

			// Initialize streaming state (only if new translator is enabled)
			useNewTranslator := e.cfg != nil && e.cfg.UseCanonicalTranslator
			var streamState *GeminiCLIStreamState
			if useNewTranslator {
				// Create state with schema context from original request for tool call normalization
				streamState = NewAntigravityStreamState(opts.OriginalRequest)
			}
			messageID := "chatcmpl-" + req.Model

			var param any
			for scanner.Scan() {
				line := scanner.Bytes()
				appendAPIResponseChunk(ctx, e.cfg, line)

				// Filter usage metadata for all models
				// Only retain usage statistics in the terminal chunk
				filteredLine := FilterSSEUsageMetadata(line)

				payload := jsonPayload(filteredLine)
				if payload != nil {
					if detail, ok := parseAntigravityStreamUsage(payload); ok {
						reporter.publish(ctx, detail)
					}
				}

				// Use new translator if enabled (no fallback)
				if useNewTranslator {
					translatedChunks, errTranslate := TranslateGeminiCLIResponseStream(e.cfg, from, bytes.Clone(line), req.Model, messageID, streamState)
					if errTranslate != nil {
						out <- cliproxyexecutor.StreamChunk{Err: fmt.Errorf("failed to translate chunk: %w", errTranslate)}
						continue
					}
					for _, chunk := range translatedChunks {
						out <- cliproxyexecutor.StreamChunk{Payload: chunk}
					}
					continue
				}

				// Old translator (only when UseCanonicalTranslator is disabled)
				if payload == nil {
					continue
				}
				chunks := sdktranslator.TranslateStream(ctx, to, from, req.Model, bytes.Clone(opts.OriginalRequest), translated, bytes.Clone(payload), &param)
				for i := range chunks {
					out <- cliproxyexecutor.StreamChunk{Payload: []byte(chunks[i])}
				}
			}

			// Send [DONE] only if using old translator (new translator handles finish events internally)
			if !useNewTranslator {
				tail := sdktranslator.TranslateStream(ctx, to, from, req.Model, bytes.Clone(opts.OriginalRequest), translated, []byte("[DONE]"), &param)
				for i := range tail {
					out <- cliproxyexecutor.StreamChunk{Payload: []byte(tail[i])}
				}
			}
			if errScan := scanner.Err(); errScan != nil {
				recordAPIResponseError(ctx, e.cfg, errScan)
				reporter.publishFailure(ctx)
				out <- cliproxyexecutor.StreamChunk{Err: errScan}
			} else {
				reporter.ensurePublished(ctx)
			}
		}(httpResp)
		return stream, nil
	}

	switch {
	case lastStatus != 0:
		err = statusErr{code: lastStatus, msg: string(lastBody)}
	case lastErr != nil:
		err = lastErr
	default:
		err = statusErr{code: http.StatusServiceUnavailable, msg: "antigravity executor: no base url available"}
	}
	return nil, err
}

// Refresh refreshes the OAuth token using the refresh token.
func (e *AntigravityExecutor) Refresh(ctx context.Context, auth *cliproxyauth.Auth) (*cliproxyauth.Auth, error) {
	if auth == nil {
		return auth, nil
	}
	updated, errRefresh := e.refreshToken(ctx, auth.Clone())
	if errRefresh != nil {
		return nil, errRefresh
	}
	return updated, nil
}

// CountTokens is not supported for the antigravity provider.
func (e *AntigravityExecutor) CountTokens(context.Context, *cliproxyauth.Auth, cliproxyexecutor.Request, cliproxyexecutor.Options) (cliproxyexecutor.Response, error) {
	return cliproxyexecutor.Response{}, statusErr{code: http.StatusNotImplemented, msg: "count tokens not supported"}
}

// FetchAntigravityModels retrieves available models using the supplied auth.
func FetchAntigravityModels(ctx context.Context, auth *cliproxyauth.Auth, cfg *config.Config) []*registry.ModelInfo {
	exec := &AntigravityExecutor{cfg: cfg}
	token, updatedAuth, errToken := exec.ensureAccessToken(ctx, auth)
	if errToken != nil || token == "" {
		return nil
	}
	if updatedAuth != nil {
		auth = updatedAuth
	}

	baseURLs := antigravityBaseURLFallbackOrder(auth)
	httpClient := newProxyAwareHTTPClient(ctx, cfg, auth, 0)

	for idx, baseURL := range baseURLs {
		modelsURL := baseURL + antigravityModelsPath
		httpReq, errReq := http.NewRequestWithContext(ctx, http.MethodPost, modelsURL, bytes.NewReader([]byte(`{}`)))
		if errReq != nil {
			return nil
		}
		httpReq.Header.Set("Content-Type", "application/json")
		httpReq.Header.Set("Authorization", "Bearer "+token)
		httpReq.Header.Set("User-Agent", resolveUserAgent(auth))
		if host := resolveHost(baseURL); host != "" {
			httpReq.Host = host
		}

		httpResp, errDo := httpClient.Do(httpReq)
		if errDo != nil {
			if idx+1 < len(baseURLs) {
				log.Debugf("antigravity executor: models request error on base url %s, retrying with fallback base url: %s", baseURL, baseURLs[idx+1])
				continue
			}
			return nil
		}

		bodyBytes, errRead := io.ReadAll(httpResp.Body)
		if errClose := httpResp.Body.Close(); errClose != nil {
			log.Errorf("antigravity executor: close response body error: %v", errClose)
		}
		if errRead != nil {
			if idx+1 < len(baseURLs) {
				log.Debugf("antigravity executor: models read error on base url %s, retrying with fallback base url: %s", baseURL, baseURLs[idx+1])
				continue
			}
			return nil
		}
		if httpResp.StatusCode < http.StatusOK || httpResp.StatusCode >= http.StatusMultipleChoices {
			if httpResp.StatusCode == http.StatusTooManyRequests && idx+1 < len(baseURLs) {
				log.Debugf("antigravity executor: models request rate limited on base url %s, retrying with fallback base url: %s", baseURL, baseURLs[idx+1])
				continue
			}
			return nil
		}

		result := gjson.GetBytes(bodyBytes, "models")
		if !result.Exists() {
			return nil
		}

		now := time.Now().Unix()
		modelConfig := registry.GetAntigravityModelConfig()
		models := make([]*registry.ModelInfo, 0, len(result.Map()))
		for originalName := range result.Map() {
			aliasName := modelName2Alias(originalName)
			if aliasName != "" {
				cfg := modelConfig[aliasName]
				modelName := aliasName
				if cfg != nil && cfg.Name != "" {
					modelName = cfg.Name
				}
				modelInfo := &registry.ModelInfo{
					ID:          aliasName,
					Name:        modelName,
					Description: aliasName,
					DisplayName: aliasName,
					Version:     aliasName,
					Object:      "model",
					Created:     now,
					OwnedBy:     antigravityAuthType,
					Type:        antigravityAuthType,
				}
				// Look up Thinking support from static config using alias name
				if cfg != nil {
					if cfg.Thinking != nil {
						modelInfo.Thinking = cfg.Thinking
					}
					if cfg.MaxCompletionTokens > 0 {
						modelInfo.MaxCompletionTokens = cfg.MaxCompletionTokens
					}
				}

				models = append(models, modelInfo)
			}
		}
		return models
	}
	return nil
}

func (e *AntigravityExecutor) ensureAccessToken(ctx context.Context, auth *cliproxyauth.Auth) (string, *cliproxyauth.Auth, error) {
	if auth == nil {
		return "", nil, statusErr{code: http.StatusUnauthorized, msg: "missing auth"}
	}
	accessToken := metaStringValue(auth.Metadata, "access_token")
	expiry := tokenExpiry(auth.Metadata)
	if accessToken != "" && expiry.After(time.Now().Add(refreshSkew)) {
		return accessToken, nil, nil
	}
	updated, errRefresh := e.refreshToken(ctx, auth.Clone())
	if errRefresh != nil {
		return "", nil, errRefresh
	}
	return metaStringValue(updated.Metadata, "access_token"), updated, nil
}

func (e *AntigravityExecutor) refreshToken(ctx context.Context, auth *cliproxyauth.Auth) (*cliproxyauth.Auth, error) {
	if auth == nil {
		return nil, statusErr{code: http.StatusUnauthorized, msg: "missing auth"}
	}
	refreshToken := metaStringValue(auth.Metadata, "refresh_token")
	if refreshToken == "" {
		return auth, statusErr{code: http.StatusUnauthorized, msg: "missing refresh token"}
	}

	form := url.Values{}
	form.Set("client_id", antigravityClientID)
	form.Set("client_secret", antigravityClientSecret)
	form.Set("grant_type", "refresh_token")
	form.Set("refresh_token", refreshToken)

	httpReq, errReq := http.NewRequestWithContext(ctx, http.MethodPost, "https://oauth2.googleapis.com/token", strings.NewReader(form.Encode()))
	if errReq != nil {
		return auth, errReq
	}
	httpReq.Header.Set("Host", "oauth2.googleapis.com")
	httpReq.Header.Set("User-Agent", defaultAntigravityAgent)
	httpReq.Header.Set("Content-Type", "application/x-www-form-urlencoded")

	httpClient := newProxyAwareHTTPClient(ctx, e.cfg, auth, 0)
	httpResp, errDo := httpClient.Do(httpReq)
	if errDo != nil {
		return auth, errDo
	}
	defer func() {
		if errClose := httpResp.Body.Close(); errClose != nil {
			log.Errorf("antigravity executor: close response body error: %v", errClose)
		}
	}()

	bodyBytes, errRead := io.ReadAll(httpResp.Body)
	if errRead != nil {
		return auth, errRead
	}

	if httpResp.StatusCode < http.StatusOK || httpResp.StatusCode >= http.StatusMultipleChoices {
		return auth, statusErr{code: httpResp.StatusCode, msg: string(bodyBytes)}
	}

	var tokenResp struct {
		AccessToken  string `json:"access_token"`
		RefreshToken string `json:"refresh_token"`
		ExpiresIn    int64  `json:"expires_in"`
		TokenType    string `json:"token_type"`
	}
	if errUnmarshal := json.Unmarshal(bodyBytes, &tokenResp); errUnmarshal != nil {
		return auth, errUnmarshal
	}

	if auth.Metadata == nil {
		auth.Metadata = make(map[string]any)
	}
	auth.Metadata["access_token"] = tokenResp.AccessToken
	if tokenResp.RefreshToken != "" {
		auth.Metadata["refresh_token"] = tokenResp.RefreshToken
	}
	auth.Metadata["expires_in"] = tokenResp.ExpiresIn
	auth.Metadata["timestamp"] = time.Now().UnixMilli()
	auth.Metadata["expired"] = time.Now().Add(time.Duration(tokenResp.ExpiresIn) * time.Second).Format(time.RFC3339)
	auth.Metadata["type"] = antigravityAuthType
	return auth, nil
}

func (e *AntigravityExecutor) buildRequest(ctx context.Context, auth *cliproxyauth.Auth, token, modelName string, payload []byte, stream bool, alt, baseURL string) (*http.Request, error) {
	if token == "" {
		return nil, statusErr{code: http.StatusUnauthorized, msg: "missing access token"}
	}

	base := strings.TrimSuffix(baseURL, "/")
	if base == "" {
		base = buildBaseURL(auth)
	}
	path := antigravityGeneratePath
	if stream {
		path = antigravityStreamPath
	}
	var requestURL strings.Builder
	requestURL.WriteString(base)
	requestURL.WriteString(path)
	if stream {
		if alt != "" {
			requestURL.WriteString("?$alt=")
			requestURL.WriteString(url.QueryEscape(alt))
		} else {
			requestURL.WriteString("?alt=sse")
		}
	} else if alt != "" {
		requestURL.WriteString("?$alt=")
		requestURL.WriteString(url.QueryEscape(alt))
	}

	// Extract project_id from auth metadata if available
	projectID := ""
	if auth != nil && auth.Metadata != nil {
		if pid, ok := auth.Metadata["project_id"].(string); ok {
			projectID = strings.TrimSpace(pid)
		}
	}
	payload = geminiToAntigravity(modelName, payload, projectID)
	payload, _ = sjson.SetBytes(payload, "model", alias2ModelName(modelName))

	if strings.Contains(modelName, "claude") {
		strJSON := string(payload)
		paths := make([]string, 0)
		util.Walk(gjson.ParseBytes(payload), "", "parametersJsonSchema", &paths)
		for _, p := range paths {
			strJSON, _ = util.RenameKey(strJSON, p, p[:len(p)-len("parametersJsonSchema")]+"parameters")
		}

		strJSON = util.DeleteKey(strJSON, "$schema")
		strJSON = util.DeleteKey(strJSON, "maxItems")
		strJSON = util.DeleteKey(strJSON, "minItems")
		strJSON = util.DeleteKey(strJSON, "minLength")
		strJSON = util.DeleteKey(strJSON, "maxLength")
		strJSON = util.DeleteKey(strJSON, "exclusiveMinimum")
		strJSON = util.DeleteKey(strJSON, "exclusiveMaximum")
		strJSON = util.DeleteKey(strJSON, "$ref")
		strJSON = util.DeleteKey(strJSON, "$defs")

		paths = make([]string, 0)
		util.Walk(gjson.Parse(strJSON), "", "anyOf", &paths)
		for _, p := range paths {
			anyOf := gjson.Get(strJSON, p)
			if anyOf.IsArray() {
				anyOfItems := anyOf.Array()
				if len(anyOfItems) > 0 {
					strJSON, _ = sjson.SetRaw(strJSON, p[:len(p)-len(".anyOf")], anyOfItems[0].Raw)
				}
			}
		}

		payload = []byte(strJSON)
	}

	httpReq, errReq := http.NewRequestWithContext(ctx, http.MethodPost, requestURL.String(), bytes.NewReader(payload))
	if errReq != nil {
		return nil, errReq
	}
	httpReq.Header.Set("Content-Type", "application/json")
	httpReq.Header.Set("Authorization", "Bearer "+token)
	httpReq.Header.Set("User-Agent", resolveUserAgent(auth))
	if stream {
		httpReq.Header.Set("Accept", "text/event-stream")
	} else {
		httpReq.Header.Set("Accept", "application/json")
	}
	if host := resolveHost(base); host != "" {
		httpReq.Host = host
	}

	var authID, authLabel, authType, authValue string
	if auth != nil {
		authID = auth.ID
		authLabel = auth.Label
		authType, authValue = auth.AccountInfo()
	}
	recordAPIRequest(ctx, e.cfg, upstreamRequestLog{
		URL:       requestURL.String(),
		Method:    http.MethodPost,
		Headers:   httpReq.Header.Clone(),
		Body:      payload,
		Provider:  e.Identifier(),
		AuthID:    authID,
		AuthLabel: authLabel,
		AuthType:  authType,
		AuthValue: authValue,
	})

	return httpReq, nil
}

func tokenExpiry(metadata map[string]any) time.Time {
	if metadata == nil {
		return time.Time{}
	}
	if expStr, ok := metadata["expired"].(string); ok {
		expStr = strings.TrimSpace(expStr)
		if expStr != "" {
			if parsed, errParse := time.Parse(time.RFC3339, expStr); errParse == nil {
				return parsed
			}
		}
	}
	expiresIn, hasExpires := int64Value(metadata["expires_in"])
	tsMs, hasTimestamp := int64Value(metadata["timestamp"])
	if hasExpires && hasTimestamp {
		return time.Unix(0, tsMs*int64(time.Millisecond)).Add(time.Duration(expiresIn) * time.Second)
	}
	return time.Time{}
}

func metaStringValue(metadata map[string]any, key string) string {
	if metadata == nil {
		return ""
	}
	if v, ok := metadata[key]; ok {
		switch typed := v.(type) {
		case string:
			return strings.TrimSpace(typed)
		case []byte:
			return strings.TrimSpace(string(typed))
		}
	}
	return ""
}

func int64Value(value any) (int64, bool) {
	switch typed := value.(type) {
	case int:
		return int64(typed), true
	case int64:
		return typed, true
	case float64:
		return int64(typed), true
	case json.Number:
		if i, errParse := typed.Int64(); errParse == nil {
			return i, true
		}
	case string:
		if strings.TrimSpace(typed) == "" {
			return 0, false
		}
		if i, errParse := strconv.ParseInt(strings.TrimSpace(typed), 10, 64); errParse == nil {
			return i, true
		}
	}
	return 0, false
}

func buildBaseURL(auth *cliproxyauth.Auth) string {
	if baseURLs := antigravityBaseURLFallbackOrder(auth); len(baseURLs) > 0 {
		return baseURLs[0]
	}
	return antigravityBaseURLDaily
}

func resolveHost(base string) string {
	parsed, errParse := url.Parse(base)
	if errParse != nil {
		return ""
	}
	if parsed.Host != "" {
		return parsed.Host
	}
	return strings.TrimPrefix(strings.TrimPrefix(base, "https://"), "http://")
}

func resolveUserAgent(auth *cliproxyauth.Auth) string {
	if auth != nil {
		if auth.Attributes != nil {
			if ua := strings.TrimSpace(auth.Attributes["user_agent"]); ua != "" {
				return ua
			}
		}
		if auth.Metadata != nil {
			if ua, ok := auth.Metadata["user_agent"].(string); ok && strings.TrimSpace(ua) != "" {
				return strings.TrimSpace(ua)
			}
		}
	}
	return defaultAntigravityAgent
}

func antigravityBaseURLFallbackOrder(auth *cliproxyauth.Auth) []string {
	if base := resolveCustomAntigravityBaseURL(auth); base != "" {
		return []string{base}
	}
	// Production endpoint first for better compatibility with standard GCP projects
	// Staging/sandbox endpoints require special API enablement
	return []string{
		antigravityBaseURLProd,
		antigravityBaseURLDaily,
<<<<<<< HEAD
		antigravityBaseURLAutopush,
=======
		// antigravityBaseURLAutopush,
		antigravityBaseURLProd,
>>>>>>> f25f419e
	}
}

func resolveCustomAntigravityBaseURL(auth *cliproxyauth.Auth) string {
	if auth == nil {
		return ""
	}
	if auth.Attributes != nil {
		if v := strings.TrimSpace(auth.Attributes["base_url"]); v != "" {
			return strings.TrimSuffix(v, "/")
		}
	}
	if auth.Metadata != nil {
		if v, ok := auth.Metadata["base_url"].(string); ok {
			v = strings.TrimSpace(v)
			if v != "" {
				return strings.TrimSuffix(v, "/")
			}
		}
	}
	return ""
}

// geminiToAntigravity converts Gemini CLI format to Antigravity format.
// Optimized: single json.Unmarshal → in-memory modifications → single json.Marshal
// The projectID parameter should be the real GCP project ID from auth metadata.
// If empty, a random project ID will be generated (legacy fallback).
func geminiToAntigravity(modelName string, payload []byte, projectID string) []byte {
	var root map[string]interface{}
	if err := json.Unmarshal(payload, &root); err != nil {
		return payload
	}

	root["model"] = modelName
	root["userAgent"] = "antigravity"
	// Use real project ID from auth if available, otherwise generate random (legacy fallback)
	if projectID != "" {
		root["project"] = projectID
	} else {
		root["project"] = generateProjectID()
	}
	root["requestId"] = generateRequestID()

	request, _ := root["request"].(map[string]interface{})
	if request == nil {
		request = make(map[string]interface{})
		root["request"] = request
	}
	request["sessionId"] = generateSessionID()
	delete(request, "safetySettings")

	if genConfig, ok := request["generationConfig"].(map[string]interface{}); ok {
		delete(genConfig, "maxOutputTokens")

		// TODO: Fix GPT-OSS thinking mode - model gets stuck in infinite planning loops
		// GPT-OSS models have issues with thinking mode - they repeatedly generate
		// the same plan without executing actions. Temporarily disable thinking.
		// See README_Fork.md "Antigravity Provider — UI Client Testing" for details.
		if strings.HasPrefix(modelName, "gpt-oss") {
			delete(genConfig, "thinkingConfig")
		} else if !strings.HasPrefix(modelName, "gemini-3-") {
			if tc, ok := genConfig["thinkingConfig"].(map[string]interface{}); ok {
				if _, has := tc["thinkingLevel"]; has {
					delete(tc, "thinkingLevel")
					tc["thinkingBudget"] = -1
				}
			}
		}
	}

	// Clean tools for Claude models
	if strings.Contains(modelName, "claude") {
		if tools, ok := request["tools"].([]interface{}); ok {
			for _, tool := range tools {
				if tm, ok := tool.(map[string]interface{}); ok {
					if fds, ok := tm["functionDeclarations"].([]interface{}); ok {
						for _, fd := range fds {
							if fdm, ok := fd.(map[string]interface{}); ok {
								var schema map[string]interface{}
								if s, ok := fdm["parametersJsonSchema"].(map[string]interface{}); ok {
									schema = s
								} else if s, ok := fdm["parameters"].(map[string]interface{}); ok {
									schema = s
								}
								if schema != nil {
									ir.CleanJsonSchemaForClaude(schema)
									delete(schema, "$schema") // Must be after CleanJsonSchemaForClaude which adds $schema
									fdm["parameters"] = schema
									delete(fdm, "parametersJsonSchema")
								}
							}
						}
					}
				}
			}
		}
	}

	if result, err := json.Marshal(root); err == nil {
		return result
	}
	return payload
}

func generateRequestID() string {
	return "agent-" + uuid.NewString()
}

func generateSessionID() string {
	// Use uuid for thread-safe random generation instead of math/rand
	// Format: negative number string (mimics original behavior)
	uuidStr := uuid.NewString()
	// Convert first 16 hex chars to int64-like string
	return "-" + uuidStr[:8] + uuidStr[9:13] + uuidStr[14:18]
}

func generateProjectID() string {
	adjectives := []string{"useful", "bright", "swift", "calm", "bold"}
	nouns := []string{"fuze", "wave", "spark", "flow", "core"}
	// Use uuid bytes for thread-safe random selection
	uuidBytes := []byte(uuid.NewString())
	adj := adjectives[int(uuidBytes[0])%len(adjectives)]
	noun := nouns[int(uuidBytes[1])%len(nouns)]
	randomPart := strings.ToLower(uuid.NewString())[:5]
	return adj + "-" + noun + "-" + randomPart
}

func modelName2Alias(modelName string) string {
	switch modelName {
	case "rev19-uic3-1p":
		return "gemini-2.5-computer-use-preview-10-2025"
	case "gemini-3-pro-image":
		return "gemini-3-pro-image-preview"
	case "gemini-3-pro-high":
		return "gemini-3-pro-preview"
	case "claude-sonnet-4-5":
		return "gemini-claude-sonnet-4-5"
	case "claude-sonnet-4-5-thinking":
		return "gemini-claude-sonnet-4-5-thinking"
	case "claude-opus-4-5-thinking":
		return "gemini-claude-opus-4-5-thinking"
	case "chat_20706", "chat_23310", "gemini-2.5-flash-thinking", "gemini-3-pro-low", "gemini-2.5-pro":
		return ""
	default:
		return modelName
	}
}

func alias2ModelName(modelName string) string {
	switch modelName {
	case "gemini-2.5-computer-use-preview-10-2025":
		return "rev19-uic3-1p"
	case "gemini-3-pro-image-preview":
		return "gemini-3-pro-image"
	case "gemini-3-pro-preview":
		return "gemini-3-pro-high"
	case "gemini-claude-sonnet-4-5":
		return "claude-sonnet-4-5"
	case "gemini-claude-sonnet-4-5-thinking":
		return "claude-sonnet-4-5-thinking"
	case "gemini-claude-opus-4-5-thinking":
		return "claude-opus-4-5-thinking"
	default:
		return modelName
	}
}

// normalizeAntigravityThinking clamps or removes thinking config based on model support.
// For Claude models, it additionally ensures thinking budget < max_tokens.
func normalizeAntigravityThinking(model string, payload []byte) []byte {
	payload = util.StripThinkingConfigIfUnsupported(model, payload)
	if !util.ModelSupportsThinking(model) {
		return payload
	}
	budget := gjson.GetBytes(payload, "request.generationConfig.thinkingConfig.thinkingBudget")
	if !budget.Exists() {
		return payload
	}
	raw := int(budget.Int())
	normalized := util.NormalizeThinkingBudget(model, raw)

	isClaude := strings.Contains(strings.ToLower(model), "claude")
	if isClaude {
		effectiveMax, setDefaultMax := antigravityEffectiveMaxTokens(model, payload)
		if effectiveMax > 0 && normalized >= effectiveMax {
			normalized = effectiveMax - 1
		}
		minBudget := antigravityMinThinkingBudget(model)
		if minBudget > 0 && normalized >= 0 && normalized < minBudget {
			// Budget is below minimum, remove thinking config entirely
			payload, _ = sjson.DeleteBytes(payload, "request.generationConfig.thinkingConfig")
			return payload
		}
		if setDefaultMax {
			if res, errSet := sjson.SetBytes(payload, "request.generationConfig.maxOutputTokens", effectiveMax); errSet == nil {
				payload = res
			}
		}
	}

	updated, err := sjson.SetBytes(payload, "request.generationConfig.thinkingConfig.thinkingBudget", normalized)
	if err != nil {
		return payload
	}
	return updated
}

// antigravityEffectiveMaxTokens returns the max tokens to cap thinking:
// prefer request-provided maxOutputTokens; otherwise fall back to model default.
// The boolean indicates whether the value came from the model default (and thus should be written back).
func antigravityEffectiveMaxTokens(model string, payload []byte) (max int, fromModel bool) {
	if maxTok := gjson.GetBytes(payload, "request.generationConfig.maxOutputTokens"); maxTok.Exists() && maxTok.Int() > 0 {
		return int(maxTok.Int()), false
	}
	if modelInfo := registry.GetGlobalRegistry().GetModelInfo(model); modelInfo != nil && modelInfo.MaxCompletionTokens > 0 {
		return modelInfo.MaxCompletionTokens, true
	}
	return 0, false
}

// antigravityMinThinkingBudget returns the minimum thinking budget for a model.
// Falls back to -1 if no model info is found.
func antigravityMinThinkingBudget(model string) int {
	if modelInfo := registry.GetGlobalRegistry().GetModelInfo(model); modelInfo != nil && modelInfo.Thinking != nil {
		return modelInfo.Thinking.Min
	}
	return -1
}<|MERGE_RESOLUTION|>--- conflicted
+++ resolved
@@ -779,12 +779,7 @@
 	return []string{
 		antigravityBaseURLProd,
 		antigravityBaseURLDaily,
-<<<<<<< HEAD
-		antigravityBaseURLAutopush,
-=======
 		// antigravityBaseURLAutopush,
-		antigravityBaseURLProd,
->>>>>>> f25f419e
 	}
 }
 
