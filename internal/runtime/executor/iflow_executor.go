--- conflicted
+++ resolved
@@ -53,7 +53,6 @@
 	reporter := newUsageReporter(ctx, e.Identifier(), req.Model, auth)
 	defer reporter.trackFailure(ctx, &err)
 
-<<<<<<< HEAD
 	// --- CANONICAL IR TRANSLATION ---
 	// 1. Parse incoming request to IR
 	irReq, err := to_ir.ParseRequest(req.Payload, to_ir.ParserOptions{
@@ -70,20 +69,6 @@
 	if err != nil {
 		return resp, fmt.Errorf("iflow executor: generate error: %w", err)
 	}
-=======
-	from := opts.SourceFormat
-	to := sdktranslator.FromString("openai")
-	body := sdktranslator.TranslateRequest(from, to, req.Model, bytes.Clone(req.Payload), false)
-	body = ApplyReasoningEffortMetadata(body, req.Metadata, req.Model, "reasoning_effort", false)
-	body, _ = sjson.SetBytes(body, "model", req.Model)
-	body = NormalizeThinkingConfig(body, req.Model, false)
-	if errValidate := ValidateThinkingConfig(body, req.Model); errValidate != nil {
-		return resp, errValidate
-	}
-	body = applyIFlowThinkingConfig(body)
-	body = preserveReasoningContentInMessages(body)
-	body = applyPayloadConfig(e.cfg, req.Model, body)
->>>>>>> 8d157231
 
 	endpoint := strings.TrimSuffix(baseURL, "/") + iflowDefaultEndpoint
 	httpReq, err := http.NewRequestWithContext(ctx, http.MethodPost, endpoint, bytes.NewReader(body))
@@ -171,7 +156,6 @@
 	reporter := newUsageReporter(ctx, e.Identifier(), req.Model, auth)
 	defer reporter.trackFailure(ctx, &err)
 
-<<<<<<< HEAD
 	// --- CANONICAL IR TRANSLATION ---
 	irReq, err := to_ir.ParseRequest(req.Payload, to_ir.ParserOptions{
 		Format: opts.SourceFormat,
@@ -185,24 +169,6 @@
 	body, headers, err := provider.GenerateRequest(irReq, apiKey, true)
 	if err != nil {
 		return nil, fmt.Errorf("iflow executor: generate error: %w", err)
-=======
-	from := opts.SourceFormat
-	to := sdktranslator.FromString("openai")
-	body := sdktranslator.TranslateRequest(from, to, req.Model, bytes.Clone(req.Payload), true)
-
-	body = ApplyReasoningEffortMetadata(body, req.Metadata, req.Model, "reasoning_effort", false)
-	body, _ = sjson.SetBytes(body, "model", req.Model)
-	body = NormalizeThinkingConfig(body, req.Model, false)
-	if errValidate := ValidateThinkingConfig(body, req.Model); errValidate != nil {
-		return nil, errValidate
-	}
-	body = applyIFlowThinkingConfig(body)
-	body = preserveReasoningContentInMessages(body)
-	// Ensure tools array exists to avoid provider quirks similar to Qwen's behaviour.
-	toolsResult := gjson.GetBytes(body, "tools")
-	if toolsResult.Exists() && toolsResult.IsArray() && len(toolsResult.Array()) == 0 {
-		body = ensureToolsArray(body)
->>>>>>> 8d157231
 	}
 
 	endpoint := strings.TrimSuffix(baseURL, "/") + iflowDefaultEndpoint
@@ -496,112 +462,4 @@
 		}
 	}
 	return apiKey, baseURL
-}
-<<<<<<< HEAD
-=======
-
-func ensureToolsArray(body []byte) []byte {
-	placeholder := `[{"type":"function","function":{"name":"noop","description":"Placeholder tool to stabilise streaming","parameters":{"type":"object"}}}]`
-	updated, err := sjson.SetRawBytes(body, "tools", []byte(placeholder))
-	if err != nil {
-		return body
-	}
-	return updated
-}
-
-// preserveReasoningContentInMessages ensures reasoning_content from assistant messages in the
-// conversation history is preserved when sending to iFlow models that support thinking.
-// This is critical for multi-turn conversations where the model needs to see its previous
-// reasoning to maintain coherent thought chains across tool calls and conversation turns.
-//
-// For GLM-4.7 and MiniMax-M2.1, the full assistant response (including reasoning) must be
-// appended back into message history before the next call.
-func preserveReasoningContentInMessages(body []byte) []byte {
-	model := strings.ToLower(gjson.GetBytes(body, "model").String())
-
-	// Only apply to models that support thinking with history preservation
-	needsPreservation := strings.HasPrefix(model, "glm-4.7") ||
-		strings.HasPrefix(model, "glm-4-7") ||
-		strings.HasPrefix(model, "minimax-m2.1") ||
-		strings.HasPrefix(model, "minimax-m2-1")
-
-	if !needsPreservation {
-		return body
-	}
-
-	messages := gjson.GetBytes(body, "messages")
-	if !messages.Exists() || !messages.IsArray() {
-		return body
-	}
-
-	// Check if any assistant message already has reasoning_content preserved
-	hasReasoningContent := false
-	messages.ForEach(func(_, msg gjson.Result) bool {
-		role := msg.Get("role").String()
-		if role == "assistant" {
-			rc := msg.Get("reasoning_content")
-			if rc.Exists() && rc.String() != "" {
-				hasReasoningContent = true
-				return false // stop iteration
-			}
-		}
-		return true
-	})
-
-	// If reasoning content is already present, the messages are properly formatted
-	// No need to modify - the client has correctly preserved reasoning in history
-	if hasReasoningContent {
-		log.Debugf("iflow executor: reasoning_content found in message history for %s", model)
-	}
-
-	return body
-}
-
-// applyIFlowThinkingConfig converts normalized reasoning_effort to model-specific thinking configurations.
-// This should be called after NormalizeThinkingConfig has processed the payload.
-//
-// Model-specific handling:
-//   - GLM-4.7: Uses extra_body={"thinking": {"type": "enabled"}, "clear_thinking": false}
-//   - MiniMax-M2.1: Uses reasoning_split=true for OpenAI-style reasoning separation
-//   - Other iFlow models: Uses chat_template_kwargs.enable_thinking (boolean)
-func applyIFlowThinkingConfig(body []byte) []byte {
-	effort := gjson.GetBytes(body, "reasoning_effort")
-	model := strings.ToLower(gjson.GetBytes(body, "model").String())
-
-	// Check if thinking should be enabled
-	val := ""
-	if effort.Exists() {
-		val = strings.ToLower(strings.TrimSpace(effort.String()))
-	}
-	enableThinking := effort.Exists() && val != "none" && val != ""
-
-	// Remove reasoning_effort as we'll convert to model-specific format
-	if effort.Exists() {
-		body, _ = sjson.DeleteBytes(body, "reasoning_effort")
-	}
-
-	// GLM-4.7: Use extra_body with thinking config and clear_thinking: false
-	if strings.HasPrefix(model, "glm-4.7") || strings.HasPrefix(model, "glm-4-7") {
-		if enableThinking {
-			body, _ = sjson.SetBytes(body, "extra_body.thinking.type", "enabled")
-			body, _ = sjson.SetBytes(body, "extra_body.clear_thinking", false)
-		}
-		return body
-	}
-
-	// MiniMax-M2.1: Use reasoning_split=true for interleaved thinking
-	if strings.HasPrefix(model, "minimax-m2.1") || strings.HasPrefix(model, "minimax-m2-1") {
-		if enableThinking {
-			body, _ = sjson.SetBytes(body, "reasoning_split", true)
-		}
-		return body
-	}
-
-	// Other iFlow models (including GLM-4.6): Use chat_template_kwargs.enable_thinking
-	if effort.Exists() {
-		body, _ = sjson.SetBytes(body, "chat_template_kwargs.enable_thinking", enableThinking)
-	}
-
-	return body
-}
->>>>>>> 8d157231
+}