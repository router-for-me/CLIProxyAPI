// Package executor provides runtime execution capabilities for various AI service providers.
// It includes stateless executors that handle API requests, streaming responses,
// token counting, and authentication refresh for different AI service providers.
package executor

import (
	"bufio"
	"bytes"
	"context"
	"fmt"
	"io"
	"net/http"
	"strings"

	"github.com/router-for-me/CLIProxyAPI/v6/internal/config"
	"github.com/router-for-me/CLIProxyAPI/v6/internal/translator_new/from_ir"
	"github.com/router-for-me/CLIProxyAPI/v6/internal/util"
	cliproxyauth "github.com/router-for-me/CLIProxyAPI/v6/sdk/cliproxy/auth"
	cliproxyexecutor "github.com/router-for-me/CLIProxyAPI/v6/sdk/cliproxy/executor"
	sdktranslator "github.com/router-for-me/CLIProxyAPI/v6/sdk/translator"
	log "github.com/sirupsen/logrus"
	"github.com/tidwall/gjson"
	"github.com/tidwall/sjson"
)

const (
	// glEndpoint is the base URL for the Google Generative Language API.
	glEndpoint = "https://generativelanguage.googleapis.com"

	// glAPIVersion is the API version used for Gemini requests.
	glAPIVersion = "v1beta"

	// streamScannerBuffer is the buffer size for SSE stream scanning.
	streamScannerBuffer = 52_428_800
)

// GeminiExecutor is a stateless executor for the official Gemini API using API keys.
// It handles both API key and OAuth bearer token authentication, supporting both
// regular and streaming requests to the Google Generative Language API.
type GeminiExecutor struct {
	// cfg holds the application configuration.
	cfg *config.Config
}

// NewGeminiExecutor creates a new Gemini executor instance.
//
// Parameters:
//   - cfg: The application configuration
//
// Returns:
//   - *GeminiExecutor: A new Gemini executor instance
func NewGeminiExecutor(cfg *config.Config) *GeminiExecutor {
	return &GeminiExecutor{cfg: cfg}
}

// Identifier returns the executor identifier.
func (e *GeminiExecutor) Identifier() string { return "gemini" }

// PrepareRequest prepares the HTTP request for execution (no-op for Gemini).
func (e *GeminiExecutor) PrepareRequest(_ *http.Request, _ *cliproxyauth.Auth) error { return nil }

// Execute performs a non-streaming request to the Gemini API.
// It translates the request to Gemini format, sends it to the API, and translates
// the response back to the requested format.
//
// Parameters:
//   - ctx: The context for the request
//   - auth: The authentication information
//   - req: The request to execute
//   - opts: Additional execution options
//
// Returns:
//   - cliproxyexecutor.Response: The response from the API
//   - error: An error if the request fails
func (e *GeminiExecutor) Execute(ctx context.Context, auth *cliproxyauth.Auth, req cliproxyexecutor.Request, opts cliproxyexecutor.Options) (resp cliproxyexecutor.Response, err error) {
	apiKey, bearer := geminiCreds(auth)

	reporter := newUsageReporter(ctx, e.Identifier(), req.Model, auth)
	defer reporter.trackFailure(ctx, &err)

	model := req.Model
	if override := e.resolveUpstreamModel(model, auth); override != "" {
		model = override
	}

	// Official Gemini API via API key or OAuth bearer
	from := opts.SourceFormat
	to := sdktranslator.FromString("gemini")
<<<<<<< HEAD
	body := sdktranslator.TranslateRequest(from, to, req.Model, bytes.Clone(req.Payload), false)
	body = ApplyThinkingMetadata(body, req.Metadata, req.Model)
	body = util.ApplyDefaultThinkingIfNeeded(req.Model, body)
	body = util.NormalizeGeminiThinkingBudget(req.Model, body)
	body = util.StripThinkingConfigIfUnsupported(req.Model, body)
	// Only apply fixGeminiImageAspectRatio if new translator is disabled (new translator handles it internally)
	if e.cfg == nil || !e.cfg.UseCanonicalTranslator {
		body = fixGeminiImageAspectRatio(req.Model, body)
	}
	body = applyPayloadConfig(e.cfg, req.Model, body)
	body, _ = sjson.SetBytes(body, "model", upstreamModel)
=======
	body := sdktranslator.TranslateRequest(from, to, model, bytes.Clone(req.Payload), false)
	body = ApplyThinkingMetadata(body, req.Metadata, model)
	body = util.ApplyDefaultThinkingIfNeeded(model, body)
	body = util.NormalizeGeminiThinkingBudget(model, body)
	body = util.StripThinkingConfigIfUnsupported(model, body)
	body = fixGeminiImageAspectRatio(model, body)
	body = applyPayloadConfig(e.cfg, model, body)
	body, _ = sjson.SetBytes(body, "model", model)
>>>>>>> 8d157231

	action := "generateContent"
	if req.Metadata != nil {
		if a, _ := req.Metadata["action"].(string); a == "countTokens" {
			action = "countTokens"
		}
	}
	baseURL := resolveGeminiBaseURL(auth)
	url := fmt.Sprintf("%s/%s/models/%s:%s", baseURL, glAPIVersion, model, action)
	if opts.Alt != "" && action != "countTokens" {
		url = url + fmt.Sprintf("?$alt=%s", opts.Alt)
	}

	body, _ = sjson.DeleteBytes(body, "session_id")

	httpReq, err := http.NewRequestWithContext(ctx, http.MethodPost, url, bytes.NewReader(body))
	if err != nil {
		return resp, err
	}
	httpReq.Header.Set("Content-Type", "application/json")
	if apiKey != "" {
		httpReq.Header.Set("x-goog-api-key", apiKey)
	} else if bearer != "" {
		httpReq.Header.Set("Authorization", "Bearer "+bearer)
	}
	applyGeminiHeaders(httpReq, auth)
	var authID, authLabel, authType, authValue string
	if auth != nil {
		authID = auth.ID
		authLabel = auth.Label
		authType, authValue = auth.AccountInfo()
	}
	recordAPIRequest(ctx, e.cfg, upstreamRequestLog{
		URL:       url,
		Method:    http.MethodPost,
		Headers:   httpReq.Header.Clone(),
		Body:      body,
		Provider:  e.Identifier(),
		AuthID:    authID,
		AuthLabel: authLabel,
		AuthType:  authType,
		AuthValue: authValue,
	})

	httpClient := newProxyAwareHTTPClient(ctx, e.cfg, auth, 0)
	httpResp, err := httpClient.Do(httpReq)
	if err != nil {
		recordAPIResponseError(ctx, e.cfg, err)
		return resp, err
	}
	defer func() {
		if errClose := httpResp.Body.Close(); errClose != nil {
			log.Errorf("gemini executor: close response body error: %v", errClose)
		}
	}()
	recordAPIResponseMetadata(ctx, e.cfg, httpResp.StatusCode, httpResp.Header.Clone())
	if httpResp.StatusCode < 200 || httpResp.StatusCode >= 300 {
		b, _ := io.ReadAll(httpResp.Body)
		appendAPIResponseChunk(ctx, e.cfg, b)
		log.Debugf("request error, error status: %d, error body: %s", httpResp.StatusCode, summarizeErrorBody(httpResp.Header.Get("Content-Type"), b))
		err = statusErr{code: httpResp.StatusCode, msg: string(b)}
		return resp, err
	}
	data, err := io.ReadAll(httpResp.Body)
	if err != nil {
		recordAPIResponseError(ctx, e.cfg, err)
		return resp, err
	}
	appendAPIResponseChunk(ctx, e.cfg, data)
	reporter.publish(ctx, parseGeminiUsage(data))

	// Try new translator first if enabled
	if translatedResp, err := TranslateGeminiResponseNonStream(e.cfg, from, data, req.Model); err == nil && translatedResp != nil {
		resp = cliproxyexecutor.Response{Payload: translatedResp}
		return resp, nil
	}

	// Fallback to old translator
	var param any
	out := sdktranslator.TranslateNonStream(ctx, to, from, req.Model, bytes.Clone(opts.OriginalRequest), body, data, &param)
	resp = cliproxyexecutor.Response{Payload: []byte(out)}
	return resp, nil
}

// ExecuteStream performs a streaming request to the Gemini API.
func (e *GeminiExecutor) ExecuteStream(ctx context.Context, auth *cliproxyauth.Auth, req cliproxyexecutor.Request, opts cliproxyexecutor.Options) (stream <-chan cliproxyexecutor.StreamChunk, err error) {
	apiKey, bearer := geminiCreds(auth)

	reporter := newUsageReporter(ctx, e.Identifier(), req.Model, auth)
	defer reporter.trackFailure(ctx, &err)

	model := req.Model
	if override := e.resolveUpstreamModel(model, auth); override != "" {
		model = override
	}

	from := opts.SourceFormat
	to := sdktranslator.FromString("gemini")
<<<<<<< HEAD
	body := sdktranslator.TranslateRequest(from, to, req.Model, bytes.Clone(req.Payload), true)
	body = ApplyThinkingMetadata(body, req.Metadata, req.Model)
	body = util.ApplyDefaultThinkingIfNeeded(req.Model, body)
	body = util.NormalizeGeminiThinkingBudget(req.Model, body)
	body = util.StripThinkingConfigIfUnsupported(req.Model, body)
	// Only apply fixGeminiImageAspectRatio if new translator is disabled (new translator handles it internally)
	if e.cfg == nil || !e.cfg.UseCanonicalTranslator {
		body = fixGeminiImageAspectRatio(req.Model, body)
	}
	body = applyPayloadConfig(e.cfg, req.Model, body)
	body, _ = sjson.SetBytes(body, "model", upstreamModel)
=======
	body := sdktranslator.TranslateRequest(from, to, model, bytes.Clone(req.Payload), true)
	body = ApplyThinkingMetadata(body, req.Metadata, model)
	body = util.ApplyDefaultThinkingIfNeeded(model, body)
	body = util.NormalizeGeminiThinkingBudget(model, body)
	body = util.StripThinkingConfigIfUnsupported(model, body)
	body = fixGeminiImageAspectRatio(model, body)
	body = applyPayloadConfig(e.cfg, model, body)
	body, _ = sjson.SetBytes(body, "model", model)
>>>>>>> 8d157231

	baseURL := resolveGeminiBaseURL(auth)
	url := fmt.Sprintf("%s/%s/models/%s:%s", baseURL, glAPIVersion, model, "streamGenerateContent")
	if opts.Alt == "" {
		url = url + "?alt=sse"
	} else {
		url = url + fmt.Sprintf("?$alt=%s", opts.Alt)
	}

	body, _ = sjson.DeleteBytes(body, "session_id")

	httpReq, err := http.NewRequestWithContext(ctx, http.MethodPost, url, bytes.NewReader(body))
	if err != nil {
		return nil, err
	}
	httpReq.Header.Set("Content-Type", "application/json")
	if apiKey != "" {
		httpReq.Header.Set("x-goog-api-key", apiKey)
	} else {
		httpReq.Header.Set("Authorization", "Bearer "+bearer)
	}
	applyGeminiHeaders(httpReq, auth)
	var authID, authLabel, authType, authValue string
	if auth != nil {
		authID = auth.ID
		authLabel = auth.Label
		authType, authValue = auth.AccountInfo()
	}
	recordAPIRequest(ctx, e.cfg, upstreamRequestLog{
		URL:       url,
		Method:    http.MethodPost,
		Headers:   httpReq.Header.Clone(),
		Body:      body,
		Provider:  e.Identifier(),
		AuthID:    authID,
		AuthLabel: authLabel,
		AuthType:  authType,
		AuthValue: authValue,
	})

	httpClient := newProxyAwareHTTPClient(ctx, e.cfg, auth, 0)
	httpResp, err := httpClient.Do(httpReq)
	if err != nil {
		recordAPIResponseError(ctx, e.cfg, err)
		return nil, err
	}
	recordAPIResponseMetadata(ctx, e.cfg, httpResp.StatusCode, httpResp.Header.Clone())
	if httpResp.StatusCode < 200 || httpResp.StatusCode >= 300 {
		b, _ := io.ReadAll(httpResp.Body)
		appendAPIResponseChunk(ctx, e.cfg, b)
		log.Debugf("request error, error status: %d, error body: %s", httpResp.StatusCode, summarizeErrorBody(httpResp.Header.Get("Content-Type"), b))
		if errClose := httpResp.Body.Close(); errClose != nil {
			log.Errorf("gemini executor: close response body error: %v", errClose)
		}
		err = statusErr{code: httpResp.StatusCode, msg: string(b)}
		return nil, err
	}
	out := make(chan cliproxyexecutor.StreamChunk)
	stream = out
	go func() {
		defer close(out)
		defer func() {
			if errClose := httpResp.Body.Close(); errClose != nil {
				log.Errorf("gemini executor: close response body error: %v", errClose)
			}
		}()
		scanner := bufio.NewScanner(httpResp.Body)
		scanner.Buffer(nil, streamScannerBuffer)
		var param any
		streamState := &GeminiCLIStreamState{
			ClaudeState: from_ir.NewClaudeStreamState(),
		}

		for scanner.Scan() {
			line := scanner.Bytes()
			appendAPIResponseChunk(ctx, e.cfg, line)
			filtered := FilterSSEUsageMetadata(line)
			payload := jsonPayload(filtered)
			if len(payload) == 0 {
				continue
			}
			if detail, ok := parseGeminiStreamUsage(payload); ok {
				reporter.publish(ctx, detail)
			}

			// Try new translator first if enabled
			messageID := "chatcmpl-" + req.Model
			translatedChunks, err := TranslateGeminiResponseStream(e.cfg, from, bytes.Clone(payload), req.Model, messageID, streamState)
			if err == nil && translatedChunks != nil {
				for _, chunk := range translatedChunks {
					out <- cliproxyexecutor.StreamChunk{Payload: chunk}
				}
				continue
			}

			// Fallback to old translator
			lines := sdktranslator.TranslateStream(ctx, to, from, req.Model, bytes.Clone(opts.OriginalRequest), body, bytes.Clone(payload), &param)
			for i := range lines {
				out <- cliproxyexecutor.StreamChunk{Payload: []byte(lines[i])}
			}
		}
		lines := sdktranslator.TranslateStream(ctx, to, from, req.Model, bytes.Clone(opts.OriginalRequest), body, bytes.Clone([]byte("[DONE]")), &param)
		for i := range lines {
			out <- cliproxyexecutor.StreamChunk{Payload: []byte(lines[i])}
		}
		if errScan := scanner.Err(); errScan != nil {
			recordAPIResponseError(ctx, e.cfg, errScan)
			reporter.publishFailure(ctx)
			out <- cliproxyexecutor.StreamChunk{Err: errScan}
		}
	}()
	return stream, nil
}

// CountTokens counts tokens for the given request using the Gemini API.
func (e *GeminiExecutor) CountTokens(ctx context.Context, auth *cliproxyauth.Auth, req cliproxyexecutor.Request, opts cliproxyexecutor.Options) (cliproxyexecutor.Response, error) {
	apiKey, bearer := geminiCreds(auth)

	model := req.Model
	if override := e.resolveUpstreamModel(model, auth); override != "" {
		model = override
	}

	from := opts.SourceFormat
	to := sdktranslator.FromString("gemini")
<<<<<<< HEAD
	translatedReq := sdktranslator.TranslateRequest(from, to, req.Model, bytes.Clone(req.Payload), false)
	translatedReq = ApplyThinkingMetadata(translatedReq, req.Metadata, req.Model)
	translatedReq = util.StripThinkingConfigIfUnsupported(req.Model, translatedReq)
	// Only apply fixGeminiImageAspectRatio if new translator is disabled (new translator handles it internally)
	if e.cfg == nil || !e.cfg.UseCanonicalTranslator {
		translatedReq = fixGeminiImageAspectRatio(req.Model, translatedReq)
	}
=======
	translatedReq := sdktranslator.TranslateRequest(from, to, model, bytes.Clone(req.Payload), false)
	translatedReq = ApplyThinkingMetadata(translatedReq, req.Metadata, model)
	translatedReq = util.StripThinkingConfigIfUnsupported(model, translatedReq)
	translatedReq = fixGeminiImageAspectRatio(model, translatedReq)
>>>>>>> 8d157231
	respCtx := context.WithValue(ctx, "alt", opts.Alt)
	translatedReq, _ = sjson.DeleteBytes(translatedReq, "tools")
	translatedReq, _ = sjson.DeleteBytes(translatedReq, "generationConfig")
	translatedReq, _ = sjson.DeleteBytes(translatedReq, "safetySettings")
	translatedReq, _ = sjson.SetBytes(translatedReq, "model", model)

	baseURL := resolveGeminiBaseURL(auth)
	url := fmt.Sprintf("%s/%s/models/%s:%s", baseURL, glAPIVersion, model, "countTokens")

	requestBody := bytes.NewReader(translatedReq)

	httpReq, err := http.NewRequestWithContext(ctx, http.MethodPost, url, requestBody)
	if err != nil {
		return cliproxyexecutor.Response{}, err
	}
	httpReq.Header.Set("Content-Type", "application/json")
	if apiKey != "" {
		httpReq.Header.Set("x-goog-api-key", apiKey)
	} else {
		httpReq.Header.Set("Authorization", "Bearer "+bearer)
	}
	applyGeminiHeaders(httpReq, auth)
	var authID, authLabel, authType, authValue string
	if auth != nil {
		authID = auth.ID
		authLabel = auth.Label
		authType, authValue = auth.AccountInfo()
	}
	recordAPIRequest(ctx, e.cfg, upstreamRequestLog{
		URL:       url,
		Method:    http.MethodPost,
		Headers:   httpReq.Header.Clone(),
		Body:      translatedReq,
		Provider:  e.Identifier(),
		AuthID:    authID,
		AuthLabel: authLabel,
		AuthType:  authType,
		AuthValue: authValue,
	})

	httpClient := newProxyAwareHTTPClient(ctx, e.cfg, auth, 0)
	resp, err := httpClient.Do(httpReq)
	if err != nil {
		recordAPIResponseError(ctx, e.cfg, err)
		return cliproxyexecutor.Response{}, err
	}
	defer func() { _ = resp.Body.Close() }()
	recordAPIResponseMetadata(ctx, e.cfg, resp.StatusCode, resp.Header.Clone())

	data, err := io.ReadAll(resp.Body)
	if err != nil {
		recordAPIResponseError(ctx, e.cfg, err)
		return cliproxyexecutor.Response{}, err
	}
	appendAPIResponseChunk(ctx, e.cfg, data)
	if resp.StatusCode < 200 || resp.StatusCode >= 300 {
		log.Debugf("request error, error status: %d, error body: %s", resp.StatusCode, summarizeErrorBody(resp.Header.Get("Content-Type"), data))
		return cliproxyexecutor.Response{}, statusErr{code: resp.StatusCode, msg: string(data)}
	}

	count := gjson.GetBytes(data, "totalTokens").Int()
	translated := sdktranslator.TranslateTokenCount(respCtx, to, from, count, data)
	return cliproxyexecutor.Response{Payload: []byte(translated)}, nil
}

// Refresh refreshes the authentication credentials (no-op for Gemini API key).
func (e *GeminiExecutor) Refresh(_ context.Context, auth *cliproxyauth.Auth) (*cliproxyauth.Auth, error) {
	return auth, nil
}

func geminiCreds(a *cliproxyauth.Auth) (apiKey, bearer string) {
	if a == nil {
		return "", ""
	}
	if a.Attributes != nil {
		if v := a.Attributes["api_key"]; v != "" {
			apiKey = v
		}
	}
	if a.Metadata != nil {
		// GeminiTokenStorage.Token is a map that may contain access_token
		if v, ok := a.Metadata["access_token"].(string); ok && v != "" {
			bearer = v
		}
		if token, ok := a.Metadata["token"].(map[string]any); ok && token != nil {
			if v, ok2 := token["access_token"].(string); ok2 && v != "" {
				bearer = v
			}
		}
	}
	return
}

func resolveGeminiBaseURL(auth *cliproxyauth.Auth) string {
	base := glEndpoint
	if auth != nil && auth.Attributes != nil {
		if custom := strings.TrimSpace(auth.Attributes["base_url"]); custom != "" {
			base = strings.TrimRight(custom, "/")
		}
	}
	if base == "" {
		return glEndpoint
	}
	return base
}

func (e *GeminiExecutor) resolveUpstreamModel(alias string, auth *cliproxyauth.Auth) string {
	trimmed := strings.TrimSpace(alias)
	if trimmed == "" {
		return ""
	}

	entry := e.resolveGeminiConfig(auth)
	if entry == nil {
		return ""
	}

	normalizedModel, metadata := util.NormalizeThinkingModel(trimmed)

	// Candidate names to match against configured aliases/names.
	candidates := []string{strings.TrimSpace(normalizedModel)}
	if !strings.EqualFold(normalizedModel, trimmed) {
		candidates = append(candidates, trimmed)
	}
	if original := util.ResolveOriginalModel(normalizedModel, metadata); original != "" && !strings.EqualFold(original, normalizedModel) {
		candidates = append(candidates, original)
	}

	for i := range entry.Models {
		model := entry.Models[i]
		name := strings.TrimSpace(model.Name)
		modelAlias := strings.TrimSpace(model.Alias)

		for _, candidate := range candidates {
			if candidate == "" {
				continue
			}
			if modelAlias != "" && strings.EqualFold(modelAlias, candidate) {
				if name != "" {
					return name
				}
				return candidate
			}
			if name != "" && strings.EqualFold(name, candidate) {
				return name
			}
		}
	}
	return ""
}

func (e *GeminiExecutor) resolveGeminiConfig(auth *cliproxyauth.Auth) *config.GeminiKey {
	if auth == nil || e.cfg == nil {
		return nil
	}
	var attrKey, attrBase string
	if auth.Attributes != nil {
		attrKey = strings.TrimSpace(auth.Attributes["api_key"])
		attrBase = strings.TrimSpace(auth.Attributes["base_url"])
	}
	for i := range e.cfg.GeminiKey {
		entry := &e.cfg.GeminiKey[i]
		cfgKey := strings.TrimSpace(entry.APIKey)
		cfgBase := strings.TrimSpace(entry.BaseURL)
		if attrKey != "" && attrBase != "" {
			if strings.EqualFold(cfgKey, attrKey) && strings.EqualFold(cfgBase, attrBase) {
				return entry
			}
			continue
		}
		if attrKey != "" && strings.EqualFold(cfgKey, attrKey) {
			if cfgBase == "" || strings.EqualFold(cfgBase, attrBase) {
				return entry
			}
		}
		if attrKey == "" && attrBase != "" && strings.EqualFold(cfgBase, attrBase) {
			return entry
		}
	}
	if attrKey != "" {
		for i := range e.cfg.GeminiKey {
			entry := &e.cfg.GeminiKey[i]
			if strings.EqualFold(strings.TrimSpace(entry.APIKey), attrKey) {
				return entry
			}
		}
	}
	return nil
}

func applyGeminiHeaders(req *http.Request, auth *cliproxyauth.Auth) {
	var attrs map[string]string
	if auth != nil {
		attrs = auth.Attributes
	}
	util.ApplyCustomHeadersFromAttrs(req, attrs)
}

func fixGeminiImageAspectRatio(modelName string, rawJSON []byte) []byte {
	if modelName == "gemini-2.5-flash-image-preview" {
		aspectRatioResult := gjson.GetBytes(rawJSON, "generationConfig.imageConfig.aspectRatio")
		if aspectRatioResult.Exists() {
			contents := gjson.GetBytes(rawJSON, "contents")
			contentArray := contents.Array()
			if len(contentArray) > 0 {
				hasInlineData := false
			loopContent:
				for i := 0; i < len(contentArray); i++ {
					parts := contentArray[i].Get("parts").Array()
					for j := 0; j < len(parts); j++ {
						if parts[j].Get("inlineData").Exists() {
							hasInlineData = true
							break loopContent
						}
					}
				}

				if !hasInlineData {
					emptyImageBase64ed, _ := util.CreateWhiteImageBase64(aspectRatioResult.String())
					emptyImagePart := `{"inlineData":{"mime_type":"image/png","data":""}}`
					emptyImagePart, _ = sjson.Set(emptyImagePart, "inlineData.data", emptyImageBase64ed)
					newPartsJson := `[]`
					newPartsJson, _ = sjson.SetRaw(newPartsJson, "-1", `{"text": "Based on the following requirements, create an image within the uploaded picture. The new content *MUST* completely cover the entire area of the original picture, maintaining its exact proportions, and *NO* blank areas should appear."}`)
					newPartsJson, _ = sjson.SetRaw(newPartsJson, "-1", emptyImagePart)

					parts := contentArray[0].Get("parts").Array()
					for j := 0; j < len(parts); j++ {
						newPartsJson, _ = sjson.SetRaw(newPartsJson, "-1", parts[j].Raw)
					}

					rawJSON, _ = sjson.SetRawBytes(rawJSON, "contents.0.parts", []byte(newPartsJson))
					rawJSON, _ = sjson.SetRawBytes(rawJSON, "generationConfig.responseModalities", []byte(`["IMAGE", "TEXT"]`))
				}
			}
			rawJSON, _ = sjson.DeleteBytes(rawJSON, "generationConfig.imageConfig")
		}
	}
	return rawJSON
}<|MERGE_RESOLUTION|>--- conflicted
+++ resolved
@@ -14,6 +14,7 @@
 
 	"github.com/router-for-me/CLIProxyAPI/v6/internal/config"
 	"github.com/router-for-me/CLIProxyAPI/v6/internal/translator_new/from_ir"
+	"github.com/router-for-me/CLIProxyAPI/v6/internal/translator_new/to_ir"
 	"github.com/router-for-me/CLIProxyAPI/v6/internal/util"
 	cliproxyauth "github.com/router-for-me/CLIProxyAPI/v6/sdk/cliproxy/auth"
 	cliproxyexecutor "github.com/router-for-me/CLIProxyAPI/v6/sdk/cliproxy/executor"
@@ -86,28 +87,30 @@
 	// Official Gemini API via API key or OAuth bearer
 	from := opts.SourceFormat
 	to := sdktranslator.FromString("gemini")
-<<<<<<< HEAD
-	body := sdktranslator.TranslateRequest(from, to, req.Model, bytes.Clone(req.Payload), false)
-	body = ApplyThinkingMetadata(body, req.Metadata, req.Model)
-	body = util.ApplyDefaultThinkingIfNeeded(req.Model, body)
-	body = util.NormalizeGeminiThinkingBudget(req.Model, body)
-	body = util.StripThinkingConfigIfUnsupported(req.Model, body)
-	// Only apply fixGeminiImageAspectRatio if new translator is disabled (new translator handles it internally)
-	if e.cfg == nil || !e.cfg.UseCanonicalTranslator {
+	
+	// Use new translator (Canonical IR) or legacy fallback
+	useNewTranslator := e.cfg != nil && e.cfg.UseCanonicalTranslator
+	var body []byte
+	
+	if useNewTranslator {
+		// Translate via Canonical IR
+		var errTranslate error
+		body, errTranslate = TranslateToGemini(e.cfg, from, req.Model, bytes.Clone(req.Payload), false, req.Metadata)
+		if errTranslate != nil {
+			return resp, fmt.Errorf("failed to translate request: %w", errTranslate)
+		}
+	} else {
+		// Legacy translation
+		body = sdktranslator.TranslateRequest(from, to, req.Model, bytes.Clone(req.Payload), false)
+		body = ApplyThinkingMetadata(body, req.Metadata, req.Model)
+		body = util.ApplyDefaultThinkingIfNeeded(req.Model, body)
+		body = util.NormalizeGeminiThinkingBudget(req.Model, body)
+		body = util.StripThinkingConfigIfUnsupported(req.Model, body)
 		body = fixGeminiImageAspectRatio(req.Model, body)
 	}
+	
 	body = applyPayloadConfig(e.cfg, req.Model, body)
-	body, _ = sjson.SetBytes(body, "model", upstreamModel)
-=======
-	body := sdktranslator.TranslateRequest(from, to, model, bytes.Clone(req.Payload), false)
-	body = ApplyThinkingMetadata(body, req.Metadata, model)
-	body = util.ApplyDefaultThinkingIfNeeded(model, body)
-	body = util.NormalizeGeminiThinkingBudget(model, body)
-	body = util.StripThinkingConfigIfUnsupported(model, body)
-	body = fixGeminiImageAspectRatio(model, body)
-	body = applyPayloadConfig(e.cfg, model, body)
 	body, _ = sjson.SetBytes(body, "model", model)
->>>>>>> 8d157231
 
 	action := "generateContent"
 	if req.Metadata != nil {
@@ -180,9 +183,12 @@
 	reporter.publish(ctx, parseGeminiUsage(data))
 
 	// Try new translator first if enabled
-	if translatedResp, err := TranslateGeminiResponseNonStream(e.cfg, from, data, req.Model); err == nil && translatedResp != nil {
-		resp = cliproxyexecutor.Response{Payload: translatedResp}
-		return resp, nil
+	if useNewTranslator {
+		translatedResp, errTranslate := TranslateGeminiResponseNonStream(e.cfg, from, data, req.Model)
+		if errTranslate == nil && translatedResp != nil {
+			resp = cliproxyexecutor.Response{Payload: translatedResp}
+			return resp, nil
+		}
 	}
 
 	// Fallback to old translator
@@ -206,28 +212,29 @@
 
 	from := opts.SourceFormat
 	to := sdktranslator.FromString("gemini")
-<<<<<<< HEAD
-	body := sdktranslator.TranslateRequest(from, to, req.Model, bytes.Clone(req.Payload), true)
-	body = ApplyThinkingMetadata(body, req.Metadata, req.Model)
-	body = util.ApplyDefaultThinkingIfNeeded(req.Model, body)
-	body = util.NormalizeGeminiThinkingBudget(req.Model, body)
-	body = util.StripThinkingConfigIfUnsupported(req.Model, body)
-	// Only apply fixGeminiImageAspectRatio if new translator is disabled (new translator handles it internally)
-	if e.cfg == nil || !e.cfg.UseCanonicalTranslator {
+	
+	// Use new translator (Canonical IR) or legacy fallback
+	useNewTranslator := e.cfg != nil && e.cfg.UseCanonicalTranslator
+	var body []byte
+	
+	if useNewTranslator {
+		// Translate request through canonical IR (handles all transformations internally)
+		var errTranslate error
+		body, errTranslate = TranslateToGemini(e.cfg, from, req.Model, bytes.Clone(req.Payload), true, req.Metadata)
+		if errTranslate != nil {
+			return nil, fmt.Errorf("failed to translate request: %w", errTranslate)
+		}
+	} else {
+		body = sdktranslator.TranslateRequest(from, to, req.Model, bytes.Clone(req.Payload), true)
+		body = ApplyThinkingMetadata(body, req.Metadata, req.Model)
+		body = util.ApplyDefaultThinkingIfNeeded(req.Model, body)
+		body = util.NormalizeGeminiThinkingBudget(req.Model, body)
+		body = util.StripThinkingConfigIfUnsupported(req.Model, body)
 		body = fixGeminiImageAspectRatio(req.Model, body)
 	}
+	
 	body = applyPayloadConfig(e.cfg, req.Model, body)
-	body, _ = sjson.SetBytes(body, "model", upstreamModel)
-=======
-	body := sdktranslator.TranslateRequest(from, to, model, bytes.Clone(req.Payload), true)
-	body = ApplyThinkingMetadata(body, req.Metadata, model)
-	body = util.ApplyDefaultThinkingIfNeeded(model, body)
-	body = util.NormalizeGeminiThinkingBudget(model, body)
-	body = util.StripThinkingConfigIfUnsupported(model, body)
-	body = fixGeminiImageAspectRatio(model, body)
-	body = applyPayloadConfig(e.cfg, model, body)
 	body, _ = sjson.SetBytes(body, "model", model)
->>>>>>> 8d157231
 
 	baseURL := resolveGeminiBaseURL(auth)
 	url := fmt.Sprintf("%s/%s/models/%s:%s", baseURL, glAPIVersion, model, "streamGenerateContent")
@@ -297,9 +304,15 @@
 		scanner := bufio.NewScanner(httpResp.Body)
 		scanner.Buffer(nil, streamScannerBuffer)
 		var param any
-		streamState := &GeminiCLIStreamState{
-			ClaudeState: from_ir.NewClaudeStreamState(),
-		}
+		
+		// State for new translator
+		var streamState *GeminiCLIStreamState
+		if useNewTranslator {
+			streamState = &GeminiCLIStreamState{
+				ClaudeState: from_ir.NewClaudeStreamState(),
+			}
+		}
+		messageID := "chatcmpl-" + req.Model
 
 		for scanner.Scan() {
 			line := scanner.Bytes()
@@ -314,13 +327,14 @@
 			}
 
 			// Try new translator first if enabled
-			messageID := "chatcmpl-" + req.Model
-			translatedChunks, err := TranslateGeminiResponseStream(e.cfg, from, bytes.Clone(payload), req.Model, messageID, streamState)
-			if err == nil && translatedChunks != nil {
-				for _, chunk := range translatedChunks {
-					out <- cliproxyexecutor.StreamChunk{Payload: chunk}
+			if useNewTranslator {
+				translatedChunks, errTranslate := TranslateGeminiResponseStream(e.cfg, from, bytes.Clone(payload), req.Model, messageID, streamState)
+				if errTranslate == nil && translatedChunks != nil {
+					for _, chunk := range translatedChunks {
+						out <- cliproxyexecutor.StreamChunk{Payload: chunk}
+					}
+					continue
 				}
-				continue
 			}
 
 			// Fallback to old translator
@@ -329,9 +343,12 @@
 				out <- cliproxyexecutor.StreamChunk{Payload: []byte(lines[i])}
 			}
 		}
-		lines := sdktranslator.TranslateStream(ctx, to, from, req.Model, bytes.Clone(opts.OriginalRequest), body, bytes.Clone([]byte("[DONE]")), &param)
-		for i := range lines {
-			out <- cliproxyexecutor.StreamChunk{Payload: []byte(lines[i])}
+		
+		if !useNewTranslator {
+			lines := sdktranslator.TranslateStream(ctx, to, from, req.Model, bytes.Clone(opts.OriginalRequest), body, bytes.Clone([]byte("[DONE]")), &param)
+			for i := range lines {
+				out <- cliproxyexecutor.StreamChunk{Payload: []byte(lines[i])}
+			}
 		}
 		if errScan := scanner.Err(); errScan != nil {
 			recordAPIResponseError(ctx, e.cfg, errScan)
@@ -353,20 +370,24 @@
 
 	from := opts.SourceFormat
 	to := sdktranslator.FromString("gemini")
-<<<<<<< HEAD
-	translatedReq := sdktranslator.TranslateRequest(from, to, req.Model, bytes.Clone(req.Payload), false)
-	translatedReq = ApplyThinkingMetadata(translatedReq, req.Metadata, req.Model)
-	translatedReq = util.StripThinkingConfigIfUnsupported(req.Model, translatedReq)
-	// Only apply fixGeminiImageAspectRatio if new translator is disabled (new translator handles it internally)
-	if e.cfg == nil || !e.cfg.UseCanonicalTranslator {
+	
+	// Use new translator (Canonical IR) or legacy fallback
+	useNewTranslator := e.cfg != nil && e.cfg.UseCanonicalTranslator
+	var translatedReq []byte
+	
+	if useNewTranslator {
+		var errTranslate error
+		translatedReq, errTranslate = TranslateToGemini(e.cfg, from, req.Model, bytes.Clone(req.Payload), false, req.Metadata)
+		if errTranslate != nil {
+			return cliproxyexecutor.Response{}, fmt.Errorf("failed to translate request: %w", errTranslate)
+		}
+	} else {
+		translatedReq = sdktranslator.TranslateRequest(from, to, req.Model, bytes.Clone(req.Payload), false)
+		translatedReq = ApplyThinkingMetadata(translatedReq, req.Metadata, req.Model)
+		translatedReq = util.StripThinkingConfigIfUnsupported(req.Model, translatedReq)
 		translatedReq = fixGeminiImageAspectRatio(req.Model, translatedReq)
 	}
-=======
-	translatedReq := sdktranslator.TranslateRequest(from, to, model, bytes.Clone(req.Payload), false)
-	translatedReq = ApplyThinkingMetadata(translatedReq, req.Metadata, model)
-	translatedReq = util.StripThinkingConfigIfUnsupported(model, translatedReq)
-	translatedReq = fixGeminiImageAspectRatio(model, translatedReq)
->>>>>>> 8d157231
+
 	respCtx := context.WithValue(ctx, "alt", opts.Alt)
 	translatedReq, _ = sjson.DeleteBytes(translatedReq, "tools")
 	translatedReq, _ = sjson.DeleteBytes(translatedReq, "generationConfig")
