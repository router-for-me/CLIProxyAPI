--- conflicted
+++ resolved
@@ -79,7 +79,6 @@
 	// Official Gemini API via API key or OAuth bearer
 	from := opts.SourceFormat
 	to := sdktranslator.FromString("gemini")
-<<<<<<< HEAD
 	body, err := TranslateToGemini(e.cfg, from, req.Model, bytes.Clone(req.Payload), false, req.Metadata)
 	if err != nil {
 		return resp, fmt.Errorf("translate request: %w", err)
@@ -91,12 +90,9 @@
 		}
 		body = util.ApplyGeminiThinkingConfig(body, budgetOverride, includeOverride)
 	}
-=======
-	body := sdktranslator.TranslateRequest(from, to, req.Model, bytes.Clone(req.Payload), false)
-	body = applyThinkingMetadata(body, req.Metadata, req.Model)
+	// Apply default thinking for models that require it (e.g., gemini-3-pro-preview)
 	body = util.ApplyDefaultThinkingIfNeeded(req.Model, body)
 	body = util.NormalizeGeminiThinkingBudget(req.Model, body)
->>>>>>> f25f419e
 	body = util.StripThinkingConfigIfUnsupported(req.Model, body)
 	// Only apply fixGeminiImageAspectRatio if new translator is disabled (new translator handles it internally)
 	if e.cfg == nil || !e.cfg.UseCanonicalTranslator {
@@ -195,7 +191,6 @@
 
 	from := opts.SourceFormat
 	to := sdktranslator.FromString("gemini")
-<<<<<<< HEAD
 	body, err := TranslateToGemini(e.cfg, from, req.Model, bytes.Clone(req.Payload), true, req.Metadata)
 	if err != nil {
 		return nil, fmt.Errorf("translate request: %w", err)
@@ -207,12 +202,9 @@
 		}
 		body = util.ApplyGeminiThinkingConfig(body, budgetOverride, includeOverride)
 	}
-=======
-	body := sdktranslator.TranslateRequest(from, to, req.Model, bytes.Clone(req.Payload), true)
-	body = applyThinkingMetadata(body, req.Metadata, req.Model)
+	// Apply default thinking for models that require it (e.g., gemini-3-pro-preview)
 	body = util.ApplyDefaultThinkingIfNeeded(req.Model, body)
 	body = util.NormalizeGeminiThinkingBudget(req.Model, body)
->>>>>>> f25f419e
 	body = util.StripThinkingConfigIfUnsupported(req.Model, body)
 	// Only apply fixGeminiImageAspectRatio if new translator is disabled (new translator handles it internally)
 	if e.cfg == nil || !e.cfg.UseCanonicalTranslator {
