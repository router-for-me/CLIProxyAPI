// Package executor provides runtime execution capabilities for various AI service providers.
// This file implements the Gemini CLI executor that talks to Cloud Code Assist endpoints
// using OAuth credentials from auth metadata.
package executor

import (
	"bufio"
	"bytes"
	"context"
	"encoding/json"
	"fmt"
	"io"
	"net/http"
	"regexp"
	"strconv"
	"strings"
	"time"

	"github.com/gin-gonic/gin"
	"github.com/router-for-me/CLIProxyAPI/v6/internal/config"
	"github.com/router-for-me/CLIProxyAPI/v6/internal/misc"
	"github.com/router-for-me/CLIProxyAPI/v6/internal/runtime/geminicli"
	"github.com/router-for-me/CLIProxyAPI/v6/internal/translator_new/from_ir"
	"github.com/router-for-me/CLIProxyAPI/v6/internal/util"
	cliproxyauth "github.com/router-for-me/CLIProxyAPI/v6/sdk/cliproxy/auth"
	cliproxyexecutor "github.com/router-for-me/CLIProxyAPI/v6/sdk/cliproxy/executor"
	sdktranslator "github.com/router-for-me/CLIProxyAPI/v6/sdk/translator"
	log "github.com/sirupsen/logrus"
	"github.com/tidwall/gjson"
	"github.com/tidwall/sjson"
	"golang.org/x/oauth2"
	"golang.org/x/oauth2/google"
)

const (
	codeAssistEndpoint      = "https://cloudcode-pa.googleapis.com"
	codeAssistVersion       = "v1internal"
	geminiOAuthClientID     = "681255809395-oo8ft2oprdrnp9e3aqf6av3hmdib135j.apps.googleusercontent.com"
	geminiOAuthClientSecret = "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"
)

var geminiOAuthScopes = []string{
	"https://www.googleapis.com/auth/cloud-platform",
	"https://www.googleapis.com/auth/userinfo.email",
	"https://www.googleapis.com/auth/userinfo.profile",
}

// GeminiCLIExecutor talks to the Cloud Code Assist endpoint using OAuth credentials from auth metadata.
type GeminiCLIExecutor struct {
	cfg *config.Config
}

// NewGeminiCLIExecutor creates a new Gemini CLI executor instance.
//
// Parameters:
//   - cfg: The application configuration
//
// Returns:
//   - *GeminiCLIExecutor: A new Gemini CLI executor instance
func NewGeminiCLIExecutor(cfg *config.Config) *GeminiCLIExecutor {
	return &GeminiCLIExecutor{cfg: cfg}
}

// Identifier returns the executor identifier.
func (e *GeminiCLIExecutor) Identifier() string { return "gemini-cli" }

// PrepareRequest prepares the HTTP request for execution (no-op for Gemini CLI).
func (e *GeminiCLIExecutor) PrepareRequest(_ *http.Request, _ *cliproxyauth.Auth) error { return nil }

// Execute performs a non-streaming request to the Gemini CLI API.
func (e *GeminiCLIExecutor) Execute(ctx context.Context, auth *cliproxyauth.Auth, req cliproxyexecutor.Request, opts cliproxyexecutor.Options) (resp cliproxyexecutor.Response, err error) {
	tokenSource, baseTokenData, err := prepareGeminiCLITokenSource(ctx, e.cfg, auth)
	if err != nil {
		return resp, err
	}
	reporter := newUsageReporter(ctx, e.Identifier(), req.Model, auth)
	defer reporter.trackFailure(ctx, &err)

	from := opts.SourceFormat
	to := sdktranslator.FromString("gemini-cli")
<<<<<<< HEAD

	// Translate request through canonical IR (handles all transformations internally)
	basePayload, err := TranslateToGeminiCLI(e.cfg, from, req.Model, bytes.Clone(req.Payload), false, req.Metadata)
	if err != nil {
		return resp, fmt.Errorf("failed to translate request: %w", err)
	}
=======
	basePayload := sdktranslator.TranslateRequest(from, to, req.Model, bytes.Clone(req.Payload), false)
	basePayload = ApplyThinkingMetadataCLI(basePayload, req.Metadata, req.Model)
	basePayload = util.ApplyGemini3ThinkingLevelFromMetadataCLI(req.Model, req.Metadata, basePayload)
	basePayload = util.ApplyDefaultThinkingIfNeededCLI(req.Model, req.Metadata, basePayload)
	basePayload = util.NormalizeGeminiCLIThinkingBudget(req.Model, basePayload)
	basePayload = util.StripThinkingConfigIfUnsupported(req.Model, basePayload)
	basePayload = fixGeminiCLIImageAspectRatio(req.Model, basePayload)
	basePayload = applyPayloadConfigWithRoot(e.cfg, req.Model, "gemini", "request", basePayload)
>>>>>>> 8d157231

	action := "generateContent"
	if req.Metadata != nil {
		if a, _ := req.Metadata["action"].(string); a == "countTokens" {
			action = "countTokens"
		}
	}

	projectID := resolveGeminiProjectID(auth)
	models := cliPreviewFallbackOrder(req.Model)
	if len(models) == 0 || models[0] != req.Model {
		models = append([]string{req.Model}, models...)
	}

	httpClient := newHTTPClient(ctx, e.cfg, auth, 0)
	respCtx := context.WithValue(ctx, "alt", opts.Alt)

	var authID, authLabel, authType, authValue string
	authID = auth.ID
	authLabel = auth.Label
	authType, authValue = auth.AccountInfo()

	var lastStatus int
	var lastBody []byte

	for idx, attemptModel := range models {
		payload := append([]byte(nil), basePayload...)
		if action == "countTokens" {
			payload = deleteJSONField(payload, "project")
			payload = deleteJSONField(payload, "model")
		} else {
			payload = setJSONField(payload, "project", projectID)
			payload = setJSONField(payload, "model", attemptModel)
		}

		tok, errTok := tokenSource.Token()
		if errTok != nil {
			err = errTok
			return resp, err
		}
		updateGeminiCLITokenMetadata(auth, baseTokenData, tok)

		url := fmt.Sprintf("%s/%s:%s", codeAssistEndpoint, codeAssistVersion, action)
		if opts.Alt != "" && action != "countTokens" {
			url = url + fmt.Sprintf("?$alt=%s", opts.Alt)
		}

		reqHTTP, errReq := http.NewRequestWithContext(ctx, http.MethodPost, url, bytes.NewReader(payload))
		if errReq != nil {
			err = errReq
			return resp, err
		}
		reqHTTP.Header.Set("Content-Type", "application/json")
		reqHTTP.Header.Set("Authorization", "Bearer "+tok.AccessToken)
		applyGeminiCLIHeaders(reqHTTP)
		reqHTTP.Header.Set("Accept", "application/json")
		recordAPIRequest(ctx, e.cfg, upstreamRequestLog{
			URL:       url,
			Method:    http.MethodPost,
			Headers:   reqHTTP.Header.Clone(),
			Body:      payload,
			Provider:  e.Identifier(),
			AuthID:    authID,
			AuthLabel: authLabel,
			AuthType:  authType,
			AuthValue: authValue,
		})

		httpResp, errDo := httpClient.Do(reqHTTP)
		if errDo != nil {
			recordAPIResponseError(ctx, e.cfg, errDo)
			err = errDo
			return resp, err
		}

		data, errRead := io.ReadAll(httpResp.Body)
		if errClose := httpResp.Body.Close(); errClose != nil {
			log.Errorf("gemini cli executor: close response body error: %v", errClose)
		}
		recordAPIResponseMetadata(ctx, e.cfg, httpResp.StatusCode, httpResp.Header.Clone())
		if errRead != nil {
			recordAPIResponseError(ctx, e.cfg, errRead)
			err = errRead
			return resp, err
		}
		appendAPIResponseChunk(ctx, e.cfg, data)
		if httpResp.StatusCode >= 200 && httpResp.StatusCode < 300 {
			reporter.publish(ctx, parseGeminiCLIUsage(data))

			// Try new translator first if enabled
			if translatedResp, err := TranslateGeminiCLIResponseNonStream(e.cfg, from, data, attemptModel); err == nil && translatedResp != nil {
				resp = cliproxyexecutor.Response{Payload: translatedResp}
				return resp, nil
			}

			// Fallback to old translator
			var param any
			out := sdktranslator.TranslateNonStream(respCtx, to, from, attemptModel, bytes.Clone(opts.OriginalRequest), payload, data, &param)
			resp = cliproxyexecutor.Response{Payload: []byte(out)}
			return resp, nil
		}

		lastStatus = httpResp.StatusCode
		lastBody = append([]byte(nil), data...)
		log.Debugf("request error, error status: %d, error body: %s", httpResp.StatusCode, summarizeErrorBody(httpResp.Header.Get("Content-Type"), data))
		if httpResp.StatusCode == 429 {
			if idx+1 < len(models) {
				log.Debugf("gemini cli executor: rate limited, retrying with next model: %s", models[idx+1])
			} else {
				log.Debug("gemini cli executor: rate limited, no additional fallback model")
			}
			continue
		}

		err = newGeminiStatusErr(httpResp.StatusCode, data)
		return resp, err
	}

	if len(lastBody) > 0 {
		appendAPIResponseChunk(ctx, e.cfg, lastBody)
	}
	if lastStatus == 0 {
		lastStatus = 429
	}
	err = newGeminiStatusErr(lastStatus, lastBody)
	return resp, err
}

// ExecuteStream performs a streaming request to the Gemini CLI API.
func (e *GeminiCLIExecutor) ExecuteStream(ctx context.Context, auth *cliproxyauth.Auth, req cliproxyexecutor.Request, opts cliproxyexecutor.Options) (stream <-chan cliproxyexecutor.StreamChunk, err error) {
	tokenSource, baseTokenData, err := prepareGeminiCLITokenSource(ctx, e.cfg, auth)
	if err != nil {
		return nil, err
	}
	reporter := newUsageReporter(ctx, e.Identifier(), req.Model, auth)
	defer reporter.trackFailure(ctx, &err)

	from := opts.SourceFormat
	to := sdktranslator.FromString("gemini-cli")
<<<<<<< HEAD

	// Translate request through canonical IR (handles all transformations internally)
	basePayload, err := TranslateToGeminiCLI(e.cfg, from, req.Model, bytes.Clone(req.Payload), true, req.Metadata)
	if err != nil {
		return nil, fmt.Errorf("failed to translate request: %w", err)
	}
=======
	basePayload := sdktranslator.TranslateRequest(from, to, req.Model, bytes.Clone(req.Payload), true)
	basePayload = ApplyThinkingMetadataCLI(basePayload, req.Metadata, req.Model)
	basePayload = util.ApplyGemini3ThinkingLevelFromMetadataCLI(req.Model, req.Metadata, basePayload)
	basePayload = util.ApplyDefaultThinkingIfNeededCLI(req.Model, req.Metadata, basePayload)
	basePayload = util.NormalizeGeminiCLIThinkingBudget(req.Model, basePayload)
	basePayload = util.StripThinkingConfigIfUnsupported(req.Model, basePayload)
	basePayload = fixGeminiCLIImageAspectRatio(req.Model, basePayload)
	basePayload = applyPayloadConfigWithRoot(e.cfg, req.Model, "gemini", "request", basePayload)
>>>>>>> 8d157231

	projectID := resolveGeminiProjectID(auth)

	models := cliPreviewFallbackOrder(req.Model)
	if len(models) == 0 || models[0] != req.Model {
		models = append([]string{req.Model}, models...)
	}

	httpClient := newHTTPClient(ctx, e.cfg, auth, 0)
	respCtx := context.WithValue(ctx, "alt", opts.Alt)

	var authID, authLabel, authType, authValue string
	authID = auth.ID
	authLabel = auth.Label
	authType, authValue = auth.AccountInfo()

	var lastStatus int
	var lastBody []byte

	for idx, attemptModel := range models {
		payload := append([]byte(nil), basePayload...)
		payload = setJSONField(payload, "project", projectID)
		payload = setJSONField(payload, "model", attemptModel)

		tok, errTok := tokenSource.Token()
		if errTok != nil {
			err = errTok
			return nil, err
		}
		updateGeminiCLITokenMetadata(auth, baseTokenData, tok)

		url := fmt.Sprintf("%s/%s:%s", codeAssistEndpoint, codeAssistVersion, "streamGenerateContent")
		if opts.Alt == "" {
			url = url + "?alt=sse"
		} else {
			url = url + fmt.Sprintf("?$alt=%s", opts.Alt)
		}

		reqHTTP, errReq := http.NewRequestWithContext(ctx, http.MethodPost, url, bytes.NewReader(payload))
		if errReq != nil {
			err = errReq
			return nil, err
		}
		reqHTTP.Header.Set("Content-Type", "application/json")
		reqHTTP.Header.Set("Authorization", "Bearer "+tok.AccessToken)
		applyGeminiCLIHeaders(reqHTTP)
		reqHTTP.Header.Set("Accept", "text/event-stream")
		recordAPIRequest(ctx, e.cfg, upstreamRequestLog{
			URL:       url,
			Method:    http.MethodPost,
			Headers:   reqHTTP.Header.Clone(),
			Body:      payload,
			Provider:  e.Identifier(),
			AuthID:    authID,
			AuthLabel: authLabel,
			AuthType:  authType,
			AuthValue: authValue,
		})

		httpResp, errDo := httpClient.Do(reqHTTP)
		if errDo != nil {
			recordAPIResponseError(ctx, e.cfg, errDo)
			err = errDo
			return nil, err
		}
		recordAPIResponseMetadata(ctx, e.cfg, httpResp.StatusCode, httpResp.Header.Clone())
		if httpResp.StatusCode < 200 || httpResp.StatusCode >= 300 {
			data, errRead := io.ReadAll(httpResp.Body)
			if errClose := httpResp.Body.Close(); errClose != nil {
				log.Errorf("gemini cli executor: close response body error: %v", errClose)
			}
			if errRead != nil {
				recordAPIResponseError(ctx, e.cfg, errRead)
				err = errRead
				return nil, err
			}
			appendAPIResponseChunk(ctx, e.cfg, data)
			lastStatus = httpResp.StatusCode
			lastBody = append([]byte(nil), data...)
			log.Debugf("request error, error status: %d, error body: %s", httpResp.StatusCode, summarizeErrorBody(httpResp.Header.Get("Content-Type"), data))
			if httpResp.StatusCode == 429 {
				if idx+1 < len(models) {
					log.Debugf("gemini cli executor: rate limited, retrying with next model: %s", models[idx+1])
				} else {
					log.Debug("gemini cli executor: rate limited, no additional fallback model")
				}
				continue
			}
			err = newGeminiStatusErr(httpResp.StatusCode, data)
			return nil, err
		}

		out := make(chan cliproxyexecutor.StreamChunk)
		stream = out
		go func(resp *http.Response, reqBody []byte, attemptModel string) {
			defer close(out)
			defer func() {
				if errClose := resp.Body.Close(); errClose != nil {
					log.Errorf("gemini cli executor: close response body error: %v", errClose)
				}
			}()
			if opts.Alt == "" {
				scanner := bufio.NewScanner(resp.Body)
				scanner.Buffer(nil, streamScannerBuffer)
				var param any
				streamState := &GeminiCLIStreamState{
					ClaudeState: from_ir.NewClaudeStreamState(),
				}

				for scanner.Scan() {
					line := scanner.Bytes()
					appendAPIResponseChunk(ctx, e.cfg, line)
					if detail, ok := parseGeminiCLIStreamUsage(line); ok {
						reporter.publish(ctx, detail)
					}
					if bytes.HasPrefix(line, dataTag) {
<<<<<<< HEAD
						// Try new translator first if enabled
						messageID := "chatcmpl-" + attempt
						translatedChunks, err := TranslateGeminiCLIResponseStream(e.cfg, from, bytes.Clone(line), attempt, messageID, streamState)
						if err == nil && translatedChunks != nil {
							for _, chunk := range translatedChunks {
								out <- cliproxyexecutor.StreamChunk{Payload: chunk}
							}
							continue
						}

						// Fallback to old translator
						segments := sdktranslator.TranslateStream(respCtx, to, from, attempt, bytes.Clone(opts.OriginalRequest), reqBody, bytes.Clone(line), &param)
=======
						segments := sdktranslator.TranslateStream(respCtx, to, from, attemptModel, bytes.Clone(opts.OriginalRequest), reqBody, bytes.Clone(line), &param)
>>>>>>> 8d157231
						for i := range segments {
							out <- cliproxyexecutor.StreamChunk{Payload: []byte(segments[i])}
						}
					}
				}

<<<<<<< HEAD
				// Send [DONE] marker through old translator (new translator handles finish internally)
				segments := sdktranslator.TranslateStream(respCtx, to, from, attempt, bytes.Clone(opts.OriginalRequest), reqBody, bytes.Clone([]byte("[DONE]")), &param)
=======
				segments := sdktranslator.TranslateStream(respCtx, to, from, attemptModel, bytes.Clone(opts.OriginalRequest), reqBody, bytes.Clone([]byte("[DONE]")), &param)
>>>>>>> 8d157231
				for i := range segments {
					out <- cliproxyexecutor.StreamChunk{Payload: []byte(segments[i])}
				}
				if errScan := scanner.Err(); errScan != nil {
					recordAPIResponseError(ctx, e.cfg, errScan)
					reporter.publishFailure(ctx)
					out <- cliproxyexecutor.StreamChunk{Err: errScan}
				}
				return
			}

			data, errRead := io.ReadAll(resp.Body)
			if errRead != nil {
				recordAPIResponseError(ctx, e.cfg, errRead)
				reporter.publishFailure(ctx)
				out <- cliproxyexecutor.StreamChunk{Err: errRead}
				return
			}
			appendAPIResponseChunk(ctx, e.cfg, data)
			reporter.publish(ctx, parseGeminiCLIUsage(data))
			var param any
			segments := sdktranslator.TranslateStream(respCtx, to, from, attemptModel, bytes.Clone(opts.OriginalRequest), reqBody, data, &param)
			for i := range segments {
				out <- cliproxyexecutor.StreamChunk{Payload: []byte(segments[i])}
			}

			segments = sdktranslator.TranslateStream(respCtx, to, from, attemptModel, bytes.Clone(opts.OriginalRequest), reqBody, bytes.Clone([]byte("[DONE]")), &param)
			for i := range segments {
				out <- cliproxyexecutor.StreamChunk{Payload: []byte(segments[i])}
			}
		}(httpResp, append([]byte(nil), payload...), attemptModel)

		return stream, nil
	}

	if len(lastBody) > 0 {
		appendAPIResponseChunk(ctx, e.cfg, lastBody)
	}
	if lastStatus == 0 {
		lastStatus = 429
	}
	err = newGeminiStatusErr(lastStatus, lastBody)
	return nil, err
}

// CountTokens counts tokens for the given request using the Gemini CLI API.
func (e *GeminiCLIExecutor) CountTokens(ctx context.Context, auth *cliproxyauth.Auth, req cliproxyexecutor.Request, opts cliproxyexecutor.Options) (cliproxyexecutor.Response, error) {
	tokenSource, baseTokenData, err := prepareGeminiCLITokenSource(ctx, e.cfg, auth)
	if err != nil {
		return cliproxyexecutor.Response{}, err
	}

	from := opts.SourceFormat
	to := sdktranslator.FromString("gemini-cli")

	models := cliPreviewFallbackOrder(req.Model)
	if len(models) == 0 || models[0] != req.Model {
		models = append([]string{req.Model}, models...)
	}

	httpClient := newHTTPClient(ctx, e.cfg, auth, 0)
	respCtx := context.WithValue(ctx, "alt", opts.Alt)

	var authID, authLabel, authType, authValue string
	if auth != nil {
		authID = auth.ID
		authLabel = auth.Label
		authType, authValue = auth.AccountInfo()
	}

	var lastStatus int
	var lastBody []byte

	// The loop variable attemptModel is only used as the concrete model id sent to the upstream
	// Gemini CLI endpoint when iterating fallback variants.
	for _, attemptModel := range models {
<<<<<<< HEAD
		// Translate request through canonical IR
		payload, errTranslate := TranslateToGeminiCLI(e.cfg, from, attemptModel, bytes.Clone(req.Payload), false, req.Metadata)
		if errTranslate != nil {
			return cliproxyexecutor.Response{}, fmt.Errorf("failed to translate request: %w", errTranslate)
		}

		// Remove fields not needed for countTokens
		payload = deleteJSONField(payload, "project")
		payload = deleteJSONField(payload, "model")
		payload = deleteJSONField(payload, "request.safetySettings")
=======
		payload := sdktranslator.TranslateRequest(from, to, attemptModel, bytes.Clone(req.Payload), false)
		payload = ApplyThinkingMetadataCLI(payload, req.Metadata, req.Model)
		payload = util.ApplyGemini3ThinkingLevelFromMetadataCLI(req.Model, req.Metadata, payload)
		payload = deleteJSONField(payload, "project")
		payload = deleteJSONField(payload, "model")
		payload = deleteJSONField(payload, "request.safetySettings")
		payload = util.StripThinkingConfigIfUnsupported(req.Model, payload)
		payload = fixGeminiCLIImageAspectRatio(req.Model, payload)
>>>>>>> 8d157231

		tok, errTok := tokenSource.Token()
		if errTok != nil {
			return cliproxyexecutor.Response{}, errTok
		}
		updateGeminiCLITokenMetadata(auth, baseTokenData, tok)

		url := fmt.Sprintf("%s/%s:%s", codeAssistEndpoint, codeAssistVersion, "countTokens")
		if opts.Alt != "" {
			url = url + fmt.Sprintf("?$alt=%s", opts.Alt)
		}

		reqHTTP, errReq := http.NewRequestWithContext(ctx, http.MethodPost, url, bytes.NewReader(payload))
		if errReq != nil {
			return cliproxyexecutor.Response{}, errReq
		}
		reqHTTP.Header.Set("Content-Type", "application/json")
		reqHTTP.Header.Set("Authorization", "Bearer "+tok.AccessToken)
		applyGeminiCLIHeaders(reqHTTP)
		reqHTTP.Header.Set("Accept", "application/json")
		recordAPIRequest(ctx, e.cfg, upstreamRequestLog{
			URL:       url,
			Method:    http.MethodPost,
			Headers:   reqHTTP.Header.Clone(),
			Body:      payload,
			Provider:  e.Identifier(),
			AuthID:    authID,
			AuthLabel: authLabel,
			AuthType:  authType,
			AuthValue: authValue,
		})

		resp, errDo := httpClient.Do(reqHTTP)
		if errDo != nil {
			recordAPIResponseError(ctx, e.cfg, errDo)
			return cliproxyexecutor.Response{}, errDo
		}
		data, errRead := io.ReadAll(resp.Body)
		_ = resp.Body.Close()
		recordAPIResponseMetadata(ctx, e.cfg, resp.StatusCode, resp.Header.Clone())
		if errRead != nil {
			recordAPIResponseError(ctx, e.cfg, errRead)
			return cliproxyexecutor.Response{}, errRead
		}
		appendAPIResponseChunk(ctx, e.cfg, data)
		if resp.StatusCode >= 200 && resp.StatusCode < 300 {
			count := gjson.GetBytes(data, "totalTokens").Int()
			translated := sdktranslator.TranslateTokenCount(respCtx, to, from, count, data)
			return cliproxyexecutor.Response{Payload: []byte(translated)}, nil
		}
		lastStatus = resp.StatusCode
		lastBody = append([]byte(nil), data...)
		if resp.StatusCode == 429 {
			log.Debugf("gemini cli executor: rate limited, retrying with next model")
			continue
		}
		break
	}

	if lastStatus == 0 {
		lastStatus = 429
	}
	return cliproxyexecutor.Response{}, newGeminiStatusErr(lastStatus, lastBody)
}

// Refresh refreshes the authentication credentials (no-op for Gemini CLI).
func (e *GeminiCLIExecutor) Refresh(_ context.Context, auth *cliproxyauth.Auth) (*cliproxyauth.Auth, error) {
	return auth, nil
}

func prepareGeminiCLITokenSource(ctx context.Context, cfg *config.Config, auth *cliproxyauth.Auth) (oauth2.TokenSource, map[string]any, error) {
	metadata := geminiOAuthMetadata(auth)
	if auth == nil || metadata == nil {
		return nil, nil, fmt.Errorf("gemini-cli auth metadata missing")
	}

	var base map[string]any
	if tokenRaw, ok := metadata["token"].(map[string]any); ok && tokenRaw != nil {
		base = cloneMap(tokenRaw)
	} else {
		base = make(map[string]any)
	}

	var token oauth2.Token
	if len(base) > 0 {
		if raw, err := json.Marshal(base); err == nil {
			_ = json.Unmarshal(raw, &token)
		}
	}

	if token.AccessToken == "" {
		token.AccessToken = stringValue(metadata, "access_token")
	}
	if token.RefreshToken == "" {
		token.RefreshToken = stringValue(metadata, "refresh_token")
	}
	if token.TokenType == "" {
		token.TokenType = stringValue(metadata, "token_type")
	}
	if token.Expiry.IsZero() {
		if expiry := stringValue(metadata, "expiry"); expiry != "" {
			if ts, err := time.Parse(time.RFC3339, expiry); err == nil {
				token.Expiry = ts
			}
		}
	}

	conf := &oauth2.Config{
		ClientID:     geminiOAuthClientID,
		ClientSecret: geminiOAuthClientSecret,
		Scopes:       geminiOAuthScopes,
		Endpoint:     google.Endpoint,
	}

	ctxToken := ctx
	if httpClient := newProxyAwareHTTPClient(ctx, cfg, auth, 0); httpClient != nil {
		ctxToken = context.WithValue(ctxToken, oauth2.HTTPClient, httpClient)
	}

	src := conf.TokenSource(ctxToken, &token)
	currentToken, err := src.Token()
	if err != nil {
		return nil, nil, err
	}
	updateGeminiCLITokenMetadata(auth, base, currentToken)
	return oauth2.ReuseTokenSource(currentToken, src), base, nil
}

func updateGeminiCLITokenMetadata(auth *cliproxyauth.Auth, base map[string]any, tok *oauth2.Token) {
	if auth == nil || tok == nil {
		return
	}
	merged := buildGeminiTokenMap(base, tok)
	fields := buildGeminiTokenFields(tok, merged)
	shared := geminicli.ResolveSharedCredential(auth.Runtime)
	if shared != nil {
		snapshot := shared.MergeMetadata(fields)
		if !geminicli.IsVirtual(auth.Runtime) {
			auth.Metadata = snapshot
		}
		return
	}
	if auth.Metadata == nil {
		auth.Metadata = make(map[string]any)
	}
	for k, v := range fields {
		auth.Metadata[k] = v
	}
}

func buildGeminiTokenMap(base map[string]any, tok *oauth2.Token) map[string]any {
	merged := cloneMap(base)
	if merged == nil {
		merged = make(map[string]any)
	}
	if raw, err := json.Marshal(tok); err == nil {
		var tokenMap map[string]any
		if err = json.Unmarshal(raw, &tokenMap); err == nil {
			for k, v := range tokenMap {
				merged[k] = v
			}
		}
	}
	return merged
}

func buildGeminiTokenFields(tok *oauth2.Token, merged map[string]any) map[string]any {
	fields := make(map[string]any, 5)
	if tok.AccessToken != "" {
		fields["access_token"] = tok.AccessToken
	}
	if tok.TokenType != "" {
		fields["token_type"] = tok.TokenType
	}
	if tok.RefreshToken != "" {
		fields["refresh_token"] = tok.RefreshToken
	}
	if !tok.Expiry.IsZero() {
		fields["expiry"] = tok.Expiry.Format(time.RFC3339)
	}
	if len(merged) > 0 {
		fields["token"] = cloneMap(merged)
	}
	return fields
}

func resolveGeminiProjectID(auth *cliproxyauth.Auth) string {
	if auth == nil {
		return ""
	}
	if runtime := auth.Runtime; runtime != nil {
		if virtual, ok := runtime.(*geminicli.VirtualCredential); ok && virtual != nil {
			return strings.TrimSpace(virtual.ProjectID)
		}
	}
	return strings.TrimSpace(stringValue(auth.Metadata, "project_id"))
}

func geminiOAuthMetadata(auth *cliproxyauth.Auth) map[string]any {
	if auth == nil {
		return nil
	}
	if shared := geminicli.ResolveSharedCredential(auth.Runtime); shared != nil {
		if snapshot := shared.MetadataSnapshot(); len(snapshot) > 0 {
			return snapshot
		}
	}
	return auth.Metadata
}

func newHTTPClient(ctx context.Context, cfg *config.Config, auth *cliproxyauth.Auth, timeout time.Duration) *http.Client {
	return newProxyAwareHTTPClient(ctx, cfg, auth, timeout)
}

func cloneMap(in map[string]any) map[string]any {
	if in == nil {
		return nil
	}
	out := make(map[string]any, len(in))
	for k, v := range in {
		out[k] = v
	}
	return out
}

func stringValue(m map[string]any, key string) string {
	if m == nil {
		return ""
	}
	if v, ok := m[key]; ok {
		switch typed := v.(type) {
		case string:
			return typed
		case fmt.Stringer:
			return typed.String()
		}
	}
	return ""
}

// applyGeminiCLIHeaders sets required headers for the Gemini CLI upstream.
func applyGeminiCLIHeaders(r *http.Request) {
	var ginHeaders http.Header
	if ginCtx, ok := r.Context().Value("gin").(*gin.Context); ok && ginCtx != nil && ginCtx.Request != nil {
		ginHeaders = ginCtx.Request.Header
	}

	misc.EnsureHeader(r.Header, ginHeaders, "User-Agent", "google-api-nodejs-client/9.15.1")
	misc.EnsureHeader(r.Header, ginHeaders, "X-Goog-Api-Client", "gl-node/22.17.0")
	misc.EnsureHeader(r.Header, ginHeaders, "Client-Metadata", geminiCLIClientMetadata())
}

// geminiCLIClientMetadata returns a compact metadata string required by upstream.
func geminiCLIClientMetadata() string {
	// Keep parity with CLI client defaults
	return "ideType=IDE_UNSPECIFIED,platform=PLATFORM_UNSPECIFIED,pluginType=GEMINI"
}

// cliPreviewFallbackOrder returns preview model candidates for a base model.
func cliPreviewFallbackOrder(model string) []string {
	switch model {
	case "gemini-2.5-pro":
		return []string{
			// "gemini-2.5-pro-preview-05-06",
			// "gemini-2.5-pro-preview-06-05",
		}
	case "gemini-2.5-flash":
		return []string{
			// "gemini-2.5-flash-preview-04-17",
			// "gemini-2.5-flash-preview-05-20",
		}
	case "gemini-2.5-flash-lite":
		return []string{
			// "gemini-2.5-flash-lite-preview-06-17",
		}
	default:
		return nil
	}
}

// setJSONField sets a top-level JSON field on a byte slice payload via sjson.
func setJSONField(body []byte, key, value string) []byte {
	if key == "" {
		return body
	}
	updated, err := sjson.SetBytes(body, key, value)
	if err != nil {
		return body
	}
	return updated
}

// deleteJSONField removes a top-level key if present (best-effort) via sjson.
func deleteJSONField(body []byte, key string) []byte {
	if key == "" || len(body) == 0 {
		return body
	}
	updated, err := sjson.DeleteBytes(body, key)
	if err != nil {
		return body
	}
	return updated
}

func fixGeminiCLIImageAspectRatio(modelName string, rawJSON []byte) []byte {
	if modelName == "gemini-2.5-flash-image-preview" {
		aspectRatioResult := gjson.GetBytes(rawJSON, "request.generationConfig.imageConfig.aspectRatio")
		if aspectRatioResult.Exists() {
			contents := gjson.GetBytes(rawJSON, "request.contents")
			contentArray := contents.Array()
			if len(contentArray) > 0 {
				hasInlineData := false
			loopContent:
				for i := 0; i < len(contentArray); i++ {
					parts := contentArray[i].Get("parts").Array()
					for j := 0; j < len(parts); j++ {
						if parts[j].Get("inlineData").Exists() {
							hasInlineData = true
							break loopContent
						}
					}
				}

				if !hasInlineData {
					emptyImageBase64ed, _ := util.CreateWhiteImageBase64(aspectRatioResult.String())
					emptyImagePart := `{"inlineData":{"mime_type":"image/png","data":""}}`
					emptyImagePart, _ = sjson.Set(emptyImagePart, "inlineData.data", emptyImageBase64ed)
					newPartsJson := `[]`
					newPartsJson, _ = sjson.SetRaw(newPartsJson, "-1", `{"text": "Based on the following requirements, create an image within the uploaded picture. The new content *MUST* completely cover the entire area of the original picture, maintaining its exact proportions, and *NO* blank areas should appear."}`)
					newPartsJson, _ = sjson.SetRaw(newPartsJson, "-1", emptyImagePart)

					parts := contentArray[0].Get("parts").Array()
					for j := 0; j < len(parts); j++ {
						newPartsJson, _ = sjson.SetRaw(newPartsJson, "-1", parts[j].Raw)
					}

					rawJSON, _ = sjson.SetRawBytes(rawJSON, "request.contents.0.parts", []byte(newPartsJson))
					rawJSON, _ = sjson.SetRawBytes(rawJSON, "request.generationConfig.responseModalities", []byte(`["IMAGE", "TEXT"]`))
				}
			}
			rawJSON, _ = sjson.DeleteBytes(rawJSON, "request.generationConfig.imageConfig")
		}
	}
	return rawJSON
}

func newGeminiStatusErr(statusCode int, body []byte) statusErr {
	err := statusErr{code: statusCode, msg: string(body)}
	if statusCode == http.StatusTooManyRequests {
		if retryAfter, parseErr := parseRetryDelay(body); parseErr == nil && retryAfter != nil {
			err.retryAfter = retryAfter
		}
	}
	return err
}

// parseRetryDelay extracts the retry delay from a Google API 429 error response.
// The error response contains a RetryInfo.retryDelay field in the format "0.847655010s".
// Returns the parsed duration or an error if it cannot be determined.
func parseRetryDelay(errorBody []byte) (*time.Duration, error) {
	// Try to parse the retryDelay from the error response
	// Format: error.details[].retryDelay where @type == "type.googleapis.com/google.rpc.RetryInfo"
	details := gjson.GetBytes(errorBody, "error.details")
	if details.Exists() && details.IsArray() {
		for _, detail := range details.Array() {
			typeVal := detail.Get("@type").String()
			if typeVal == "type.googleapis.com/google.rpc.RetryInfo" {
				retryDelay := detail.Get("retryDelay").String()
				if retryDelay != "" {
					// Parse duration string like "0.847655010s"
					duration, err := time.ParseDuration(retryDelay)
					if err != nil {
						return nil, fmt.Errorf("failed to parse duration")
					}
					return &duration, nil
				}
			}
		}

		// Fallback: try ErrorInfo.metadata.quotaResetDelay (e.g., "373.801628ms")
		for _, detail := range details.Array() {
			typeVal := detail.Get("@type").String()
			if typeVal == "type.googleapis.com/google.rpc.ErrorInfo" {
				quotaResetDelay := detail.Get("metadata.quotaResetDelay").String()
				if quotaResetDelay != "" {
					duration, err := time.ParseDuration(quotaResetDelay)
					if err == nil {
						return &duration, nil
					}
				}
			}
		}
	}

	// Fallback: parse from error.message "Your quota will reset after Xs."
	message := gjson.GetBytes(errorBody, "error.message").String()
	if message != "" {
		re := regexp.MustCompile(`after\s+(\d+)s\.?`)
		if matches := re.FindStringSubmatch(message); len(matches) > 1 {
			seconds, err := strconv.Atoi(matches[1])
			if err == nil {
				duration := time.Duration(seconds) * time.Second
				return &duration, nil
			}
		}
	}

	return nil, fmt.Errorf("no RetryInfo found")
}<|MERGE_RESOLUTION|>--- conflicted
+++ resolved
@@ -21,6 +21,7 @@
 	"github.com/router-for-me/CLIProxyAPI/v6/internal/misc"
 	"github.com/router-for-me/CLIProxyAPI/v6/internal/runtime/geminicli"
 	"github.com/router-for-me/CLIProxyAPI/v6/internal/translator_new/from_ir"
+	"github.com/router-for-me/CLIProxyAPI/v6/internal/translator_new/to_ir"
 	"github.com/router-for-me/CLIProxyAPI/v6/internal/util"
 	cliproxyauth "github.com/router-for-me/CLIProxyAPI/v6/sdk/cliproxy/auth"
 	cliproxyexecutor "github.com/router-for-me/CLIProxyAPI/v6/sdk/cliproxy/executor"
@@ -78,23 +79,12 @@
 
 	from := opts.SourceFormat
 	to := sdktranslator.FromString("gemini-cli")
-<<<<<<< HEAD
 
 	// Translate request through canonical IR (handles all transformations internally)
 	basePayload, err := TranslateToGeminiCLI(e.cfg, from, req.Model, bytes.Clone(req.Payload), false, req.Metadata)
 	if err != nil {
 		return resp, fmt.Errorf("failed to translate request: %w", err)
 	}
-=======
-	basePayload := sdktranslator.TranslateRequest(from, to, req.Model, bytes.Clone(req.Payload), false)
-	basePayload = ApplyThinkingMetadataCLI(basePayload, req.Metadata, req.Model)
-	basePayload = util.ApplyGemini3ThinkingLevelFromMetadataCLI(req.Model, req.Metadata, basePayload)
-	basePayload = util.ApplyDefaultThinkingIfNeededCLI(req.Model, req.Metadata, basePayload)
-	basePayload = util.NormalizeGeminiCLIThinkingBudget(req.Model, basePayload)
-	basePayload = util.StripThinkingConfigIfUnsupported(req.Model, basePayload)
-	basePayload = fixGeminiCLIImageAspectRatio(req.Model, basePayload)
-	basePayload = applyPayloadConfigWithRoot(e.cfg, req.Model, "gemini", "request", basePayload)
->>>>>>> 8d157231
 
 	action := "generateContent"
 	if req.Metadata != nil {
@@ -234,23 +224,12 @@
 
 	from := opts.SourceFormat
 	to := sdktranslator.FromString("gemini-cli")
-<<<<<<< HEAD
 
 	// Translate request through canonical IR (handles all transformations internally)
 	basePayload, err := TranslateToGeminiCLI(e.cfg, from, req.Model, bytes.Clone(req.Payload), true, req.Metadata)
 	if err != nil {
 		return nil, fmt.Errorf("failed to translate request: %w", err)
 	}
-=======
-	basePayload := sdktranslator.TranslateRequest(from, to, req.Model, bytes.Clone(req.Payload), true)
-	basePayload = ApplyThinkingMetadataCLI(basePayload, req.Metadata, req.Model)
-	basePayload = util.ApplyGemini3ThinkingLevelFromMetadataCLI(req.Model, req.Metadata, basePayload)
-	basePayload = util.ApplyDefaultThinkingIfNeededCLI(req.Model, req.Metadata, basePayload)
-	basePayload = util.NormalizeGeminiCLIThinkingBudget(req.Model, basePayload)
-	basePayload = util.StripThinkingConfigIfUnsupported(req.Model, basePayload)
-	basePayload = fixGeminiCLIImageAspectRatio(req.Model, basePayload)
-	basePayload = applyPayloadConfigWithRoot(e.cfg, req.Model, "gemini", "request", basePayload)
->>>>>>> 8d157231
 
 	projectID := resolveGeminiProjectID(auth)
 
@@ -345,7 +324,7 @@
 
 		out := make(chan cliproxyexecutor.StreamChunk)
 		stream = out
-		go func(resp *http.Response, reqBody []byte, attemptModel string) {
+		go func(resp *http.Response, reqBody []byte, attempt string) {
 			defer close(out)
 			defer func() {
 				if errClose := resp.Body.Close(); errClose != nil {
@@ -367,7 +346,6 @@
 						reporter.publish(ctx, detail)
 					}
 					if bytes.HasPrefix(line, dataTag) {
-<<<<<<< HEAD
 						// Try new translator first if enabled
 						messageID := "chatcmpl-" + attempt
 						translatedChunks, err := TranslateGeminiCLIResponseStream(e.cfg, from, bytes.Clone(line), attempt, messageID, streamState)
@@ -380,21 +358,14 @@
 
 						// Fallback to old translator
 						segments := sdktranslator.TranslateStream(respCtx, to, from, attempt, bytes.Clone(opts.OriginalRequest), reqBody, bytes.Clone(line), &param)
-=======
-						segments := sdktranslator.TranslateStream(respCtx, to, from, attemptModel, bytes.Clone(opts.OriginalRequest), reqBody, bytes.Clone(line), &param)
->>>>>>> 8d157231
 						for i := range segments {
 							out <- cliproxyexecutor.StreamChunk{Payload: []byte(segments[i])}
 						}
 					}
 				}
 
-<<<<<<< HEAD
 				// Send [DONE] marker through old translator (new translator handles finish internally)
 				segments := sdktranslator.TranslateStream(respCtx, to, from, attempt, bytes.Clone(opts.OriginalRequest), reqBody, bytes.Clone([]byte("[DONE]")), &param)
-=======
-				segments := sdktranslator.TranslateStream(respCtx, to, from, attemptModel, bytes.Clone(opts.OriginalRequest), reqBody, bytes.Clone([]byte("[DONE]")), &param)
->>>>>>> 8d157231
 				for i := range segments {
 					out <- cliproxyexecutor.StreamChunk{Payload: []byte(segments[i])}
 				}
@@ -416,12 +387,12 @@
 			appendAPIResponseChunk(ctx, e.cfg, data)
 			reporter.publish(ctx, parseGeminiCLIUsage(data))
 			var param any
-			segments := sdktranslator.TranslateStream(respCtx, to, from, attemptModel, bytes.Clone(opts.OriginalRequest), reqBody, data, &param)
+			segments := sdktranslator.TranslateStream(respCtx, to, from, attempt, bytes.Clone(opts.OriginalRequest), reqBody, data, &param)
 			for i := range segments {
 				out <- cliproxyexecutor.StreamChunk{Payload: []byte(segments[i])}
 			}
 
-			segments = sdktranslator.TranslateStream(respCtx, to, from, attemptModel, bytes.Clone(opts.OriginalRequest), reqBody, bytes.Clone([]byte("[DONE]")), &param)
+			segments = sdktranslator.TranslateStream(respCtx, to, from, attempt, bytes.Clone(opts.OriginalRequest), reqBody, bytes.Clone([]byte("[DONE]")), &param)
 			for i := range segments {
 				out <- cliproxyexecutor.StreamChunk{Payload: []byte(segments[i])}
 			}
@@ -471,7 +442,6 @@
 	// The loop variable attemptModel is only used as the concrete model id sent to the upstream
 	// Gemini CLI endpoint when iterating fallback variants.
 	for _, attemptModel := range models {
-<<<<<<< HEAD
 		// Translate request through canonical IR
 		payload, errTranslate := TranslateToGeminiCLI(e.cfg, from, attemptModel, bytes.Clone(req.Payload), false, req.Metadata)
 		if errTranslate != nil {
@@ -482,16 +452,6 @@
 		payload = deleteJSONField(payload, "project")
 		payload = deleteJSONField(payload, "model")
 		payload = deleteJSONField(payload, "request.safetySettings")
-=======
-		payload := sdktranslator.TranslateRequest(from, to, attemptModel, bytes.Clone(req.Payload), false)
-		payload = ApplyThinkingMetadataCLI(payload, req.Metadata, req.Model)
-		payload = util.ApplyGemini3ThinkingLevelFromMetadataCLI(req.Model, req.Metadata, payload)
-		payload = deleteJSONField(payload, "project")
-		payload = deleteJSONField(payload, "model")
-		payload = deleteJSONField(payload, "request.safetySettings")
-		payload = util.StripThinkingConfigIfUnsupported(req.Model, payload)
-		payload = fixGeminiCLIImageAspectRatio(req.Model, payload)
->>>>>>> 8d157231
 
 		tok, errTok := tokenSource.Token()
 		if errTok != nil {
