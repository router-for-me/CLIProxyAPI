// Package claude provides response translation functionality for Claude Code API compatibility.
// This package handles the conversion of backend client responses into Claude Code-compatible
// Server-Sent Events (SSE) format, implementing a sophisticated state machine that manages
// different response types including text content, thinking processes, and function calls.
// The translation ensures proper sequencing of SSE events and maintains state across
// multiple response chunks to provide a seamless streaming experience.
package claude

import (
	"bytes"
	"context"
	"encoding/json"
	"fmt"
	"strings"
	"sync/atomic"
	"time"

	"github.com/tidwall/gjson"
	"github.com/tidwall/sjson"
)

// Params holds parameters for response conversion and maintains state across streaming chunks.
// This structure tracks the current state of the response translation process to ensure
// proper sequencing of SSE events and transitions between different content types.
type Params struct {
	HasFirstResponse bool // Indicates if the initial message_start event has been sent
	ResponseType     int  // Current response type: 0=none, 1=content, 2=thinking, 3=function
	ResponseIndex    int  // Index counter for content blocks in the streaming response
	HasContent       bool // Tracks whether any content (text, thinking, or tool use) has been output
}

// toolUseIDCounter provides a process-wide unique counter for tool use identifiers.
var toolUseIDCounter uint64

// ConvertGeminiCLIResponseToClaude performs sophisticated streaming response format conversion.
// This function implements a complex state machine that translates backend client responses
// into Claude Code-compatible Server-Sent Events (SSE) format. It manages different response types
// and handles state transitions between content blocks, thinking processes, and function calls.
//
// Response type states: 0=none, 1=content, 2=thinking, 3=function
// The function maintains state across multiple calls to ensure proper SSE event sequencing.
//
// Parameters:
//   - ctx: The context for the request, used for cancellation and timeout handling
//   - modelName: The name of the model being used for the response (unused in current implementation)
//   - rawJSON: The raw JSON response from the Gemini CLI API
//   - param: A pointer to a parameter object for maintaining state between calls
//
// Returns:
//   - []string: A slice of strings, each containing a Claude Code-compatible JSON response
func ConvertGeminiCLIResponseToClaude(_ context.Context, _ string, originalRequestRawJSON, requestRawJSON, rawJSON []byte, param *any) []string {
	if *param == nil {
		*param = &Params{
			HasFirstResponse: false,
			ResponseType:     0,
			ResponseIndex:    0,
		}
	}

	if bytes.Equal(rawJSON, []byte("[DONE]")) {
		// Only send message_stop if we have actually output content
		if (*param).(*Params).HasContent {
			return []string{
				"event: message_stop\ndata: {\"type\":\"message_stop\"}\n\n\n",
			}
		}
		return []string{}
	}

	// Track whether tools are being used in this response chunk
	usedTool := false
	var sb strings.Builder

	// Initialize the streaming session with a message_start event
	// This is only sent for the very first response chunk to establish the streaming session
	if !(*param).(*Params).HasFirstResponse {
		sb.WriteString("event: message_start\n")

		// Create the initial message structure with default values according to Claude Code API specification
		// This follows the Claude Code API specification for streaming message initialization
		messageStartTemplate := `{"type": "message_start", "message": {"id": "msg_1nZdL29xx5MUA1yADyHTEsnR8uuvGzszyY", "type": "message", "role": "assistant", "content": [], "model": "claude-3-5-sonnet-20241022", "stop_reason": null, "stop_sequence": null, "usage": {"input_tokens": 0, "output_tokens": 0}}}`

		// Override default values with actual response metadata if available from the Gemini CLI response
		if modelVersionResult := gjson.GetBytes(rawJSON, "response.modelVersion"); modelVersionResult.Exists() {
			messageStartTemplate, _ = sjson.Set(messageStartTemplate, "message.model", modelVersionResult.String())
		}
		if responseIDResult := gjson.GetBytes(rawJSON, "response.responseId"); responseIDResult.Exists() {
			messageStartTemplate, _ = sjson.Set(messageStartTemplate, "message.id", responseIDResult.String())
		}
		sb.WriteString(fmt.Sprintf("data: %s\n\n\n", messageStartTemplate))

		(*param).(*Params).HasFirstResponse = true
	}

	// Process the response parts array from the backend client
	// Each part can contain text content, thinking content, or function calls
	partsResult := gjson.GetBytes(rawJSON, "response.candidates.0.content.parts")
	if partsResult.IsArray() {
		partResults := partsResult.Array()
		for i := 0; i < len(partResults); i++ {
			partResult := partResults[i]

			// Extract the different types of content from each part
			partTextResult := partResult.Get("text")
			functionCallResult := partResult.Get("functionCall")

			// Handle text content (both regular content and thinking)
			if partTextResult.Exists() {
				// Process thinking content (internal reasoning)
				if partResult.Get("thought").Bool() {
					// Continue existing thinking block if already in thinking state
					if (*param).(*Params).ResponseType == 2 {
						sb.WriteString("event: content_block_delta\n")
						data, _ := sjson.Set(fmt.Sprintf(`{"type":"content_block_delta","index":%d,"delta":{"type":"thinking_delta","thinking":""}}`, (*param).(*Params).ResponseIndex), "delta.thinking", partTextResult.String())
<<<<<<< HEAD
						output = output + fmt.Sprintf("data: %s\n\n\n", data)
						(*param).(*Params).HasContent = true
=======
						sb.WriteString(fmt.Sprintf("data: %s\n\n\n", data))
>>>>>>> 69fccf00
					} else {
						// Transition from another state to thinking
						// First, close any existing content block
						if (*param).(*Params).ResponseType != 0 {
							sb.WriteString("event: content_block_stop\n")
							sb.WriteString(fmt.Sprintf(`data: {"type":"content_block_stop","index":%d}`, (*param).(*Params).ResponseIndex))
							sb.WriteString("\n\n\n")
							(*param).(*Params).ResponseIndex++
						}

						// Start a new thinking content block
						sb.WriteString("event: content_block_start\n")
						sb.WriteString(fmt.Sprintf(`data: {"type":"content_block_start","index":%d,"content_block":{"type":"thinking","thinking":""}}`, (*param).(*Params).ResponseIndex))
						sb.WriteString("\n\n\n")
						sb.WriteString("event: content_block_delta\n")
						data, _ := sjson.Set(fmt.Sprintf(`{"type":"content_block_delta","index":%d,"delta":{"type":"thinking_delta","thinking":""}}`, (*param).(*Params).ResponseIndex), "delta.thinking", partTextResult.String())
						sb.WriteString(fmt.Sprintf("data: %s\n\n\n", data))
						(*param).(*Params).ResponseType = 2 // Set state to thinking
						(*param).(*Params).HasContent = true
					}
				} else {
					// Process regular text content (user-visible output)
					// Continue existing text block if already in content state
					if (*param).(*Params).ResponseType == 1 {
						sb.WriteString("event: content_block_delta\n")
						data, _ := sjson.Set(fmt.Sprintf(`{"type":"content_block_delta","index":%d,"delta":{"type":"text_delta","text":""}}`, (*param).(*Params).ResponseIndex), "delta.text", partTextResult.String())
<<<<<<< HEAD
						output = output + fmt.Sprintf("data: %s\n\n\n", data)
						(*param).(*Params).HasContent = true
=======
						sb.WriteString(fmt.Sprintf("data: %s\n\n\n", data))
>>>>>>> 69fccf00
					} else {
						// Transition from another state to text content
						// First, close any existing content block
						if (*param).(*Params).ResponseType != 0 {
							sb.WriteString("event: content_block_stop\n")
							sb.WriteString(fmt.Sprintf(`data: {"type":"content_block_stop","index":%d}`, (*param).(*Params).ResponseIndex))
							sb.WriteString("\n\n\n")
							(*param).(*Params).ResponseIndex++
						}

						// Start a new text content block
						sb.WriteString("event: content_block_start\n")
						sb.WriteString(fmt.Sprintf(`data: {"type":"content_block_start","index":%d,"content_block":{"type":"text","text":""}}`, (*param).(*Params).ResponseIndex))
						sb.WriteString("\n\n\n")
						sb.WriteString("event: content_block_delta\n")
						data, _ := sjson.Set(fmt.Sprintf(`{"type":"content_block_delta","index":%d,"delta":{"type":"text_delta","text":""}}`, (*param).(*Params).ResponseIndex), "delta.text", partTextResult.String())
						sb.WriteString(fmt.Sprintf("data: %s\n\n\n", data))
						(*param).(*Params).ResponseType = 1 // Set state to content
						(*param).(*Params).HasContent = true
					}
				}
			} else if functionCallResult.Exists() {
				// Handle function/tool calls from the AI model
				// This processes tool usage requests and formats them for Claude Code API compatibility
				usedTool = true
				fcName := functionCallResult.Get("name").String()

				// Handle state transitions when switching to function calls
				// Close any existing function call block first
				if (*param).(*Params).ResponseType == 3 {
					sb.WriteString("event: content_block_stop\n")
					sb.WriteString(fmt.Sprintf(`data: {"type":"content_block_stop","index":%d}`, (*param).(*Params).ResponseIndex))
					sb.WriteString("\n\n\n")
					(*param).(*Params).ResponseIndex++
					(*param).(*Params).ResponseType = 0
				}

				// Close any other existing content block
				if (*param).(*Params).ResponseType != 0 {
					sb.WriteString("event: content_block_stop\n")
					sb.WriteString(fmt.Sprintf(`data: {"type":"content_block_stop","index":%d}`, (*param).(*Params).ResponseIndex))
					sb.WriteString("\n\n\n")
					(*param).(*Params).ResponseIndex++
				}

				// Start a new tool use content block
				// This creates the structure for a function call in Claude Code format
				sb.WriteString("event: content_block_start\n")

				// Create the tool use block with unique ID and function details
				data := fmt.Sprintf(`{"type":"content_block_start","index":%d,"content_block":{"type":"tool_use","id":"","name":"","input":{}}}`, (*param).(*Params).ResponseIndex)
				data, _ = sjson.Set(data, "content_block.id", fmt.Sprintf("%s-%d-%d", fcName, time.Now().UnixNano(), atomic.AddUint64(&toolUseIDCounter, 1)))
				data, _ = sjson.Set(data, "content_block.name", fcName)
				sb.WriteString(fmt.Sprintf("data: %s\n\n\n", data))

				if fcArgsResult := functionCallResult.Get("args"); fcArgsResult.Exists() {
					sb.WriteString("event: content_block_delta\n")
					data, _ = sjson.Set(fmt.Sprintf(`{"type":"content_block_delta","index":%d,"delta":{"type":"input_json_delta","partial_json":""}}`, (*param).(*Params).ResponseIndex), "delta.partial_json", fcArgsResult.Raw)
					sb.WriteString(fmt.Sprintf("data: %s\n\n\n", data))
				}
				(*param).(*Params).ResponseType = 3
				(*param).(*Params).HasContent = true
			}
		}
	}

	usageResult := gjson.GetBytes(rawJSON, "response.usageMetadata")
	// Process usage metadata and finish reason when present in the response
	if usageResult.Exists() && bytes.Contains(rawJSON, []byte(`"finishReason"`)) {
		if candidatesTokenCountResult := usageResult.Get("candidatesTokenCount"); candidatesTokenCountResult.Exists() {
<<<<<<< HEAD
			// Only send final events if we have actually output content
			if (*param).(*Params).HasContent {
				// Close the final content block
				output = output + "event: content_block_stop\n"
				output = output + fmt.Sprintf(`data: {"type":"content_block_stop","index":%d}`, (*param).(*Params).ResponseIndex)
				output = output + "\n\n\n"

				// Send the final message delta with usage information and stop reason
				output = output + "event: message_delta\n"
				output = output + `data: `

				// Create the message delta template with appropriate stop reason
				template := `{"type":"message_delta","delta":{"stop_reason":"end_turn","stop_sequence":null},"usage":{"input_tokens":0,"output_tokens":0}}`
				// Set tool_use stop reason if tools were used in this response
				if usedTool {
					template = `{"type":"message_delta","delta":{"stop_reason":"tool_use","stop_sequence":null},"usage":{"input_tokens":0,"output_tokens":0}}`
				}
=======
			// Close the final content block
			sb.WriteString("event: content_block_stop\n")
			sb.WriteString(fmt.Sprintf(`data: {"type":"content_block_stop","index":%d}`, (*param).(*Params).ResponseIndex))
			sb.WriteString("\n\n\n")

			// Send the final message delta with usage information and stop reason
			sb.WriteString("event: message_delta\n")
			sb.WriteString(`data: `)

			// Create the message delta template with appropriate stop reason
			template := `{"type":"message_delta","delta":{"stop_reason":"end_turn","stop_sequence":null},"usage":{"input_tokens":0,"output_tokens":0}}`
			// Set tool_use stop reason if tools were used in this response
			if usedTool {
				template = `{"type":"message_delta","delta":{"stop_reason":"tool_use","stop_sequence":null},"usage":{"input_tokens":0,"output_tokens":0}}`
			}
>>>>>>> 69fccf00

				// Include thinking tokens in output token count if present
				thoughtsTokenCount := usageResult.Get("thoughtsTokenCount").Int()
				template, _ = sjson.Set(template, "usage.output_tokens", candidatesTokenCountResult.Int()+thoughtsTokenCount)
				template, _ = sjson.Set(template, "usage.input_tokens", usageResult.Get("promptTokenCount").Int())

<<<<<<< HEAD
				output = output + template + "\n\n\n"
			}
=======
			sb.WriteString(template + "\n\n\n")
>>>>>>> 69fccf00
		}
	}

	return []string{sb.String()}
}

// ConvertGeminiCLIResponseToClaudeNonStream converts a non-streaming Gemini CLI response to a non-streaming Claude response.
//
// Parameters:
//   - ctx: The context for the request.
//   - modelName: The name of the model.
//   - rawJSON: The raw JSON response from the Gemini CLI API.
//   - param: A pointer to a parameter object for the conversion.
//
// Returns:
//   - string: A Claude-compatible JSON response.
func ConvertGeminiCLIResponseToClaudeNonStream(_ context.Context, _ string, originalRequestRawJSON, requestRawJSON, rawJSON []byte, _ *any) string {
	_ = originalRequestRawJSON
	_ = requestRawJSON

	root := gjson.ParseBytes(rawJSON)

	response := map[string]interface{}{
		"id":            root.Get("response.responseId").String(),
		"type":          "message",
		"role":          "assistant",
		"model":         root.Get("response.modelVersion").String(),
		"content":       []interface{}{},
		"stop_reason":   nil,
		"stop_sequence": nil,
		"usage": map[string]interface{}{
			"input_tokens":  root.Get("response.usageMetadata.promptTokenCount").Int(),
			"output_tokens": root.Get("response.usageMetadata.candidatesTokenCount").Int() + root.Get("response.usageMetadata.thoughtsTokenCount").Int(),
		},
	}

	parts := root.Get("response.candidates.0.content.parts")
	var contentBlocks []interface{}
	textBuilder := strings.Builder{}
	thinkingBuilder := strings.Builder{}
	toolIDCounter := 0
	hasToolCall := false

	flushText := func() {
		if textBuilder.Len() == 0 {
			return
		}
		contentBlocks = append(contentBlocks, map[string]interface{}{
			"type": "text",
			"text": textBuilder.String(),
		})
		textBuilder.Reset()
	}

	flushThinking := func() {
		if thinkingBuilder.Len() == 0 {
			return
		}
		contentBlocks = append(contentBlocks, map[string]interface{}{
			"type":     "thinking",
			"thinking": thinkingBuilder.String(),
		})
		thinkingBuilder.Reset()
	}

	if parts.IsArray() {
		for _, part := range parts.Array() {
			if text := part.Get("text"); text.Exists() && text.String() != "" {
				if part.Get("thought").Bool() {
					flushText()
					thinkingBuilder.WriteString(text.String())
					continue
				}
				flushThinking()
				textBuilder.WriteString(text.String())
				continue
			}

			if functionCall := part.Get("functionCall"); functionCall.Exists() {
				flushThinking()
				flushText()
				hasToolCall = true

				name := functionCall.Get("name").String()
				toolIDCounter++
				toolBlock := map[string]interface{}{
					"type":  "tool_use",
					"id":    fmt.Sprintf("tool_%d", toolIDCounter),
					"name":  name,
					"input": map[string]interface{}{},
				}

				if args := functionCall.Get("args"); args.Exists() {
					var parsed interface{}
					if err := json.Unmarshal([]byte(args.Raw), &parsed); err == nil {
						toolBlock["input"] = parsed
					}
				}

				contentBlocks = append(contentBlocks, toolBlock)
				continue
			}
		}
	}

	flushThinking()
	flushText()

	response["content"] = contentBlocks

	stopReason := "end_turn"
	if hasToolCall {
		stopReason = "tool_use"
	} else {
		if finish := root.Get("response.candidates.0.finishReason"); finish.Exists() {
			switch finish.String() {
			case "MAX_TOKENS":
				stopReason = "max_tokens"
			case "STOP", "FINISH_REASON_UNSPECIFIED", "UNKNOWN":
				stopReason = "end_turn"
			default:
				stopReason = "end_turn"
			}
		}
	}
	response["stop_reason"] = stopReason

	if usage := response["usage"].(map[string]interface{}); usage["input_tokens"] == int64(0) && usage["output_tokens"] == int64(0) {
		if usageMeta := root.Get("response.usageMetadata"); !usageMeta.Exists() {
			delete(response, "usage")
		}
	}

	encoded, err := json.Marshal(response)
	if err != nil {
		return ""
	}
	return string(encoded)
}

func ClaudeTokenCount(ctx context.Context, count int64) string {
	return fmt.Sprintf(`{"input_tokens":%d}`, count)
}<|MERGE_RESOLUTION|>--- conflicted
+++ resolved
@@ -112,12 +112,8 @@
 					if (*param).(*Params).ResponseType == 2 {
 						sb.WriteString("event: content_block_delta\n")
 						data, _ := sjson.Set(fmt.Sprintf(`{"type":"content_block_delta","index":%d,"delta":{"type":"thinking_delta","thinking":""}}`, (*param).(*Params).ResponseIndex), "delta.thinking", partTextResult.String())
-<<<<<<< HEAD
 						output = output + fmt.Sprintf("data: %s\n\n\n", data)
 						(*param).(*Params).HasContent = true
-=======
-						sb.WriteString(fmt.Sprintf("data: %s\n\n\n", data))
->>>>>>> 69fccf00
 					} else {
 						// Transition from another state to thinking
 						// First, close any existing content block
@@ -144,12 +140,8 @@
 					if (*param).(*Params).ResponseType == 1 {
 						sb.WriteString("event: content_block_delta\n")
 						data, _ := sjson.Set(fmt.Sprintf(`{"type":"content_block_delta","index":%d,"delta":{"type":"text_delta","text":""}}`, (*param).(*Params).ResponseIndex), "delta.text", partTextResult.String())
-<<<<<<< HEAD
 						output = output + fmt.Sprintf("data: %s\n\n\n", data)
 						(*param).(*Params).HasContent = true
-=======
-						sb.WriteString(fmt.Sprintf("data: %s\n\n\n", data))
->>>>>>> 69fccf00
 					} else {
 						// Transition from another state to text content
 						// First, close any existing content block
@@ -220,7 +212,6 @@
 	// Process usage metadata and finish reason when present in the response
 	if usageResult.Exists() && bytes.Contains(rawJSON, []byte(`"finishReason"`)) {
 		if candidatesTokenCountResult := usageResult.Get("candidatesTokenCount"); candidatesTokenCountResult.Exists() {
-<<<<<<< HEAD
 			// Only send final events if we have actually output content
 			if (*param).(*Params).HasContent {
 				// Close the final content block
@@ -238,35 +229,14 @@
 				if usedTool {
 					template = `{"type":"message_delta","delta":{"stop_reason":"tool_use","stop_sequence":null},"usage":{"input_tokens":0,"output_tokens":0}}`
 				}
-=======
-			// Close the final content block
-			sb.WriteString("event: content_block_stop\n")
-			sb.WriteString(fmt.Sprintf(`data: {"type":"content_block_stop","index":%d}`, (*param).(*Params).ResponseIndex))
-			sb.WriteString("\n\n\n")
-
-			// Send the final message delta with usage information and stop reason
-			sb.WriteString("event: message_delta\n")
-			sb.WriteString(`data: `)
-
-			// Create the message delta template with appropriate stop reason
-			template := `{"type":"message_delta","delta":{"stop_reason":"end_turn","stop_sequence":null},"usage":{"input_tokens":0,"output_tokens":0}}`
-			// Set tool_use stop reason if tools were used in this response
-			if usedTool {
-				template = `{"type":"message_delta","delta":{"stop_reason":"tool_use","stop_sequence":null},"usage":{"input_tokens":0,"output_tokens":0}}`
-			}
->>>>>>> 69fccf00
 
 				// Include thinking tokens in output token count if present
 				thoughtsTokenCount := usageResult.Get("thoughtsTokenCount").Int()
 				template, _ = sjson.Set(template, "usage.output_tokens", candidatesTokenCountResult.Int()+thoughtsTokenCount)
 				template, _ = sjson.Set(template, "usage.input_tokens", usageResult.Get("promptTokenCount").Int())
 
-<<<<<<< HEAD
 				output = output + template + "\n\n\n"
 			}
-=======
-			sb.WriteString(template + "\n\n\n")
->>>>>>> 69fccf00
 		}
 	}
 
