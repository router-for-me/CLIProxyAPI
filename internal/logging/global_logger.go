--- conflicted
+++ resolved
@@ -40,15 +40,6 @@
 
 	timestamp := entry.Time.Format("2006-01-02 15:04:05")
 	message := strings.TrimRight(entry.Message, "\r\n")
-<<<<<<< HEAD
-	
-	// Handle nil Caller (can happen with some log entries)
-	callerFile := "unknown"
-	callerLine := 0
-	if entry.Caller != nil {
-		callerFile = filepath.Base(entry.Caller.File)
-		callerLine = entry.Caller.Line
-=======
 
 	reqID := "--------"
 	if id, ok := entry.Data["request_id"].(string); ok && id != "" {
@@ -61,15 +52,14 @@
 	}
 	levelStr := fmt.Sprintf("%-5s", level)
 
+	// Handle nil Caller (can happen with some log entries)
 	var formatted string
 	if entry.Caller != nil {
 		formatted = fmt.Sprintf("[%s] [%s] [%s] [%s:%d] %s\n", timestamp, reqID, levelStr, filepath.Base(entry.Caller.File), entry.Caller.Line, message)
 	} else {
 		formatted = fmt.Sprintf("[%s] [%s] [%s] %s\n", timestamp, reqID, levelStr, message)
->>>>>>> 8d157231
 	}
 	
-	formatted := fmt.Sprintf("[%s] [%s] [%s:%d] %s\n", timestamp, entry.Level, callerFile, callerLine, message)
 	buffer.WriteString(formatted)
 
 	return buffer.Bytes(), nil
