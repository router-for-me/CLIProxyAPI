--- conflicted
+++ resolved
@@ -39,36 +39,27 @@
 
 	timestamp := entry.Time.Format("2006-01-02 15:04:05")
 	message := strings.TrimRight(entry.Message, "\r\n")
-<<<<<<< HEAD
-	
-	// Handle nil Caller (can happen with some log entries)
-	callerFile := "unknown"
-	callerLine := 0
-	if entry.Caller != nil {
-		callerFile = filepath.Base(entry.Caller.File)
-		callerLine = entry.Caller.Line
-=======
 
 	reqID := ""
 	if id, ok := entry.Data["request_id"].(string); ok && id != "" {
 		reqID = id
 	}
 
+	callerFile := "unknown"
+	callerLine := 0
+	if entry.Caller != nil {
+		callerFile = filepath.Base(entry.Caller.File)
+		callerLine = entry.Caller.Line
+	}
+
 	levelStr := fmt.Sprintf("%-5s", entry.Level.String())
 
 	var formatted string
-	if reqID != "" && entry.Caller != nil {
-		formatted = fmt.Sprintf("[%s] [%s] [%s:%d] | %s | %s\n", timestamp, levelStr, filepath.Base(entry.Caller.File), entry.Caller.Line, reqID, message)
-	} else if reqID != "" {
-		formatted = fmt.Sprintf("[%s] [%s] | %s | %s\n", timestamp, levelStr, reqID, message)
-	} else if entry.Caller != nil {
-		formatted = fmt.Sprintf("[%s] [%s] [%s:%d] %s\n", timestamp, levelStr, filepath.Base(entry.Caller.File), entry.Caller.Line, message)
+	if reqID != "" {
+		formatted = fmt.Sprintf("[%s] [%s] [%s:%d] | %s | %s\n", timestamp, levelStr, callerFile, callerLine, reqID, message)
 	} else {
-		formatted = fmt.Sprintf("[%s] [%s] %s\n", timestamp, levelStr, message)
->>>>>>> 2b7ba54a
+		formatted = fmt.Sprintf("[%s] [%s] [%s:%d] %s\n", timestamp, levelStr, callerFile, callerLine, message)
 	}
-	
-	formatted := fmt.Sprintf("[%s] [%s] [%s:%d] %s\n", timestamp, entry.Level, callerFile, callerLine, message)
 	buffer.WriteString(formatted)
 
 	return buffer.Bytes(), nil
