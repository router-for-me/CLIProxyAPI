--- conflicted
+++ resolved
@@ -390,14 +390,10 @@
 	cfg.UsageStatisticsEnabled = false
 	cfg.DisableCooling = false
 	cfg.AmpCode.RestrictManagementToLocalhost = false // Default to false: API key auth is sufficient
-<<<<<<< HEAD
 	cfg.IncognitoBrowser = false                      // Default to normal browser (Kiro uses incognito by force)
 	cfg.RemoteManagement.PanelGitHubRepository = DefaultPanelGitHubRepository
 	cfg.UseCanonicalTranslator = true                 // Default enabled: use new IR-based translators
 	cfg.ShowProviderPrefixes = true                   // Default enabled: show provider prefixes in model IDs
-=======
-	cfg.RemoteManagement.PanelGitHubRepository = DefaultPanelGitHubRepository
->>>>>>> d1220de0
 	if err = yaml.Unmarshal(data, &cfg); err != nil {
 		if optional {
 			// In cloud deploy mode, if YAML parsing fails, return empty config instead of error.
