--- conflicted
+++ resolved
@@ -119,6 +119,9 @@
 	// ShowProviderPrefixes enables visual provider prefixes in model IDs (e.g., "[Gemini CLI] gemini-2.5-pro").
 	// This is purely cosmetic and does not affect actual model routing to providers.
 	ShowProviderPrefixes bool `yaml:"show-provider-prefixes" json:"show-provider-prefixes"`
+
+	// UseCanonicalTranslator enables the new IR-based translation architecture.
+	UseCanonicalTranslator bool `yaml:"use-canonical-translator" json:"use-canonical-translator"`
 
 	// legacyMigrationPending tracks whether legacy config fields were migrated and need saving.
 	legacyMigrationPending bool `yaml:"-" json:"-"`
@@ -353,7 +356,6 @@
 	ExcludedModels []string `yaml:"excluded-models,omitempty" json:"excluded-models,omitempty"`
 }
 
-<<<<<<< HEAD
 // KiroKey represents the configuration for Kiro (AWS CodeWhisperer) authentication.
 type KiroKey struct {
 	// TokenFile is the path to the Kiro token file (default: ~/.aws/sso/cache/kiro-auth-token.json)
@@ -379,7 +381,6 @@
 	AgentTaskType string `yaml:"agent-task-type,omitempty" json:"agent-task-type,omitempty"`
 }
 
-=======
 // GeminiModel describes a mapping between an alias and the actual upstream model name.
 type GeminiModel struct {
 	// Name is the upstream model identifier used when issuing requests.
@@ -392,7 +393,6 @@
 func (m GeminiModel) GetName() string  { return m.Name }
 func (m GeminiModel) GetAlias() string { return m.Alias }
 
->>>>>>> 8d157231
 // OpenAICompatibility represents the configuration for OpenAI API compatibility
 // with external providers, allowing model aliases to be routed through OpenAI API format.
 type OpenAICompatibility struct {
