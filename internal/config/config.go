// Package config provides configuration management for the CLI Proxy API server.
// It handles loading and parsing YAML configuration files, and provides structured
// access to application settings including server port, authentication directory,
// debug settings, proxy configuration, and API keys.
package config

import (
	"bytes"
	"errors"
	"fmt"
	"os"
	"strings"
	"syscall"

	"github.com/router-for-me/CLIProxyAPI/v6/sdk/config"
	"golang.org/x/crypto/bcrypt"
	"gopkg.in/yaml.v3"
)

// Config represents the application's configuration, loaded from a YAML file.
type Config struct {
	config.SDKConfig `yaml:",inline"`
	// Host is the network host/interface on which the API server will bind.
	// Default is empty ("") to bind all interfaces (IPv4 + IPv6). Use "127.0.0.1" or "localhost" for local-only access.
	Host string `yaml:"host" json:"-"`
	// Port is the network port on which the API server will listen.
	Port int `yaml:"port" json:"-"`

	// TLS config controls HTTPS server settings.
	TLS TLSConfig `yaml:"tls" json:"tls"`

	// RemoteManagement nests management-related options under 'remote-management'.
	RemoteManagement RemoteManagement `yaml:"remote-management" json:"-"`

	// AuthDir is the directory where authentication token files are stored.
	AuthDir string `yaml:"auth-dir" json:"-"`

	// Debug enables or disables debug-level logging and other debug features.
	Debug bool `yaml:"debug" json:"debug"`

	// LoggingToFile controls whether application logs are written to rotating files or stdout.
	LoggingToFile bool `yaml:"logging-to-file" json:"logging-to-file"`

	// UsageStatisticsEnabled toggles in-memory usage aggregation; when false, usage data is discarded.
	UsageStatisticsEnabled bool `yaml:"usage-statistics-enabled" json:"usage-statistics-enabled"`

	// DisableCooling disables quota cooldown scheduling when true.
	DisableCooling bool `yaml:"disable-cooling" json:"disable-cooling"`

	// RequestRetry defines the retry times when the request failed.
	RequestRetry int `yaml:"request-retry" json:"request-retry"`
	// MaxRetryInterval defines the maximum wait time in seconds before retrying a cooled-down credential.
	MaxRetryInterval int `yaml:"max-retry-interval" json:"max-retry-interval"`

	// QuotaExceeded defines the behavior when a quota is exceeded.
	QuotaExceeded QuotaExceeded `yaml:"quota-exceeded" json:"quota-exceeded"`

	// WebsocketAuth enables or disables authentication for the WebSocket API.
	WebsocketAuth bool `yaml:"ws-auth" json:"ws-auth"`

	// GeminiKey defines Gemini API key configurations with optional routing overrides.
	GeminiKey []GeminiKey `yaml:"gemini-api-key" json:"gemini-api-key"`

	// KiroKey defines a list of Kiro (AWS CodeWhisperer) configurations.
	KiroKey []KiroKey `yaml:"kiro" json:"kiro"`

	// KiroPreferredEndpoint sets the global default preferred endpoint for all Kiro providers.
	// Values: "ide" (default, CodeWhisperer) or "cli" (Amazon Q).
	KiroPreferredEndpoint string `yaml:"kiro-preferred-endpoint" json:"kiro-preferred-endpoint"`

	// Codex defines a list of Codex API key configurations as specified in the YAML configuration file.
	CodexKey []CodexKey `yaml:"codex-api-key" json:"codex-api-key"`

	// ClaudeKey defines a list of Claude API key configurations as specified in the YAML configuration file.
	ClaudeKey []ClaudeKey `yaml:"claude-api-key" json:"claude-api-key"`

	// OpenAICompatibility defines OpenAI API compatibility configurations for external providers.
	OpenAICompatibility []OpenAICompatibility `yaml:"openai-compatibility" json:"openai-compatibility"`

	// VertexCompatAPIKey defines Vertex AI-compatible API key configurations for third-party providers.
	// Used for services that use Vertex AI-style paths but with simple API key authentication.
	VertexCompatAPIKey []VertexCompatKey `yaml:"vertex-api-key" json:"vertex-api-key"`

	// AmpCode contains Amp CLI upstream configuration, management restrictions, and model mappings.
	AmpCode AmpCode `yaml:"ampcode" json:"ampcode"`

	// OAuthExcludedModels defines per-provider global model exclusions applied to OAuth/file-backed auth entries.
	OAuthExcludedModels map[string][]string `yaml:"oauth-excluded-models,omitempty" json:"oauth-excluded-models,omitempty"`

	// Payload defines default and override rules for provider payload parameters.
	Payload PayloadConfig `yaml:"payload" json:"payload"`

	// IncognitoBrowser enables opening OAuth URLs in incognito/private browsing mode.
	// This is useful when you want to login with a different account without logging out
	// from your current session. Default: false.
	IncognitoBrowser bool `yaml:"incognito-browser" json:"incognito-browser"`

	legacyMigrationPending bool `yaml:"-" json:"-"`
}

// TLSConfig holds HTTPS server settings.
type TLSConfig struct {
	// Enable toggles HTTPS server mode.
	Enable bool `yaml:"enable" json:"enable"`
	// Cert is the path to the TLS certificate file.
	Cert string `yaml:"cert" json:"cert"`
	// Key is the path to the TLS private key file.
	Key string `yaml:"key" json:"key"`
}

// RemoteManagement holds management API configuration under 'remote-management'.
type RemoteManagement struct {
	// AllowRemote toggles remote (non-localhost) access to management API.
	AllowRemote bool `yaml:"allow-remote"`
	// SecretKey is the management key (plaintext or bcrypt hashed). YAML key intentionally 'secret-key'.
	SecretKey string `yaml:"secret-key"`
	// DisableControlPanel skips serving and syncing the bundled management UI when true.
	DisableControlPanel bool `yaml:"disable-control-panel"`
}

// QuotaExceeded defines the behavior when API quota limits are exceeded.
// It provides configuration options for automatic failover mechanisms.
type QuotaExceeded struct {
	// SwitchProject indicates whether to automatically switch to another project when a quota is exceeded.
	SwitchProject bool `yaml:"switch-project" json:"switch-project"`

	// SwitchPreviewModel indicates whether to automatically switch to a preview model when a quota is exceeded.
	SwitchPreviewModel bool `yaml:"switch-preview-model" json:"switch-preview-model"`
}

// AmpModelMapping defines a model name mapping for Amp CLI requests.
// When Amp requests a model that isn't available locally, this mapping
// allows routing to an alternative model that IS available.
type AmpModelMapping struct {
	// From is the model name that Amp CLI requests (e.g., "claude-opus-4.5").
	From string `yaml:"from" json:"from"`

	// To is the target model name to route to (e.g., "claude-sonnet-4").
	// The target model must have available providers in the registry.
	To string `yaml:"to" json:"to"`
}

// AmpCode groups Amp CLI integration settings including upstream routing,
// optional overrides, management route restrictions, and model fallback mappings.
type AmpCode struct {
	// UpstreamURL defines the upstream Amp control plane used for non-provider calls.
	UpstreamURL string `yaml:"upstream-url" json:"upstream-url"`

	// UpstreamAPIKey optionally overrides the Authorization header when proxying Amp upstream calls.
	UpstreamAPIKey string `yaml:"upstream-api-key" json:"upstream-api-key"`

	// RestrictManagementToLocalhost restricts Amp management routes (/api/user, /api/threads, etc.)
	// to only accept connections from localhost (127.0.0.1, ::1). When true, prevents drive-by
	// browser attacks and remote access to management endpoints. Default: false (API key auth is sufficient).
	RestrictManagementToLocalhost bool `yaml:"restrict-management-to-localhost" json:"restrict-management-to-localhost"`

	// ModelMappings defines model name mappings for Amp CLI requests.
	// When Amp requests a model that isn't available locally, these mappings
	// allow routing to an alternative model that IS available.
	ModelMappings []AmpModelMapping `yaml:"model-mappings" json:"model-mappings"`

	// ForceModelMappings when true, model mappings take precedence over local API keys.
	// When false (default), local API keys are used first if available.
	ForceModelMappings bool `yaml:"force-model-mappings" json:"force-model-mappings"`
}

// PayloadConfig defines default and override parameter rules applied to provider payloads.
type PayloadConfig struct {
	// Default defines rules that only set parameters when they are missing in the payload.
	Default []PayloadRule `yaml:"default" json:"default"`
	// Override defines rules that always set parameters, overwriting any existing values.
	Override []PayloadRule `yaml:"override" json:"override"`
}

// PayloadRule describes a single rule targeting a list of models with parameter updates.
type PayloadRule struct {
	// Models lists model entries with name pattern and protocol constraint.
	Models []PayloadModelRule `yaml:"models" json:"models"`
	// Params maps JSON paths (gjson/sjson syntax) to values written into the payload.
	Params map[string]any `yaml:"params" json:"params"`
}

// PayloadModelRule ties a model name pattern to a specific translator protocol.
type PayloadModelRule struct {
	// Name is the model name or wildcard pattern (e.g., "gpt-*", "*-5", "gemini-*-pro").
	Name string `yaml:"name" json:"name"`
	// Protocol restricts the rule to a specific translator format (e.g., "gemini", "responses").
	Protocol string `yaml:"protocol" json:"protocol"`
}

// ClaudeKey represents the configuration for a Claude API key,
// including the API key itself and an optional base URL for the API endpoint.
type ClaudeKey struct {
	// APIKey is the authentication key for accessing Claude API services.
	APIKey string `yaml:"api-key" json:"api-key"`

	// BaseURL is the base URL for the Claude API endpoint.
	// If empty, the default Claude API URL will be used.
	BaseURL string `yaml:"base-url" json:"base-url"`

	// ProxyURL overrides the global proxy setting for this API key if provided.
	ProxyURL string `yaml:"proxy-url" json:"proxy-url"`

	// Models defines upstream model names and aliases for request routing.
	Models []ClaudeModel `yaml:"models" json:"models"`

	// Headers optionally adds extra HTTP headers for requests sent with this key.
	Headers map[string]string `yaml:"headers,omitempty" json:"headers,omitempty"`

	// ExcludedModels lists model IDs that should be excluded for this provider.
	ExcludedModels []string `yaml:"excluded-models,omitempty" json:"excluded-models,omitempty"`
}

// ClaudeModel describes a mapping between an alias and the actual upstream model name.
type ClaudeModel struct {
	// Name is the upstream model identifier used when issuing requests.
	Name string `yaml:"name" json:"name"`

	// Alias is the client-facing model name that maps to Name.
	Alias string `yaml:"alias" json:"alias"`
}

// CodexKey represents the configuration for a Codex API key,
// including the API key itself and an optional base URL for the API endpoint.
type CodexKey struct {
	// APIKey is the authentication key for accessing Codex API services.
	APIKey string `yaml:"api-key" json:"api-key"`

	// BaseURL is the base URL for the Codex API endpoint.
	// If empty, the default Codex API URL will be used.
	BaseURL string `yaml:"base-url" json:"base-url"`

	// ProxyURL overrides the global proxy setting for this API key if provided.
	ProxyURL string `yaml:"proxy-url" json:"proxy-url"`

	// Headers optionally adds extra HTTP headers for requests sent with this key.
	Headers map[string]string `yaml:"headers,omitempty" json:"headers,omitempty"`

	// ExcludedModels lists model IDs that should be excluded for this provider.
	ExcludedModels []string `yaml:"excluded-models,omitempty" json:"excluded-models,omitempty"`
}

// GeminiKey represents the configuration for a Gemini API key,
// including optional overrides for upstream base URL, proxy routing, and headers.
type GeminiKey struct {
	// APIKey is the authentication key for accessing Gemini API services.
	APIKey string `yaml:"api-key" json:"api-key"`

	// BaseURL optionally overrides the Gemini API endpoint.
	BaseURL string `yaml:"base-url,omitempty" json:"base-url,omitempty"`

	// ProxyURL optionally overrides the global proxy for this API key.
	ProxyURL string `yaml:"proxy-url,omitempty" json:"proxy-url,omitempty"`

	// Headers optionally adds extra HTTP headers for requests sent with this key.
	Headers map[string]string `yaml:"headers,omitempty" json:"headers,omitempty"`

	// ExcludedModels lists model IDs that should be excluded for this provider.
	ExcludedModels []string `yaml:"excluded-models,omitempty" json:"excluded-models,omitempty"`
}

// KiroKey represents the configuration for Kiro (AWS CodeWhisperer) authentication.
type KiroKey struct {
	// TokenFile is the path to the Kiro token file (default: ~/.aws/sso/cache/kiro-auth-token.json)
	TokenFile string `yaml:"token-file,omitempty" json:"token-file,omitempty"`

	// AccessToken is the OAuth access token for direct configuration.
	AccessToken string `yaml:"access-token,omitempty" json:"access-token,omitempty"`

	// RefreshToken is the OAuth refresh token for token renewal.
	RefreshToken string `yaml:"refresh-token,omitempty" json:"refresh-token,omitempty"`

	// ProfileArn is the AWS CodeWhisperer profile ARN.
	ProfileArn string `yaml:"profile-arn,omitempty" json:"profile-arn,omitempty"`

	// Region is the AWS region (default: us-east-1).
	Region string `yaml:"region,omitempty" json:"region,omitempty"`

	// ProxyURL optionally overrides the global proxy for this configuration.
	ProxyURL string `yaml:"proxy-url,omitempty" json:"proxy-url,omitempty"`

	// AgentTaskType sets the Kiro API task type. Known values: "vibe", "dev", "chat".
	// Leave empty to let API use defaults. Different values may inject different system prompts.
	AgentTaskType string `yaml:"agent-task-type,omitempty" json:"agent-task-type,omitempty"`

	// PreferredEndpoint sets the preferred Kiro API endpoint/quota.
	// Values: "codewhisperer" (default, IDE quota) or "amazonq" (CLI quota).
	PreferredEndpoint string `yaml:"preferred-endpoint,omitempty" json:"preferred-endpoint,omitempty"`
}

// OpenAICompatibility represents the configuration for OpenAI API compatibility
// with external providers, allowing model aliases to be routed through OpenAI API format.
type OpenAICompatibility struct {
	// Name is the identifier for this OpenAI compatibility configuration.
	Name string `yaml:"name" json:"name"`

	// BaseURL is the base URL for the external OpenAI-compatible API endpoint.
	BaseURL string `yaml:"base-url" json:"base-url"`

	// APIKeyEntries defines API keys with optional per-key proxy configuration.
	APIKeyEntries []OpenAICompatibilityAPIKey `yaml:"api-key-entries,omitempty" json:"api-key-entries,omitempty"`

	// Models defines the model configurations including aliases for routing.
	Models []OpenAICompatibilityModel `yaml:"models" json:"models"`

	// Headers optionally adds extra HTTP headers for requests sent to this provider.
	Headers map[string]string `yaml:"headers,omitempty" json:"headers,omitempty"`
}

// OpenAICompatibilityAPIKey represents an API key configuration with optional proxy setting.
type OpenAICompatibilityAPIKey struct {
	// APIKey is the authentication key for accessing the external API services.
	APIKey string `yaml:"api-key" json:"api-key"`

	// ProxyURL overrides the global proxy setting for this API key if provided.
	ProxyURL string `yaml:"proxy-url,omitempty" json:"proxy-url,omitempty"`
}

// OpenAICompatibilityModel represents a model configuration for OpenAI compatibility,
// including the actual model name and its alias for API routing.
type OpenAICompatibilityModel struct {
	// Name is the actual model name used by the external provider.
	Name string `yaml:"name" json:"name"`

	// Alias is the model name alias that clients will use to reference this model.
	Alias string `yaml:"alias" json:"alias"`
}

// LoadConfig reads a YAML configuration file from the given path,
// unmarshals it into a Config struct, applies environment variable overrides,
// and returns it.
//
// Parameters:
//   - configFile: The path to the YAML configuration file
//
// Returns:
//   - *Config: The loaded configuration
//   - error: An error if the configuration could not be loaded
func LoadConfig(configFile string) (*Config, error) {
	return LoadConfigOptional(configFile, false)
}

// LoadConfigOptional reads YAML from configFile.
// If optional is true and the file is missing, it returns an empty Config.
// If optional is true and the file is empty or invalid, it returns an empty Config.
func LoadConfigOptional(configFile string, optional bool) (*Config, error) {
	// Read the entire configuration file into memory.
	data, err := os.ReadFile(configFile)
	if err != nil {
		if optional {
			if os.IsNotExist(err) || errors.Is(err, syscall.EISDIR) {
				// Missing and optional: return empty config (cloud deploy standby).
				return &Config{}, nil
			}
		}
		return nil, fmt.Errorf("failed to read config file: %w", err)
	}

	// In cloud deploy mode (optional=true), if file is empty or contains only whitespace, return empty config.
	if optional && len(data) == 0 {
		return &Config{}, nil
	}

	// Unmarshal the YAML data into the Config struct.
	var cfg Config
	// Set defaults before unmarshal so that absent keys keep defaults.
	cfg.Host = "" // Default empty: binds to all interfaces (IPv4 + IPv6)
	cfg.LoggingToFile = false
	cfg.UsageStatisticsEnabled = false
	cfg.DisableCooling = false
<<<<<<< HEAD
	cfg.AmpCode.RestrictManagementToLocalhost = false // Default to false: API key auth is sufficient
=======
	cfg.AmpCode.RestrictManagementToLocalhost = true // Default to secure: only localhost access
	cfg.IncognitoBrowser = false                     // Default to normal browser (AWS uses incognito by force)
>>>>>>> 407020de
	if err = yaml.Unmarshal(data, &cfg); err != nil {
		if optional {
			// In cloud deploy mode, if YAML parsing fails, return empty config instead of error.
			return &Config{}, nil
		}
		return nil, fmt.Errorf("failed to parse config file: %w", err)
	}

	var legacy legacyConfigData
	if errLegacy := yaml.Unmarshal(data, &legacy); errLegacy == nil {
		if cfg.migrateLegacyGeminiKeys(legacy.LegacyGeminiKeys) {
			cfg.legacyMigrationPending = true
		}
		if cfg.migrateLegacyOpenAICompatibilityKeys(legacy.OpenAICompat) {
			cfg.legacyMigrationPending = true
		}
		if cfg.migrateLegacyAmpConfig(&legacy) {
			cfg.legacyMigrationPending = true
		}
	}

	// Hash remote management key if plaintext is detected (nested)
	// We consider a value to be already hashed if it looks like a bcrypt hash ($2a$, $2b$, or $2y$ prefix).
	if cfg.RemoteManagement.SecretKey != "" && !looksLikeBcrypt(cfg.RemoteManagement.SecretKey) {
		hashed, errHash := hashSecret(cfg.RemoteManagement.SecretKey)
		if errHash != nil {
			return nil, fmt.Errorf("failed to hash remote management key: %w", errHash)
		}
		cfg.RemoteManagement.SecretKey = hashed

		// Persist the hashed value back to the config file to avoid re-hashing on next startup.
		// Preserve YAML comments and ordering; update only the nested key.
		_ = SaveConfigPreserveCommentsUpdateNestedScalar(configFile, []string{"remote-management", "secret-key"}, hashed)
	}

	// Sync request authentication providers with inline API keys for backwards compatibility.
	syncInlineAccessProvider(&cfg)

	// Sanitize Gemini API key configuration and migrate legacy entries.
	cfg.SanitizeGeminiKeys()

	// Sanitize Vertex-compatible API keys: drop entries without base-url
	cfg.SanitizeVertexCompatKeys()

	// Sanitize Codex keys: drop entries without base-url
	cfg.SanitizeCodexKeys()

	// Sanitize Claude key headers
	cfg.SanitizeClaudeKeys()

	// Sanitize Kiro keys: trim whitespace from credential fields
	cfg.SanitizeKiroKeys()

	// Sanitize OpenAI compatibility providers: drop entries without base-url
	cfg.SanitizeOpenAICompatibility()

	// Normalize OAuth provider model exclusion map.
	cfg.OAuthExcludedModels = NormalizeOAuthExcludedModels(cfg.OAuthExcludedModels)

	if cfg.legacyMigrationPending {
		fmt.Println("Detected legacy configuration keys, attempting to persist the normalized config...")
		if !optional && configFile != "" {
			if err := SaveConfigPreserveComments(configFile, &cfg); err != nil {
				return nil, fmt.Errorf("failed to persist migrated legacy config: %w", err)
			}
			fmt.Println("Legacy configuration normalized and persisted.")
		} else {
			fmt.Println("Legacy configuration normalized in memory; persistence skipped.")
		}
	}

	// Return the populated configuration struct.
	return &cfg, nil
}

// SanitizeOpenAICompatibility removes OpenAI-compatibility provider entries that are
// not actionable, specifically those missing a BaseURL. It trims whitespace before
// evaluation and preserves the relative order of remaining entries.
func (cfg *Config) SanitizeOpenAICompatibility() {
	if cfg == nil || len(cfg.OpenAICompatibility) == 0 {
		return
	}
	out := make([]OpenAICompatibility, 0, len(cfg.OpenAICompatibility))
	for i := range cfg.OpenAICompatibility {
		e := cfg.OpenAICompatibility[i]
		e.Name = strings.TrimSpace(e.Name)
		e.BaseURL = strings.TrimSpace(e.BaseURL)
		e.Headers = NormalizeHeaders(e.Headers)
		if e.BaseURL == "" {
			// Skip providers with no base-url; treated as removed
			continue
		}
		out = append(out, e)
	}
	cfg.OpenAICompatibility = out
}

// SanitizeCodexKeys removes Codex API key entries missing a BaseURL.
// It trims whitespace and preserves order for remaining entries.
func (cfg *Config) SanitizeCodexKeys() {
	if cfg == nil || len(cfg.CodexKey) == 0 {
		return
	}
	out := make([]CodexKey, 0, len(cfg.CodexKey))
	for i := range cfg.CodexKey {
		e := cfg.CodexKey[i]
		e.BaseURL = strings.TrimSpace(e.BaseURL)
		e.Headers = NormalizeHeaders(e.Headers)
		e.ExcludedModels = NormalizeExcludedModels(e.ExcludedModels)
		if e.BaseURL == "" {
			continue
		}
		out = append(out, e)
	}
	cfg.CodexKey = out
}

// SanitizeClaudeKeys normalizes headers for Claude credentials.
func (cfg *Config) SanitizeClaudeKeys() {
	if cfg == nil || len(cfg.ClaudeKey) == 0 {
		return
	}
	for i := range cfg.ClaudeKey {
		entry := &cfg.ClaudeKey[i]
		entry.Headers = NormalizeHeaders(entry.Headers)
		entry.ExcludedModels = NormalizeExcludedModels(entry.ExcludedModels)
	}
}

// SanitizeKiroKeys trims whitespace from Kiro credential fields.
func (cfg *Config) SanitizeKiroKeys() {
	if cfg == nil || len(cfg.KiroKey) == 0 {
		return
	}
	for i := range cfg.KiroKey {
		entry := &cfg.KiroKey[i]
		entry.TokenFile = strings.TrimSpace(entry.TokenFile)
		entry.AccessToken = strings.TrimSpace(entry.AccessToken)
		entry.RefreshToken = strings.TrimSpace(entry.RefreshToken)
		entry.ProfileArn = strings.TrimSpace(entry.ProfileArn)
		entry.Region = strings.TrimSpace(entry.Region)
		entry.ProxyURL = strings.TrimSpace(entry.ProxyURL)
		entry.PreferredEndpoint = strings.TrimSpace(entry.PreferredEndpoint)
	}
}

// SanitizeGeminiKeys deduplicates and normalizes Gemini credentials.
func (cfg *Config) SanitizeGeminiKeys() {
	if cfg == nil {
		return
	}

	seen := make(map[string]struct{}, len(cfg.GeminiKey))
	out := cfg.GeminiKey[:0]
	for i := range cfg.GeminiKey {
		entry := cfg.GeminiKey[i]
		entry.APIKey = strings.TrimSpace(entry.APIKey)
		if entry.APIKey == "" {
			continue
		}
		entry.BaseURL = strings.TrimSpace(entry.BaseURL)
		entry.ProxyURL = strings.TrimSpace(entry.ProxyURL)
		entry.Headers = NormalizeHeaders(entry.Headers)
		entry.ExcludedModels = NormalizeExcludedModels(entry.ExcludedModels)
		if _, exists := seen[entry.APIKey]; exists {
			continue
		}
		seen[entry.APIKey] = struct{}{}
		out = append(out, entry)
	}
	cfg.GeminiKey = out
}

func syncInlineAccessProvider(cfg *Config) {
	if cfg == nil {
		return
	}
	if len(cfg.APIKeys) == 0 {
		if provider := cfg.ConfigAPIKeyProvider(); provider != nil && len(provider.APIKeys) > 0 {
			cfg.APIKeys = append([]string(nil), provider.APIKeys...)
		}
	}
	cfg.Access.Providers = nil
}

// looksLikeBcrypt returns true if the provided string appears to be a bcrypt hash.
func looksLikeBcrypt(s string) bool {
	return len(s) > 4 && (s[:4] == "$2a$" || s[:4] == "$2b$" || s[:4] == "$2y$")
}

// NormalizeHeaders trims header keys and values and removes empty pairs.
func NormalizeHeaders(headers map[string]string) map[string]string {
	if len(headers) == 0 {
		return nil
	}
	clean := make(map[string]string, len(headers))
	for k, v := range headers {
		key := strings.TrimSpace(k)
		val := strings.TrimSpace(v)
		if key == "" || val == "" {
			continue
		}
		clean[key] = val
	}
	if len(clean) == 0 {
		return nil
	}
	return clean
}

// NormalizeExcludedModels trims, lowercases, and deduplicates model exclusion patterns.
// It preserves the order of first occurrences and drops empty entries.
func NormalizeExcludedModels(models []string) []string {
	if len(models) == 0 {
		return nil
	}
	seen := make(map[string]struct{}, len(models))
	out := make([]string, 0, len(models))
	for _, raw := range models {
		trimmed := strings.ToLower(strings.TrimSpace(raw))
		if trimmed == "" {
			continue
		}
		if _, exists := seen[trimmed]; exists {
			continue
		}
		seen[trimmed] = struct{}{}
		out = append(out, trimmed)
	}
	if len(out) == 0 {
		return nil
	}
	return out
}

// NormalizeOAuthExcludedModels cleans provider -> excluded models mappings by normalizing provider keys
// and applying model exclusion normalization to each entry.
func NormalizeOAuthExcludedModels(entries map[string][]string) map[string][]string {
	if len(entries) == 0 {
		return nil
	}
	out := make(map[string][]string, len(entries))
	for provider, models := range entries {
		key := strings.ToLower(strings.TrimSpace(provider))
		if key == "" {
			continue
		}
		normalized := NormalizeExcludedModels(models)
		if len(normalized) == 0 {
			continue
		}
		out[key] = normalized
	}
	if len(out) == 0 {
		return nil
	}
	return out
}

// hashSecret hashes the given secret using bcrypt.
func hashSecret(secret string) (string, error) {
	// Use default cost for simplicity.
	hashedBytes, err := bcrypt.GenerateFromPassword([]byte(secret), bcrypt.DefaultCost)
	if err != nil {
		return "", err
	}
	return string(hashedBytes), nil
}

// SaveConfigPreserveComments writes the config back to YAML while preserving existing comments
// and key ordering by loading the original file into a yaml.Node tree and updating values in-place.
func SaveConfigPreserveComments(configFile string, cfg *Config) error {
	persistCfg := sanitizeConfigForPersist(cfg)
	// Load original YAML as a node tree to preserve comments and ordering.
	data, err := os.ReadFile(configFile)
	if err != nil {
		return err
	}

	var original yaml.Node
	if err = yaml.Unmarshal(data, &original); err != nil {
		return err
	}
	if original.Kind != yaml.DocumentNode || len(original.Content) == 0 {
		return fmt.Errorf("invalid yaml document structure")
	}
	if original.Content[0] == nil || original.Content[0].Kind != yaml.MappingNode {
		return fmt.Errorf("expected root mapping node")
	}

	// Marshal the current cfg to YAML, then unmarshal to a yaml.Node we can merge from.
	rendered, err := yaml.Marshal(persistCfg)
	if err != nil {
		return err
	}
	var generated yaml.Node
	if err = yaml.Unmarshal(rendered, &generated); err != nil {
		return err
	}
	if generated.Kind != yaml.DocumentNode || len(generated.Content) == 0 || generated.Content[0] == nil {
		return fmt.Errorf("invalid generated yaml structure")
	}
	if generated.Content[0].Kind != yaml.MappingNode {
		return fmt.Errorf("expected generated root mapping node")
	}

	// Remove deprecated sections before merging back the sanitized config.
	removeLegacyAuthBlock(original.Content[0])
	removeLegacyOpenAICompatAPIKeys(original.Content[0])
	removeLegacyAmpKeys(original.Content[0])
	removeLegacyGenerativeLanguageKeys(original.Content[0])

	pruneMappingToGeneratedKeys(original.Content[0], generated.Content[0], "oauth-excluded-models")

	// Merge generated into original in-place, preserving comments/order of existing nodes.
	mergeMappingPreserve(original.Content[0], generated.Content[0])
	normalizeCollectionNodeStyles(original.Content[0])

	// Write back.
	f, err := os.Create(configFile)
	if err != nil {
		return err
	}
	defer func() { _ = f.Close() }()
	var buf bytes.Buffer
	enc := yaml.NewEncoder(&buf)
	enc.SetIndent(2)
	if err = enc.Encode(&original); err != nil {
		_ = enc.Close()
		return err
	}
	if err = enc.Close(); err != nil {
		return err
	}
	data = NormalizeCommentIndentation(buf.Bytes())
	_, err = f.Write(data)
	return err
}

func sanitizeConfigForPersist(cfg *Config) *Config {
	if cfg == nil {
		return nil
	}
	clone := *cfg
	clone.SDKConfig = cfg.SDKConfig
	clone.SDKConfig.Access = config.AccessConfig{}
	return &clone
}

// SaveConfigPreserveCommentsUpdateNestedScalar updates a nested scalar key path like ["a","b"]
// while preserving comments and positions.
func SaveConfigPreserveCommentsUpdateNestedScalar(configFile string, path []string, value string) error {
	data, err := os.ReadFile(configFile)
	if err != nil {
		return err
	}
	var root yaml.Node
	if err = yaml.Unmarshal(data, &root); err != nil {
		return err
	}
	if root.Kind != yaml.DocumentNode || len(root.Content) == 0 {
		return fmt.Errorf("invalid yaml document structure")
	}
	node := root.Content[0]
	// descend mapping nodes following path
	for i, key := range path {
		if i == len(path)-1 {
			// set final scalar
			v := getOrCreateMapValue(node, key)
			v.Kind = yaml.ScalarNode
			v.Tag = "!!str"
			v.Value = value
		} else {
			next := getOrCreateMapValue(node, key)
			if next.Kind != yaml.MappingNode {
				next.Kind = yaml.MappingNode
				next.Tag = "!!map"
			}
			node = next
		}
	}
	f, err := os.Create(configFile)
	if err != nil {
		return err
	}
	defer func() { _ = f.Close() }()
	var buf bytes.Buffer
	enc := yaml.NewEncoder(&buf)
	enc.SetIndent(2)
	if err = enc.Encode(&root); err != nil {
		_ = enc.Close()
		return err
	}
	if err = enc.Close(); err != nil {
		return err
	}
	data = NormalizeCommentIndentation(buf.Bytes())
	_, err = f.Write(data)
	return err
}

// NormalizeCommentIndentation removes indentation from standalone YAML comment lines to keep them left aligned.
func NormalizeCommentIndentation(data []byte) []byte {
	lines := bytes.Split(data, []byte("\n"))
	changed := false
	for i, line := range lines {
		trimmed := bytes.TrimLeft(line, " \t")
		if len(trimmed) == 0 || trimmed[0] != '#' {
			continue
		}
		if len(trimmed) == len(line) {
			continue
		}
		lines[i] = append([]byte(nil), trimmed...)
		changed = true
	}
	if !changed {
		return data
	}
	return bytes.Join(lines, []byte("\n"))
}

// getOrCreateMapValue finds the value node for a given key in a mapping node.
// If not found, it appends a new key/value pair and returns the new value node.
func getOrCreateMapValue(mapNode *yaml.Node, key string) *yaml.Node {
	if mapNode.Kind != yaml.MappingNode {
		mapNode.Kind = yaml.MappingNode
		mapNode.Tag = "!!map"
		mapNode.Content = nil
	}
	for i := 0; i+1 < len(mapNode.Content); i += 2 {
		k := mapNode.Content[i]
		if k.Value == key {
			return mapNode.Content[i+1]
		}
	}
	// append new key/value
	mapNode.Content = append(mapNode.Content, &yaml.Node{Kind: yaml.ScalarNode, Tag: "!!str", Value: key})
	val := &yaml.Node{Kind: yaml.ScalarNode, Tag: "!!str", Value: ""}
	mapNode.Content = append(mapNode.Content, val)
	return val
}

// mergeMappingPreserve merges keys from src into dst mapping node while preserving
// key order and comments of existing keys in dst. Unknown keys from src are appended
// to dst at the end, copying their node structure from src.
func mergeMappingPreserve(dst, src *yaml.Node) {
	if dst == nil || src == nil {
		return
	}
	if dst.Kind != yaml.MappingNode || src.Kind != yaml.MappingNode {
		// If kinds do not match, prefer replacing dst with src semantics in-place
		// but keep dst node object to preserve any attached comments at the parent level.
		copyNodeShallow(dst, src)
		return
	}
	// Build a lookup of existing keys in dst
	for i := 0; i+1 < len(src.Content); i += 2 {
		sk := src.Content[i]
		sv := src.Content[i+1]
		idx := findMapKeyIndex(dst, sk.Value)
		if idx >= 0 {
			// Merge into existing value node
			dv := dst.Content[idx+1]
			mergeNodePreserve(dv, sv)
		} else {
			if shouldSkipEmptyCollectionOnPersist(sk.Value, sv) {
				continue
			}
			// Append new key/value pair by deep-copying from src
			dst.Content = append(dst.Content, deepCopyNode(sk), deepCopyNode(sv))
		}
	}
}

// mergeNodePreserve merges src into dst for scalars, mappings and sequences while
// reusing destination nodes to keep comments and anchors. For sequences, it updates
// in-place by index.
func mergeNodePreserve(dst, src *yaml.Node) {
	if dst == nil || src == nil {
		return
	}
	switch src.Kind {
	case yaml.MappingNode:
		if dst.Kind != yaml.MappingNode {
			copyNodeShallow(dst, src)
		}
		mergeMappingPreserve(dst, src)
	case yaml.SequenceNode:
		// Preserve explicit null style if dst was null and src is empty sequence
		if dst.Kind == yaml.ScalarNode && dst.Tag == "!!null" && len(src.Content) == 0 {
			// Keep as null to preserve original style
			return
		}
		if dst.Kind != yaml.SequenceNode {
			dst.Kind = yaml.SequenceNode
			dst.Tag = "!!seq"
			dst.Content = nil
		}
		reorderSequenceForMerge(dst, src)
		// Update elements in place
		minContent := len(dst.Content)
		if len(src.Content) < minContent {
			minContent = len(src.Content)
		}
		for i := 0; i < minContent; i++ {
			if dst.Content[i] == nil {
				dst.Content[i] = deepCopyNode(src.Content[i])
				continue
			}
			mergeNodePreserve(dst.Content[i], src.Content[i])
			if dst.Content[i] != nil && src.Content[i] != nil &&
				dst.Content[i].Kind == yaml.MappingNode && src.Content[i].Kind == yaml.MappingNode {
				pruneMissingMapKeys(dst.Content[i], src.Content[i])
			}
		}
		// Append any extra items from src
		for i := len(dst.Content); i < len(src.Content); i++ {
			dst.Content = append(dst.Content, deepCopyNode(src.Content[i]))
		}
		// Truncate if dst has extra items not in src
		if len(src.Content) < len(dst.Content) {
			dst.Content = dst.Content[:len(src.Content)]
		}
	case yaml.ScalarNode, yaml.AliasNode:
		// For scalars, update Tag and Value but keep Style from dst to preserve quoting
		dst.Kind = src.Kind
		dst.Tag = src.Tag
		dst.Value = src.Value
		// Keep dst.Style as-is intentionally
	case 0:
		// Unknown/empty kind; do nothing
	default:
		// Fallback: replace shallowly
		copyNodeShallow(dst, src)
	}
}

// findMapKeyIndex returns the index of key node in dst mapping (index of key, not value).
// Returns -1 when not found.
func findMapKeyIndex(mapNode *yaml.Node, key string) int {
	if mapNode == nil || mapNode.Kind != yaml.MappingNode {
		return -1
	}
	for i := 0; i+1 < len(mapNode.Content); i += 2 {
		if mapNode.Content[i] != nil && mapNode.Content[i].Value == key {
			return i
		}
	}
	return -1
}

func shouldSkipEmptyCollectionOnPersist(key string, node *yaml.Node) bool {
	switch key {
	case "generative-language-api-key",
		"gemini-api-key",
		"vertex-api-key",
		"claude-api-key",
		"codex-api-key",
		"openai-compatibility":
		return isEmptyCollectionNode(node)
	default:
		return false
	}
}

func isEmptyCollectionNode(node *yaml.Node) bool {
	if node == nil {
		return true
	}
	switch node.Kind {
	case yaml.SequenceNode:
		return len(node.Content) == 0
	case yaml.ScalarNode:
		return node.Tag == "!!null"
	default:
		return false
	}
}

// deepCopyNode creates a deep copy of a yaml.Node graph.
func deepCopyNode(n *yaml.Node) *yaml.Node {
	if n == nil {
		return nil
	}
	cp := *n
	if len(n.Content) > 0 {
		cp.Content = make([]*yaml.Node, len(n.Content))
		for i := range n.Content {
			cp.Content[i] = deepCopyNode(n.Content[i])
		}
	}
	return &cp
}

// copyNodeShallow copies type/tag/value and resets content to match src, but
// keeps the same destination node pointer to preserve parent relations/comments.
func copyNodeShallow(dst, src *yaml.Node) {
	if dst == nil || src == nil {
		return
	}
	dst.Kind = src.Kind
	dst.Tag = src.Tag
	dst.Value = src.Value
	// Replace content with deep copy from src
	if len(src.Content) > 0 {
		dst.Content = make([]*yaml.Node, len(src.Content))
		for i := range src.Content {
			dst.Content[i] = deepCopyNode(src.Content[i])
		}
	} else {
		dst.Content = nil
	}
}

func reorderSequenceForMerge(dst, src *yaml.Node) {
	if dst == nil || src == nil {
		return
	}
	if len(dst.Content) == 0 {
		return
	}
	if len(src.Content) == 0 {
		return
	}
	original := append([]*yaml.Node(nil), dst.Content...)
	used := make([]bool, len(original))
	ordered := make([]*yaml.Node, len(src.Content))
	for i := range src.Content {
		if idx := matchSequenceElement(original, used, src.Content[i]); idx >= 0 {
			ordered[i] = original[idx]
			used[idx] = true
		}
	}
	dst.Content = ordered
}

func matchSequenceElement(original []*yaml.Node, used []bool, target *yaml.Node) int {
	if target == nil {
		return -1
	}
	switch target.Kind {
	case yaml.MappingNode:
		id := sequenceElementIdentity(target)
		if id != "" {
			for i := range original {
				if used[i] || original[i] == nil || original[i].Kind != yaml.MappingNode {
					continue
				}
				if sequenceElementIdentity(original[i]) == id {
					return i
				}
			}
		}
	case yaml.ScalarNode:
		val := strings.TrimSpace(target.Value)
		if val != "" {
			for i := range original {
				if used[i] || original[i] == nil || original[i].Kind != yaml.ScalarNode {
					continue
				}
				if strings.TrimSpace(original[i].Value) == val {
					return i
				}
			}
		}
	default:
	}
	// Fallback to structural equality to preserve nodes lacking explicit identifiers.
	for i := range original {
		if used[i] || original[i] == nil {
			continue
		}
		if nodesStructurallyEqual(original[i], target) {
			return i
		}
	}
	return -1
}

func sequenceElementIdentity(node *yaml.Node) string {
	if node == nil || node.Kind != yaml.MappingNode {
		return ""
	}
	identityKeys := []string{"id", "name", "alias", "api-key", "api_key", "apikey", "key", "provider", "model"}
	for _, k := range identityKeys {
		if v := mappingScalarValue(node, k); v != "" {
			return k + "=" + v
		}
	}
	for i := 0; i+1 < len(node.Content); i += 2 {
		keyNode := node.Content[i]
		valNode := node.Content[i+1]
		if keyNode == nil || valNode == nil || valNode.Kind != yaml.ScalarNode {
			continue
		}
		val := strings.TrimSpace(valNode.Value)
		if val != "" {
			return strings.ToLower(strings.TrimSpace(keyNode.Value)) + "=" + val
		}
	}
	return ""
}

func mappingScalarValue(node *yaml.Node, key string) string {
	if node == nil || node.Kind != yaml.MappingNode {
		return ""
	}
	lowerKey := strings.ToLower(key)
	for i := 0; i+1 < len(node.Content); i += 2 {
		keyNode := node.Content[i]
		valNode := node.Content[i+1]
		if keyNode == nil || valNode == nil || valNode.Kind != yaml.ScalarNode {
			continue
		}
		if strings.ToLower(strings.TrimSpace(keyNode.Value)) == lowerKey {
			return strings.TrimSpace(valNode.Value)
		}
	}
	return ""
}

func nodesStructurallyEqual(a, b *yaml.Node) bool {
	if a == nil || b == nil {
		return a == b
	}
	if a.Kind != b.Kind {
		return false
	}
	switch a.Kind {
	case yaml.MappingNode:
		if len(a.Content) != len(b.Content) {
			return false
		}
		for i := 0; i+1 < len(a.Content); i += 2 {
			if !nodesStructurallyEqual(a.Content[i], b.Content[i]) {
				return false
			}
			if !nodesStructurallyEqual(a.Content[i+1], b.Content[i+1]) {
				return false
			}
		}
		return true
	case yaml.SequenceNode:
		if len(a.Content) != len(b.Content) {
			return false
		}
		for i := range a.Content {
			if !nodesStructurallyEqual(a.Content[i], b.Content[i]) {
				return false
			}
		}
		return true
	case yaml.ScalarNode:
		return strings.TrimSpace(a.Value) == strings.TrimSpace(b.Value)
	case yaml.AliasNode:
		return nodesStructurallyEqual(a.Alias, b.Alias)
	default:
		return strings.TrimSpace(a.Value) == strings.TrimSpace(b.Value)
	}
}

func removeMapKey(mapNode *yaml.Node, key string) {
	if mapNode == nil || mapNode.Kind != yaml.MappingNode || key == "" {
		return
	}
	for i := 0; i+1 < len(mapNode.Content); i += 2 {
		if mapNode.Content[i] != nil && mapNode.Content[i].Value == key {
			mapNode.Content = append(mapNode.Content[:i], mapNode.Content[i+2:]...)
			return
		}
	}
}

func pruneMappingToGeneratedKeys(dstRoot, srcRoot *yaml.Node, key string) {
	if key == "" || dstRoot == nil || srcRoot == nil {
		return
	}
	if dstRoot.Kind != yaml.MappingNode || srcRoot.Kind != yaml.MappingNode {
		return
	}
	dstIdx := findMapKeyIndex(dstRoot, key)
	if dstIdx < 0 || dstIdx+1 >= len(dstRoot.Content) {
		return
	}
	srcIdx := findMapKeyIndex(srcRoot, key)
	if srcIdx < 0 {
		removeMapKey(dstRoot, key)
		return
	}
	if srcIdx+1 >= len(srcRoot.Content) {
		return
	}
	srcVal := srcRoot.Content[srcIdx+1]
	dstVal := dstRoot.Content[dstIdx+1]
	if srcVal == nil {
		dstRoot.Content[dstIdx+1] = nil
		return
	}
	if srcVal.Kind != yaml.MappingNode {
		dstRoot.Content[dstIdx+1] = deepCopyNode(srcVal)
		return
	}
	if dstVal == nil || dstVal.Kind != yaml.MappingNode {
		dstRoot.Content[dstIdx+1] = deepCopyNode(srcVal)
		return
	}
	pruneMissingMapKeys(dstVal, srcVal)
}

func pruneMissingMapKeys(dstMap, srcMap *yaml.Node) {
	if dstMap == nil || srcMap == nil || dstMap.Kind != yaml.MappingNode || srcMap.Kind != yaml.MappingNode {
		return
	}
	keep := make(map[string]struct{}, len(srcMap.Content)/2)
	for i := 0; i+1 < len(srcMap.Content); i += 2 {
		keyNode := srcMap.Content[i]
		if keyNode == nil {
			continue
		}
		key := strings.TrimSpace(keyNode.Value)
		if key == "" {
			continue
		}
		keep[key] = struct{}{}
	}
	for i := 0; i+1 < len(dstMap.Content); {
		keyNode := dstMap.Content[i]
		if keyNode == nil {
			i += 2
			continue
		}
		key := strings.TrimSpace(keyNode.Value)
		if _, ok := keep[key]; !ok {
			dstMap.Content = append(dstMap.Content[:i], dstMap.Content[i+2:]...)
			continue
		}
		i += 2
	}
}

// normalizeCollectionNodeStyles forces YAML collections to use block notation, keeping
// lists and maps readable. Empty sequences retain flow style ([]) so empty list markers
// remain compact.
func normalizeCollectionNodeStyles(node *yaml.Node) {
	if node == nil {
		return
	}
	switch node.Kind {
	case yaml.MappingNode:
		node.Style = 0
		for i := range node.Content {
			normalizeCollectionNodeStyles(node.Content[i])
		}
	case yaml.SequenceNode:
		if len(node.Content) == 0 {
			node.Style = yaml.FlowStyle
		} else {
			node.Style = 0
		}
		for i := range node.Content {
			normalizeCollectionNodeStyles(node.Content[i])
		}
	default:
		// Scalars keep their existing style to preserve quoting
	}
}

// Legacy migration helpers (move deprecated config keys into structured fields).
type legacyConfigData struct {
	LegacyGeminiKeys      []string                    `yaml:"generative-language-api-key"`
	OpenAICompat          []legacyOpenAICompatibility `yaml:"openai-compatibility"`
	AmpUpstreamURL        string                      `yaml:"amp-upstream-url"`
	AmpUpstreamAPIKey     string                      `yaml:"amp-upstream-api-key"`
	AmpRestrictManagement *bool                       `yaml:"amp-restrict-management-to-localhost"`
	AmpModelMappings      []AmpModelMapping           `yaml:"amp-model-mappings"`
}

type legacyOpenAICompatibility struct {
	Name    string   `yaml:"name"`
	BaseURL string   `yaml:"base-url"`
	APIKeys []string `yaml:"api-keys"`
}

func (cfg *Config) migrateLegacyGeminiKeys(legacy []string) bool {
	if cfg == nil || len(legacy) == 0 {
		return false
	}
	changed := false
	seen := make(map[string]struct{}, len(cfg.GeminiKey))
	for i := range cfg.GeminiKey {
		key := strings.TrimSpace(cfg.GeminiKey[i].APIKey)
		if key == "" {
			continue
		}
		seen[key] = struct{}{}
	}
	for _, raw := range legacy {
		key := strings.TrimSpace(raw)
		if key == "" {
			continue
		}
		if _, exists := seen[key]; exists {
			continue
		}
		cfg.GeminiKey = append(cfg.GeminiKey, GeminiKey{APIKey: key})
		seen[key] = struct{}{}
		changed = true
	}
	return changed
}

func (cfg *Config) migrateLegacyOpenAICompatibilityKeys(legacy []legacyOpenAICompatibility) bool {
	if cfg == nil || len(cfg.OpenAICompatibility) == 0 || len(legacy) == 0 {
		return false
	}
	changed := false
	for _, legacyEntry := range legacy {
		if len(legacyEntry.APIKeys) == 0 {
			continue
		}
		target := findOpenAICompatTarget(cfg.OpenAICompatibility, legacyEntry.Name, legacyEntry.BaseURL)
		if target == nil {
			continue
		}
		if mergeLegacyOpenAICompatAPIKeys(target, legacyEntry.APIKeys) {
			changed = true
		}
	}
	return changed
}

func mergeLegacyOpenAICompatAPIKeys(entry *OpenAICompatibility, keys []string) bool {
	if entry == nil || len(keys) == 0 {
		return false
	}
	changed := false
	existing := make(map[string]struct{}, len(entry.APIKeyEntries))
	for i := range entry.APIKeyEntries {
		key := strings.TrimSpace(entry.APIKeyEntries[i].APIKey)
		if key == "" {
			continue
		}
		existing[key] = struct{}{}
	}
	for _, raw := range keys {
		key := strings.TrimSpace(raw)
		if key == "" {
			continue
		}
		if _, ok := existing[key]; ok {
			continue
		}
		entry.APIKeyEntries = append(entry.APIKeyEntries, OpenAICompatibilityAPIKey{APIKey: key})
		existing[key] = struct{}{}
		changed = true
	}
	return changed
}

func findOpenAICompatTarget(entries []OpenAICompatibility, legacyName, legacyBase string) *OpenAICompatibility {
	nameKey := strings.ToLower(strings.TrimSpace(legacyName))
	baseKey := strings.ToLower(strings.TrimSpace(legacyBase))
	if nameKey != "" && baseKey != "" {
		for i := range entries {
			if strings.ToLower(strings.TrimSpace(entries[i].Name)) == nameKey &&
				strings.ToLower(strings.TrimSpace(entries[i].BaseURL)) == baseKey {
				return &entries[i]
			}
		}
	}
	if baseKey != "" {
		for i := range entries {
			if strings.ToLower(strings.TrimSpace(entries[i].BaseURL)) == baseKey {
				return &entries[i]
			}
		}
	}
	if nameKey != "" {
		for i := range entries {
			if strings.ToLower(strings.TrimSpace(entries[i].Name)) == nameKey {
				return &entries[i]
			}
		}
	}
	return nil
}

func (cfg *Config) migrateLegacyAmpConfig(legacy *legacyConfigData) bool {
	if cfg == nil || legacy == nil {
		return false
	}
	changed := false
	if cfg.AmpCode.UpstreamURL == "" {
		if val := strings.TrimSpace(legacy.AmpUpstreamURL); val != "" {
			cfg.AmpCode.UpstreamURL = val
			changed = true
		}
	}
	if cfg.AmpCode.UpstreamAPIKey == "" {
		if val := strings.TrimSpace(legacy.AmpUpstreamAPIKey); val != "" {
			cfg.AmpCode.UpstreamAPIKey = val
			changed = true
		}
	}
	if legacy.AmpRestrictManagement != nil {
		cfg.AmpCode.RestrictManagementToLocalhost = *legacy.AmpRestrictManagement
		changed = true
	}
	if len(cfg.AmpCode.ModelMappings) == 0 && len(legacy.AmpModelMappings) > 0 {
		cfg.AmpCode.ModelMappings = append([]AmpModelMapping(nil), legacy.AmpModelMappings...)
		changed = true
	}
	return changed
}

func removeLegacyOpenAICompatAPIKeys(root *yaml.Node) {
	if root == nil || root.Kind != yaml.MappingNode {
		return
	}
	idx := findMapKeyIndex(root, "openai-compatibility")
	if idx < 0 || idx+1 >= len(root.Content) {
		return
	}
	seq := root.Content[idx+1]
	if seq == nil || seq.Kind != yaml.SequenceNode {
		return
	}
	for i := range seq.Content {
		if seq.Content[i] != nil && seq.Content[i].Kind == yaml.MappingNode {
			removeMapKey(seq.Content[i], "api-keys")
		}
	}
}

func removeLegacyAmpKeys(root *yaml.Node) {
	if root == nil || root.Kind != yaml.MappingNode {
		return
	}
	removeMapKey(root, "amp-upstream-url")
	removeMapKey(root, "amp-upstream-api-key")
	removeMapKey(root, "amp-restrict-management-to-localhost")
	removeMapKey(root, "amp-model-mappings")
}

func removeLegacyGenerativeLanguageKeys(root *yaml.Node) {
	if root == nil || root.Kind != yaml.MappingNode {
		return
	}
	removeMapKey(root, "generative-language-api-key")
}

func removeLegacyAuthBlock(root *yaml.Node) {
	if root == nil || root.Kind != yaml.MappingNode {
		return
	}
	removeMapKey(root, "auth")
}<|MERGE_RESOLUTION|>--- conflicted
+++ resolved
@@ -368,12 +368,8 @@
 	cfg.LoggingToFile = false
 	cfg.UsageStatisticsEnabled = false
 	cfg.DisableCooling = false
-<<<<<<< HEAD
 	cfg.AmpCode.RestrictManagementToLocalhost = false // Default to false: API key auth is sufficient
-=======
-	cfg.AmpCode.RestrictManagementToLocalhost = true // Default to secure: only localhost access
 	cfg.IncognitoBrowser = false                     // Default to normal browser (AWS uses incognito by force)
->>>>>>> 407020de
 	if err = yaml.Unmarshal(data, &cfg); err != nil {
 		if optional {
 			// In cloud deploy mode, if YAML parsing fails, return empty config instead of error.
