// Package watcher provides file system monitoring functionality for the CLI Proxy API.
// It watches configuration files and authentication directories for changes,
// automatically reloading clients and configuration when files are modified.
// The package handles cross-platform file system events and supports hot-reloading.
package watcher

import (
	"context"
	"crypto/sha256"
	"encoding/hex"
	"fmt"
	"io/fs"
	"os"
	"path/filepath"
	"reflect"
	"runtime"
	"strings"
	"sync"
	"time"

	"github.com/fsnotify/fsnotify"
	kiroauth "github.com/router-for-me/CLIProxyAPI/v6/internal/auth/kiro"
	"github.com/router-for-me/CLIProxyAPI/v6/internal/config"
	"github.com/router-for-me/CLIProxyAPI/v6/internal/watcher/diff"
	"github.com/router-for-me/CLIProxyAPI/v6/internal/watcher/synthesizer"
	"gopkg.in/yaml.v3"

	"github.com/router-for-me/CLIProxyAPI/v6/internal/util"
	sdkAuth "github.com/router-for-me/CLIProxyAPI/v6/sdk/auth"
	coreauth "github.com/router-for-me/CLIProxyAPI/v6/sdk/cliproxy/auth"
	log "github.com/sirupsen/logrus"
)

func matchProvider(provider string, targets []string) (string, bool) {
	p := strings.ToLower(strings.TrimSpace(provider))
	for _, t := range targets {
		if strings.EqualFold(p, strings.TrimSpace(t)) {
			return p, true
		}
	}
	return p, false
}

// storePersister captures persistence-capable token store methods used by the watcher.
type storePersister interface {
	PersistConfig(ctx context.Context) error
	PersistAuthFiles(ctx context.Context, message string, paths ...string) error
}

type authDirProvider interface {
	AuthDir() string
}

// Watcher manages file watching for configuration and authentication files
type Watcher struct {
	configPath        string
	authDir           string
	config            *config.Config
	clientsMutex      sync.RWMutex
	configReloadMu    sync.Mutex
	configReloadTimer *time.Timer
	reloadCallback    func(*config.Config)
	watcher           *fsnotify.Watcher
	lastAuthHashes    map[string]string
	lastRemoveTimes   map[string]time.Time
	lastConfigHash    string
	authQueue         chan<- AuthUpdate
	currentAuths      map[string]*coreauth.Auth
	runtimeAuths      map[string]*coreauth.Auth
	dispatchMu        sync.Mutex
	dispatchCond      *sync.Cond
	pendingUpdates    map[string]AuthUpdate
	pendingOrder      []string
	dispatchCancel    context.CancelFunc
	storePersister    storePersister
	mirroredAuthDir   string
	oldConfigYaml     []byte
}

// AuthUpdateAction represents the type of change detected in auth sources.
type AuthUpdateAction string

const (
	AuthUpdateActionAdd    AuthUpdateAction = "add"
	AuthUpdateActionModify AuthUpdateAction = "modify"
	AuthUpdateActionDelete AuthUpdateAction = "delete"
)

// AuthUpdate describes an incremental change to auth configuration.
type AuthUpdate struct {
	Action AuthUpdateAction
	ID     string
	Auth   *coreauth.Auth
}

const (
	// replaceCheckDelay is a short delay to allow atomic replace (rename) to settle
	// before deciding whether a Remove event indicates a real deletion.
	replaceCheckDelay        = 50 * time.Millisecond
	configReloadDebounce     = 150 * time.Millisecond
	authRemoveDebounceWindow = 1 * time.Second
)

// NewWatcher creates a new file watcher instance
func NewWatcher(configPath, authDir string, reloadCallback func(*config.Config)) (*Watcher, error) {
	watcher, errNewWatcher := fsnotify.NewWatcher()
	if errNewWatcher != nil {
		return nil, errNewWatcher
	}
	w := &Watcher{
		configPath:     configPath,
		authDir:        authDir,
		reloadCallback: reloadCallback,
		watcher:        watcher,
		lastAuthHashes: make(map[string]string),
	}
	w.dispatchCond = sync.NewCond(&w.dispatchMu)
	if store := sdkAuth.GetTokenStore(); store != nil {
		if persister, ok := store.(storePersister); ok {
			w.storePersister = persister
			log.Debug("persistence-capable token store detected; watcher will propagate persisted changes")
		}
		if provider, ok := store.(authDirProvider); ok {
			if fixed := strings.TrimSpace(provider.AuthDir()); fixed != "" {
				w.mirroredAuthDir = fixed
				log.Debugf("mirrored auth directory locked to %s", fixed)
			}
		}
	}
	return w, nil
}

// Start begins watching the configuration file and authentication directory
func (w *Watcher) Start(ctx context.Context) error {
	// Watch the config file
	if errAddConfig := w.watcher.Add(w.configPath); errAddConfig != nil {
		log.Errorf("failed to watch config file %s: %v", w.configPath, errAddConfig)
		return errAddConfig
	}
	log.Debugf("watching config file: %s", w.configPath)

	// Watch the auth directory
	if errAddAuthDir := w.watcher.Add(w.authDir); errAddAuthDir != nil {
		log.Errorf("failed to watch auth directory %s: %v", w.authDir, errAddAuthDir)
		return errAddAuthDir
	}
	log.Debugf("watching auth directory: %s", w.authDir)

	// Watch Kiro IDE token file directory for automatic token updates
	w.watchKiroIDETokenFile()

	// Start the event processing goroutine
	go w.processEvents(ctx)

	// Perform an initial full reload based on current config and auth dir
	w.reloadClients(true, nil, false)
	return nil
}

// watchKiroIDETokenFile adds the Kiro IDE token file directory to the watcher.
// This enables automatic detection of token updates from Kiro IDE.
func (w *Watcher) watchKiroIDETokenFile() {
	homeDir, err := os.UserHomeDir()
	if err != nil {
		log.Debugf("failed to get home directory for Kiro IDE token watch: %v", err)
		return
	}

	// Kiro IDE stores tokens in ~/.aws/sso/cache/
	kiroTokenDir := filepath.Join(homeDir, ".aws", "sso", "cache")

	// Check if directory exists
	if _, statErr := os.Stat(kiroTokenDir); os.IsNotExist(statErr) {
		log.Debugf("Kiro IDE token directory does not exist: %s", kiroTokenDir)
		return
	}

	if errAdd := w.watcher.Add(kiroTokenDir); errAdd != nil {
		log.Debugf("failed to watch Kiro IDE token directory %s: %v", kiroTokenDir, errAdd)
		return
	}
	log.Debugf("watching Kiro IDE token directory: %s", kiroTokenDir)
}

// Stop stops the file watcher
func (w *Watcher) Stop() error {
	w.stopDispatch()
	w.stopConfigReloadTimer()
	return w.watcher.Close()
}

func (w *Watcher) stopConfigReloadTimer() {
	w.configReloadMu.Lock()
	if w.configReloadTimer != nil {
		w.configReloadTimer.Stop()
		w.configReloadTimer = nil
	}
	w.configReloadMu.Unlock()
}

// SetConfig updates the current configuration
func (w *Watcher) SetConfig(cfg *config.Config) {
	w.clientsMutex.Lock()
	defer w.clientsMutex.Unlock()
	w.config = cfg
	w.oldConfigYaml, _ = yaml.Marshal(cfg)
}

// SetAuthUpdateQueue sets the queue used to emit auth updates.
func (w *Watcher) SetAuthUpdateQueue(queue chan<- AuthUpdate) {
	w.clientsMutex.Lock()
	defer w.clientsMutex.Unlock()
	w.authQueue = queue
	if w.dispatchCond == nil {
		w.dispatchCond = sync.NewCond(&w.dispatchMu)
	}
	if w.dispatchCancel != nil {
		w.dispatchCancel()
		if w.dispatchCond != nil {
			w.dispatchMu.Lock()
			w.dispatchCond.Broadcast()
			w.dispatchMu.Unlock()
		}
		w.dispatchCancel = nil
	}
	if queue != nil {
		ctx, cancel := context.WithCancel(context.Background())
		w.dispatchCancel = cancel
		go w.dispatchLoop(ctx)
	}
}

// DispatchRuntimeAuthUpdate allows external runtime providers (e.g., websocket-driven auths)
// to push auth updates through the same queue used by file/config watchers.
// Returns true if the update was enqueued; false if no queue is configured.
func (w *Watcher) DispatchRuntimeAuthUpdate(update AuthUpdate) bool {
	if w == nil {
		return false
	}
	w.clientsMutex.Lock()
	if w.runtimeAuths == nil {
		w.runtimeAuths = make(map[string]*coreauth.Auth)
	}
	switch update.Action {
	case AuthUpdateActionAdd, AuthUpdateActionModify:
		if update.Auth != nil && update.Auth.ID != "" {
			clone := update.Auth.Clone()
			w.runtimeAuths[clone.ID] = clone
			if w.currentAuths == nil {
				w.currentAuths = make(map[string]*coreauth.Auth)
			}
			w.currentAuths[clone.ID] = clone.Clone()
		}
	case AuthUpdateActionDelete:
		id := update.ID
		if id == "" && update.Auth != nil {
			id = update.Auth.ID
		}
		if id != "" {
			delete(w.runtimeAuths, id)
			if w.currentAuths != nil {
				delete(w.currentAuths, id)
			}
		}
	}
	w.clientsMutex.Unlock()
	if w.getAuthQueue() == nil {
		return false
	}
	w.dispatchAuthUpdates([]AuthUpdate{update})
	return true
}

func (w *Watcher) refreshAuthState(force bool) {
	auths := w.SnapshotCoreAuths()
	w.clientsMutex.Lock()
	if len(w.runtimeAuths) > 0 {
		for _, a := range w.runtimeAuths {
			if a != nil {
				auths = append(auths, a.Clone())
			}
		}
	}
	updates := w.prepareAuthUpdatesLocked(auths, force)
	w.clientsMutex.Unlock()
	w.dispatchAuthUpdates(updates)
}

func (w *Watcher) prepareAuthUpdatesLocked(auths []*coreauth.Auth, force bool) []AuthUpdate {
	newState := make(map[string]*coreauth.Auth, len(auths))
	for _, auth := range auths {
		if auth == nil || auth.ID == "" {
			continue
		}
		newState[auth.ID] = auth.Clone()
	}
	if w.currentAuths == nil {
		w.currentAuths = newState
		if w.authQueue == nil {
			return nil
		}
		updates := make([]AuthUpdate, 0, len(newState))
		for id, auth := range newState {
			updates = append(updates, AuthUpdate{Action: AuthUpdateActionAdd, ID: id, Auth: auth.Clone()})
		}
		return updates
	}
	if w.authQueue == nil {
		w.currentAuths = newState
		return nil
	}
	updates := make([]AuthUpdate, 0, len(newState)+len(w.currentAuths))
	for id, auth := range newState {
		if existing, ok := w.currentAuths[id]; !ok {
			updates = append(updates, AuthUpdate{Action: AuthUpdateActionAdd, ID: id, Auth: auth.Clone()})
		} else if force || !authEqual(existing, auth) {
			updates = append(updates, AuthUpdate{Action: AuthUpdateActionModify, ID: id, Auth: auth.Clone()})
		}
	}
	for id := range w.currentAuths {
		if _, ok := newState[id]; !ok {
			updates = append(updates, AuthUpdate{Action: AuthUpdateActionDelete, ID: id})
		}
	}
	w.currentAuths = newState
	return updates
}

func (w *Watcher) dispatchAuthUpdates(updates []AuthUpdate) {
	if len(updates) == 0 {
		return
	}
	queue := w.getAuthQueue()
	if queue == nil {
		return
	}
	baseTS := time.Now().UnixNano()
	w.dispatchMu.Lock()
	if w.pendingUpdates == nil {
		w.pendingUpdates = make(map[string]AuthUpdate)
	}
	for idx, update := range updates {
		key := w.authUpdateKey(update, baseTS+int64(idx))
		if _, exists := w.pendingUpdates[key]; !exists {
			w.pendingOrder = append(w.pendingOrder, key)
		}
		w.pendingUpdates[key] = update
	}
	if w.dispatchCond != nil {
		w.dispatchCond.Signal()
	}
	w.dispatchMu.Unlock()
}

func (w *Watcher) authUpdateKey(update AuthUpdate, ts int64) string {
	if update.ID != "" {
		return update.ID
	}
	return fmt.Sprintf("%s:%d", update.Action, ts)
}

func (w *Watcher) dispatchLoop(ctx context.Context) {
	for {
		batch, ok := w.nextPendingBatch(ctx)
		if !ok {
			return
		}
		queue := w.getAuthQueue()
		if queue == nil {
			if ctx.Err() != nil {
				return
			}
			time.Sleep(10 * time.Millisecond)
			continue
		}
		for _, update := range batch {
			select {
			case queue <- update:
			case <-ctx.Done():
				return
			}
		}
	}
}

func (w *Watcher) nextPendingBatch(ctx context.Context) ([]AuthUpdate, bool) {
	w.dispatchMu.Lock()
	defer w.dispatchMu.Unlock()
	for len(w.pendingOrder) == 0 {
		if ctx.Err() != nil {
			return nil, false
		}
		w.dispatchCond.Wait()
		if ctx.Err() != nil {
			return nil, false
		}
	}
	batch := make([]AuthUpdate, 0, len(w.pendingOrder))
	for _, key := range w.pendingOrder {
		batch = append(batch, w.pendingUpdates[key])
		delete(w.pendingUpdates, key)
	}
	w.pendingOrder = w.pendingOrder[:0]
	return batch, true
}

func (w *Watcher) getAuthQueue() chan<- AuthUpdate {
	w.clientsMutex.RLock()
	defer w.clientsMutex.RUnlock()
	return w.authQueue
}

func (w *Watcher) stopDispatch() {
	if w.dispatchCancel != nil {
		w.dispatchCancel()
		w.dispatchCancel = nil
	}
	w.dispatchMu.Lock()
	w.pendingOrder = nil
	w.pendingUpdates = nil
	if w.dispatchCond != nil {
		w.dispatchCond.Broadcast()
	}
	w.dispatchMu.Unlock()
	w.clientsMutex.Lock()
	w.authQueue = nil
	w.clientsMutex.Unlock()
}

func (w *Watcher) persistConfigAsync() {
	if w == nil || w.storePersister == nil {
		return
	}
	go func() {
		ctx, cancel := context.WithTimeout(context.Background(), 30*time.Second)
		defer cancel()
		if err := w.storePersister.PersistConfig(ctx); err != nil {
			log.Errorf("failed to persist config change: %v", err)
		}
	}()
}

func (w *Watcher) persistAuthAsync(message string, paths ...string) {
	if w == nil || w.storePersister == nil {
		return
	}
	filtered := make([]string, 0, len(paths))
	for _, p := range paths {
		if trimmed := strings.TrimSpace(p); trimmed != "" {
			filtered = append(filtered, trimmed)
		}
	}
	if len(filtered) == 0 {
		return
	}
	go func() {
		ctx, cancel := context.WithTimeout(context.Background(), 30*time.Second)
		defer cancel()
		if err := w.storePersister.PersistAuthFiles(ctx, message, filtered...); err != nil {
			log.Errorf("failed to persist auth changes: %v", err)
		}
	}()
}

func authEqual(a, b *coreauth.Auth) bool {
	return reflect.DeepEqual(normalizeAuth(a), normalizeAuth(b))
}

func normalizeAuth(a *coreauth.Auth) *coreauth.Auth {
	if a == nil {
		return nil
	}
	clone := a.Clone()
	clone.CreatedAt = time.Time{}
	clone.UpdatedAt = time.Time{}
	clone.LastRefreshedAt = time.Time{}
	clone.NextRefreshAfter = time.Time{}
	clone.Runtime = nil
	clone.Quota.NextRecoverAt = time.Time{}
	return clone
}

// SetClients sets the file-based clients.
// SetClients removed
// SetAPIKeyClients removed

// processEvents handles file system events
func (w *Watcher) processEvents(ctx context.Context) {
	for {
		select {
		case <-ctx.Done():
			return
		case event, ok := <-w.watcher.Events:
			if !ok {
				return
			}
			w.handleEvent(event)
		case errWatch, ok := <-w.watcher.Errors:
			if !ok {
				return
			}
			log.Errorf("file watcher error: %v", errWatch)
		}
	}
}

func (w *Watcher) authFileUnchanged(path string) (bool, error) {
	data, errRead := os.ReadFile(path)
	if errRead != nil {
		return false, errRead
	}
	if len(data) == 0 {
		return false, nil
	}
	sum := sha256.Sum256(data)
	curHash := hex.EncodeToString(sum[:])

	normalized := w.normalizeAuthPath(path)
	w.clientsMutex.RLock()
	prevHash, ok := w.lastAuthHashes[normalized]
	w.clientsMutex.RUnlock()
	if ok && prevHash == curHash {
		return true, nil
	}
	return false, nil
}

func (w *Watcher) isKnownAuthFile(path string) bool {
	normalized := w.normalizeAuthPath(path)
	w.clientsMutex.RLock()
	defer w.clientsMutex.RUnlock()
	_, ok := w.lastAuthHashes[normalized]
	return ok
}

func (w *Watcher) normalizeAuthPath(path string) string {
	trimmed := strings.TrimSpace(path)
	if trimmed == "" {
		return ""
	}
	cleaned := filepath.Clean(trimmed)
	if runtime.GOOS == "windows" {
		cleaned = strings.TrimPrefix(cleaned, `\\?\`)
		cleaned = strings.ToLower(cleaned)
	}
	return cleaned
}

func (w *Watcher) shouldDebounceRemove(normalizedPath string, now time.Time) bool {
	if normalizedPath == "" {
		return false
	}
	w.clientsMutex.Lock()
	if w.lastRemoveTimes == nil {
		w.lastRemoveTimes = make(map[string]time.Time)
	}
	if last, ok := w.lastRemoveTimes[normalizedPath]; ok {
		if now.Sub(last) < authRemoveDebounceWindow {
			w.clientsMutex.Unlock()
			return true
		}
	}
	w.lastRemoveTimes[normalizedPath] = now
	if len(w.lastRemoveTimes) > 128 {
		cutoff := now.Add(-2 * authRemoveDebounceWindow)
		for p, t := range w.lastRemoveTimes {
			if t.Before(cutoff) {
				delete(w.lastRemoveTimes, p)
			}
		}
	}
	w.clientsMutex.Unlock()
	return false
}

// handleEvent processes individual file system events
func (w *Watcher) handleEvent(event fsnotify.Event) {
	// Filter only relevant events: config file or auth-dir JSON files.
	configOps := fsnotify.Write | fsnotify.Create | fsnotify.Rename
	normalizedName := w.normalizeAuthPath(event.Name)
	normalizedConfigPath := w.normalizeAuthPath(w.configPath)
	normalizedAuthDir := w.normalizeAuthPath(w.authDir)
	isConfigEvent := normalizedName == normalizedConfigPath && event.Op&configOps != 0
	authOps := fsnotify.Create | fsnotify.Write | fsnotify.Remove | fsnotify.Rename
	isAuthJSON := strings.HasPrefix(normalizedName, normalizedAuthDir) && strings.HasSuffix(normalizedName, ".json") && event.Op&authOps != 0

	// Check for Kiro IDE token file changes
	isKiroIDEToken := w.isKiroIDETokenFile(event.Name) && event.Op&authOps != 0

	if !isConfigEvent && !isAuthJSON && !isKiroIDEToken {
		// Ignore unrelated files (e.g., cookie snapshots *.cookie) and other noise.
		return
	}

	// Handle Kiro IDE token file changes
	if isKiroIDEToken {
		w.handleKiroIDETokenChange(event)
		return
	}

	now := time.Now()
	log.Debugf("file system event detected: %s %s", event.Op.String(), event.Name)

	// Handle config file changes
	if isConfigEvent {
		log.Debugf("config file change details - operation: %s, timestamp: %s", event.Op.String(), now.Format("2006-01-02 15:04:05.000"))
		w.scheduleConfigReload()
		return
	}

	// Handle auth directory changes incrementally (.json only)
	if event.Op&(fsnotify.Remove|fsnotify.Rename) != 0 {
		if w.shouldDebounceRemove(normalizedName, now) {
			log.Debugf("debouncing remove event for %s", filepath.Base(event.Name))
			return
		}
		// Atomic replace on some platforms may surface as Rename (or Remove) before the new file is ready.
		// Wait briefly; if the path exists again, treat as an update instead of removal.
		time.Sleep(replaceCheckDelay)
		if _, statErr := os.Stat(event.Name); statErr == nil {
			if unchanged, errSame := w.authFileUnchanged(event.Name); errSame == nil && unchanged {
				log.Debugf("auth file unchanged (hash match), skipping reload: %s", filepath.Base(event.Name))
				return
			}
			log.Infof("auth file changed (%s): %s, processing incrementally", event.Op.String(), filepath.Base(event.Name))
			w.addOrUpdateClient(event.Name)
			return
		}
		if !w.isKnownAuthFile(event.Name) {
			log.Debugf("ignoring remove for unknown auth file: %s", filepath.Base(event.Name))
			return
		}
		log.Infof("auth file changed (%s): %s, processing incrementally", event.Op.String(), filepath.Base(event.Name))
		w.removeClient(event.Name)
		return
	}
	if event.Op&(fsnotify.Create|fsnotify.Write) != 0 {
		if unchanged, errSame := w.authFileUnchanged(event.Name); errSame == nil && unchanged {
			log.Debugf("auth file unchanged (hash match), skipping reload: %s", filepath.Base(event.Name))
			return
		}
		log.Infof("auth file changed (%s): %s, processing incrementally", event.Op.String(), filepath.Base(event.Name))
		w.addOrUpdateClient(event.Name)
	}
}

func (w *Watcher) scheduleConfigReload() {
	w.configReloadMu.Lock()
	defer w.configReloadMu.Unlock()
	if w.configReloadTimer != nil {
		w.configReloadTimer.Stop()
	}
	w.configReloadTimer = time.AfterFunc(configReloadDebounce, func() {
		w.configReloadMu.Lock()
		w.configReloadTimer = nil
		w.configReloadMu.Unlock()
		w.reloadConfigIfChanged()
	})
}

// isKiroIDETokenFile checks if the given path is the Kiro IDE token file.
func (w *Watcher) isKiroIDETokenFile(path string) bool {
	// Check if it's the kiro-auth-token.json file in ~/.aws/sso/cache/
	// Use filepath.ToSlash to ensure consistent separators across platforms (Windows uses backslashes)
	normalized := filepath.ToSlash(path)
	return strings.HasSuffix(normalized, "kiro-auth-token.json") && strings.Contains(normalized, ".aws/sso/cache")
}

// handleKiroIDETokenChange processes changes to the Kiro IDE token file.
// When the token file is updated by Kiro IDE, this triggers a reload of Kiro auth.
func (w *Watcher) handleKiroIDETokenChange(event fsnotify.Event) {
	log.Debugf("Kiro IDE token file event detected: %s %s", event.Op.String(), event.Name)

	if event.Op&(fsnotify.Remove|fsnotify.Rename) != 0 {
		// Token file removed - wait briefly for potential atomic replace
		time.Sleep(replaceCheckDelay)
		if _, statErr := os.Stat(event.Name); statErr != nil {
			log.Debugf("Kiro IDE token file removed: %s", event.Name)
			return
		}
	}

	// Try to load the updated token
	tokenData, err := kiroauth.LoadKiroIDEToken()
	if err != nil {
		log.Debugf("failed to load Kiro IDE token after change: %v", err)
		return
	}

	log.Infof("Kiro IDE token file updated, access token refreshed (provider: %s)", tokenData.Provider)

	// Trigger auth state refresh to pick up the new token
	w.refreshAuthState(true)

	// Notify callback if set
	w.clientsMutex.RLock()
	cfg := w.config
	w.clientsMutex.RUnlock()

	if w.reloadCallback != nil && cfg != nil {
		log.Debugf("triggering server update callback after Kiro IDE token change")
		w.reloadCallback(cfg)
	}
}

func (w *Watcher) reloadConfigIfChanged() {
	data, err := os.ReadFile(w.configPath)
	if err != nil {
		log.Errorf("failed to read config file for hash check: %v", err)
		return
	}
	if len(data) == 0 {
		log.Debugf("ignoring empty config file write event")
		return
	}
	sum := sha256.Sum256(data)
	newHash := hex.EncodeToString(sum[:])

	w.clientsMutex.RLock()
	currentHash := w.lastConfigHash
	w.clientsMutex.RUnlock()

	if currentHash != "" && currentHash == newHash {
		log.Debugf("config file content unchanged (hash match), skipping reload")
		return
	}
	log.Infof("config file changed, reloading: %s", w.configPath)
	if w.reloadConfig() {
		finalHash := newHash
		if updatedData, errRead := os.ReadFile(w.configPath); errRead == nil && len(updatedData) > 0 {
			sumUpdated := sha256.Sum256(updatedData)
			finalHash = hex.EncodeToString(sumUpdated[:])
		} else if errRead != nil {
			log.WithError(errRead).Debug("failed to compute updated config hash after reload")
		}
		w.clientsMutex.Lock()
		w.lastConfigHash = finalHash
		w.clientsMutex.Unlock()
		w.persistConfigAsync()
	}
}

// reloadConfig reloads the configuration and triggers a full reload
func (w *Watcher) reloadConfig() bool {
	log.Debug("=========================== CONFIG RELOAD ============================")
	log.Debugf("starting config reload from: %s", w.configPath)

	newConfig, errLoadConfig := config.LoadConfig(w.configPath)
	if errLoadConfig != nil {
		log.Errorf("failed to reload config: %v", errLoadConfig)
		return false
	}

	if w.mirroredAuthDir != "" {
		newConfig.AuthDir = w.mirroredAuthDir
	} else {
		if resolvedAuthDir, errResolveAuthDir := util.ResolveAuthDir(newConfig.AuthDir); errResolveAuthDir != nil {
			log.Errorf("failed to resolve auth directory from config: %v", errResolveAuthDir)
		} else {
			newConfig.AuthDir = resolvedAuthDir
		}
	}

	w.clientsMutex.Lock()
	var oldConfig *config.Config
	_ = yaml.Unmarshal(w.oldConfigYaml, &oldConfig)
	w.oldConfigYaml, _ = yaml.Marshal(newConfig)
	w.config = newConfig
	w.clientsMutex.Unlock()

	var affectedOAuthProviders []string
	if oldConfig != nil {
		_, affectedOAuthProviders = diff.DiffOAuthExcludedModelChanges(oldConfig.OAuthExcludedModels, newConfig.OAuthExcludedModels)
	}

	// Always apply the current log level based on the latest config.
	// This ensures logrus reflects the desired level even if change detection misses.
	util.SetLogLevel(newConfig)
	// Additional debug for visibility when the flag actually changes.
	if oldConfig != nil && oldConfig.Debug != newConfig.Debug {
		log.Debugf("log level updated - debug mode changed from %t to %t", oldConfig.Debug, newConfig.Debug)
	}

	// Log configuration changes in debug mode, only when there are material diffs
	if oldConfig != nil {
		details := diff.BuildConfigChangeDetails(oldConfig, newConfig)
		if len(details) > 0 {
			log.Debugf("config changes detected:")
			for _, d := range details {
				log.Debugf("  %s", d)
			}
		} else {
			log.Debugf("no material config field changes detected")
		}
	}

	authDirChanged := oldConfig == nil || oldConfig.AuthDir != newConfig.AuthDir
	forceAuthRefresh := oldConfig != nil && oldConfig.ForceModelPrefix != newConfig.ForceModelPrefix

	log.Infof("config successfully reloaded, triggering client reload")
	// Reload clients with new config
	w.reloadClients(authDirChanged, affectedOAuthProviders, forceAuthRefresh)
	return true
}

// reloadClients performs a full scan and reload of all clients.
func (w *Watcher) reloadClients(rescanAuth bool, affectedOAuthProviders []string, forceAuthRefresh bool) {
	log.Debugf("starting full client load process")

	w.clientsMutex.RLock()
	cfg := w.config
	w.clientsMutex.RUnlock()

	if cfg == nil {
		log.Error("config is nil, cannot reload clients")
		return
	}

	if len(affectedOAuthProviders) > 0 {
		w.clientsMutex.Lock()
		if w.currentAuths != nil {
			filtered := make(map[string]*coreauth.Auth, len(w.currentAuths))
			for id, auth := range w.currentAuths {
				if auth == nil {
					continue
				}
				provider := strings.ToLower(strings.TrimSpace(auth.Provider))
				if _, match := matchProvider(provider, affectedOAuthProviders); match {
					continue
				}
				filtered[id] = auth
			}
			w.currentAuths = filtered
			log.Debugf("applying oauth-excluded-models to providers %v", affectedOAuthProviders)
		} else {
			w.currentAuths = nil
		}
		w.clientsMutex.Unlock()
	}

	// Unregister all old API key clients before creating new ones
	// no legacy clients to unregister

	// Create new API key clients based on the new config
	geminiAPIKeyCount, vertexCompatAPIKeyCount, claudeAPIKeyCount, codexAPIKeyCount, openAICompatCount := BuildAPIKeyClients(cfg)
	totalAPIKeyClients := geminiAPIKeyCount + vertexCompatAPIKeyCount + claudeAPIKeyCount + codexAPIKeyCount + openAICompatCount
	log.Debugf("loaded %d API key clients", totalAPIKeyClients)

	var authFileCount int
	if rescanAuth {
		// Load file-based clients when explicitly requested (startup or authDir change)
		authFileCount = w.loadFileClients(cfg)
		log.Debugf("loaded %d file-based clients", authFileCount)
	} else {
		// Preserve existing auth hashes and only report current known count to avoid redundant scans.
		w.clientsMutex.RLock()
		authFileCount = len(w.lastAuthHashes)
		w.clientsMutex.RUnlock()
		log.Debugf("skipping auth directory rescan; retaining %d existing auth files", authFileCount)
	}

	// no legacy file-based clients to unregister

	// Update client maps
	if rescanAuth {
		w.clientsMutex.Lock()

		// Rebuild auth file hash cache for current clients
		w.lastAuthHashes = make(map[string]string)
		if resolvedAuthDir, errResolveAuthDir := util.ResolveAuthDir(cfg.AuthDir); errResolveAuthDir != nil {
			log.Errorf("failed to resolve auth directory for hash cache: %v", errResolveAuthDir)
		} else if resolvedAuthDir != "" {
			_ = filepath.Walk(resolvedAuthDir, func(path string, info fs.FileInfo, err error) error {
				if err != nil {
					return nil
				}
				if !info.IsDir() && strings.HasSuffix(strings.ToLower(info.Name()), ".json") {
					if data, errReadFile := os.ReadFile(path); errReadFile == nil && len(data) > 0 {
						sum := sha256.Sum256(data)
						normalizedPath := w.normalizeAuthPath(path)
						w.lastAuthHashes[normalizedPath] = hex.EncodeToString(sum[:])
					}
				}
				return nil
			})
		}
		w.clientsMutex.Unlock()
	}

	totalNewClients := authFileCount + geminiAPIKeyCount + vertexCompatAPIKeyCount + claudeAPIKeyCount + codexAPIKeyCount + openAICompatCount

	// Ensure consumers observe the new configuration before auth updates dispatch.
	if w.reloadCallback != nil {
		log.Debugf("triggering server update callback before auth refresh")
		w.reloadCallback(cfg)
	}

	w.refreshAuthState(forceAuthRefresh)

	log.Infof("full client load complete - %d clients (%d auth files + %d Gemini API keys + %d Vertex API keys + %d Claude API keys + %d Codex keys + %d OpenAI-compat)",
		totalNewClients,
		authFileCount,
		geminiAPIKeyCount,
		vertexCompatAPIKeyCount,
		claudeAPIKeyCount,
		codexAPIKeyCount,
		openAICompatCount,
	)
}

// createClientFromFile creates a single client instance from a given token file path.
// createClientFromFile removed (legacy)

// addOrUpdateClient handles the addition or update of a single client.
func (w *Watcher) addOrUpdateClient(path string) {
	data, errRead := os.ReadFile(path)
	if errRead != nil {
		log.Errorf("failed to read auth file %s: %v", filepath.Base(path), errRead)
		return
	}
	if len(data) == 0 {
		log.Debugf("ignoring empty auth file: %s", filepath.Base(path))
		return
	}

	sum := sha256.Sum256(data)
	curHash := hex.EncodeToString(sum[:])
	normalized := w.normalizeAuthPath(path)

	w.clientsMutex.Lock()

	cfg := w.config
	if cfg == nil {
		log.Error("config is nil, cannot add or update client")
		w.clientsMutex.Unlock()
		return
	}
	if prev, ok := w.lastAuthHashes[normalized]; ok && prev == curHash {
		log.Debugf("auth file unchanged (hash match), skipping reload: %s", filepath.Base(path))
		w.clientsMutex.Unlock()
		return
	}

	// Update hash cache
	w.lastAuthHashes[normalized] = curHash

	w.clientsMutex.Unlock() // Unlock before the callback

	w.refreshAuthState(false)

	if w.reloadCallback != nil {
		log.Debugf("triggering server update callback after add/update")
		w.reloadCallback(cfg)
	}
	w.persistAuthAsync(fmt.Sprintf("Sync auth %s", filepath.Base(path)), path)
}

// removeClient handles the removal of a single client.
func (w *Watcher) removeClient(path string) {
	normalized := w.normalizeAuthPath(path)
	w.clientsMutex.Lock()

	cfg := w.config
	delete(w.lastAuthHashes, normalized)

	w.clientsMutex.Unlock() // Release the lock before the callback

	w.refreshAuthState(false)

	if w.reloadCallback != nil {
		log.Debugf("triggering server update callback after removal")
		w.reloadCallback(cfg)
	}
	w.persistAuthAsync(fmt.Sprintf("Remove auth %s", filepath.Base(path)), path)
}

// SnapshotCombinedClients returns a snapshot of current combined clients.
// SnapshotCombinedClients removed

// SnapshotCoreAuths converts current clients snapshot into core auth entries.
func (w *Watcher) SnapshotCoreAuths() []*coreauth.Auth {
	w.clientsMutex.RLock()
	cfg := w.config
	w.clientsMutex.RUnlock()
<<<<<<< HEAD
=======
	if cfg != nil {
		// Gemini official API keys -> synthesize auths
		for i := range cfg.GeminiKey {
			entry := cfg.GeminiKey[i]
			key := strings.TrimSpace(entry.APIKey)
			if key == "" {
				continue
			}
			prefix := strings.TrimSpace(entry.Prefix)
			base := strings.TrimSpace(entry.BaseURL)
			proxyURL := strings.TrimSpace(entry.ProxyURL)
			id, token := idGen.next("gemini:apikey", key, base)
			attrs := map[string]string{
				"source":  fmt.Sprintf("config:gemini[%s]", token),
				"api_key": key,
			}
			if base != "" {
				attrs["base_url"] = base
			}
			addConfigHeadersToAttrs(entry.Headers, attrs)
			a := &coreauth.Auth{
				ID:         id,
				Provider:   "gemini",
				Label:      "gemini-apikey",
				Prefix:     prefix,
				Status:     coreauth.StatusActive,
				ProxyURL:   proxyURL,
				Attributes: attrs,
				CreatedAt:  now,
				UpdatedAt:  now,
			}
			applyAuthExcludedModelsMeta(a, cfg, entry.ExcludedModels, "apikey")
			out = append(out, a)
		}

		// Claude API keys -> synthesize auths
		for i := range cfg.ClaudeKey {
			ck := cfg.ClaudeKey[i]
			key := strings.TrimSpace(ck.APIKey)
			if key == "" {
				continue
			}
			prefix := strings.TrimSpace(ck.Prefix)
			base := strings.TrimSpace(ck.BaseURL)
			id, token := idGen.next("claude:apikey", key, base)
			attrs := map[string]string{
				"source":  fmt.Sprintf("config:claude[%s]", token),
				"api_key": key,
			}
			if base != "" {
				attrs["base_url"] = base
			}
			if hash := diff.ComputeClaudeModelsHash(ck.Models); hash != "" {
				attrs["models_hash"] = hash
			}
			addConfigHeadersToAttrs(ck.Headers, attrs)
			proxyURL := strings.TrimSpace(ck.ProxyURL)
			a := &coreauth.Auth{
				ID:         id,
				Provider:   "claude",
				Label:      "claude-apikey",
				Prefix:     prefix,
				Status:     coreauth.StatusActive,
				ProxyURL:   proxyURL,
				Attributes: attrs,
				CreatedAt:  now,
				UpdatedAt:  now,
			}
			applyAuthExcludedModelsMeta(a, cfg, ck.ExcludedModels, "apikey")
			out = append(out, a)
		}
		// Codex API keys -> synthesize auths
		for i := range cfg.CodexKey {
			ck := cfg.CodexKey[i]
			key := strings.TrimSpace(ck.APIKey)
			if key == "" {
				continue
			}
			prefix := strings.TrimSpace(ck.Prefix)
			id, token := idGen.next("codex:apikey", key, ck.BaseURL)
			attrs := map[string]string{
				"source":  fmt.Sprintf("config:codex[%s]", token),
				"api_key": key,
			}
			if ck.BaseURL != "" {
				attrs["base_url"] = ck.BaseURL
			}
			addConfigHeadersToAttrs(ck.Headers, attrs)
			proxyURL := strings.TrimSpace(ck.ProxyURL)
			a := &coreauth.Auth{
				ID:         id,
				Provider:   "codex",
				Label:      "codex-apikey",
				Prefix:     prefix,
				Status:     coreauth.StatusActive,
				ProxyURL:   proxyURL,
				Attributes: attrs,
				CreatedAt:  now,
				UpdatedAt:  now,
			}
			applyAuthExcludedModelsMeta(a, cfg, ck.ExcludedModels, "apikey")
			out = append(out, a)
		}
		// Kiro (AWS CodeWhisperer) -> synthesize auths
		var kAuth *kiroauth.KiroAuth
		if len(cfg.KiroKey) > 0 {
			kAuth = kiroauth.NewKiroAuth(cfg)
		}
		for i := range cfg.KiroKey {
			kk := cfg.KiroKey[i]
			var accessToken, profileArn, refreshToken string

			// Try to load from token file first
			if kk.TokenFile != "" && kAuth != nil {
				tokenData, err := kAuth.LoadTokenFromFile(kk.TokenFile)
				if err != nil {
					log.Warnf("failed to load kiro token file %s: %v", kk.TokenFile, err)
				} else {
					accessToken = tokenData.AccessToken
					profileArn = tokenData.ProfileArn
					refreshToken = tokenData.RefreshToken
				}
			}

			// Override with direct config values if provided
			if kk.AccessToken != "" {
				accessToken = kk.AccessToken
			}
			if kk.ProfileArn != "" {
				profileArn = kk.ProfileArn
			}
			if kk.RefreshToken != "" {
				refreshToken = kk.RefreshToken
			}

			if accessToken == "" {
				log.Warnf("kiro config[%d] missing access_token, skipping", i)
				continue
			}

			// profileArn is optional for AWS Builder ID users
			id, token := idGen.next("kiro:token", accessToken, profileArn)
			attrs := map[string]string{
				"source":       fmt.Sprintf("config:kiro[%s]", token),
				"access_token": accessToken,
			}
			if profileArn != "" {
				attrs["profile_arn"] = profileArn
			}
			if kk.Region != "" {
				attrs["region"] = kk.Region
			}
			if kk.AgentTaskType != "" {
				attrs["agent_task_type"] = kk.AgentTaskType
			}
			if kk.PreferredEndpoint != "" {
				attrs["preferred_endpoint"] = kk.PreferredEndpoint
			} else if cfg.KiroPreferredEndpoint != "" {
				// Apply global default if not overridden by specific key
				attrs["preferred_endpoint"] = cfg.KiroPreferredEndpoint
			}
			if refreshToken != "" {
				attrs["refresh_token"] = refreshToken
			}
			proxyURL := strings.TrimSpace(kk.ProxyURL)
			a := &coreauth.Auth{
				ID:         id,
				Provider:   "kiro",
				Label:      "kiro-token",
				Status:     coreauth.StatusActive,
				ProxyURL:   proxyURL,
				Attributes: attrs,
				CreatedAt:  now,
				UpdatedAt:  now,
			}

			if refreshToken != "" {
				if a.Metadata == nil {
					a.Metadata = make(map[string]any)
				}
				a.Metadata["refresh_token"] = refreshToken
			}

			out = append(out, a)
		}
		for i := range cfg.OpenAICompatibility {
			compat := &cfg.OpenAICompatibility[i]
			prefix := strings.TrimSpace(compat.Prefix)
			providerName := strings.ToLower(strings.TrimSpace(compat.Name))
			if providerName == "" {
				providerName = "openai-compatibility"
			}
			base := strings.TrimSpace(compat.BaseURL)

			// Handle new APIKeyEntries format (preferred)
			createdEntries := 0
			for j := range compat.APIKeyEntries {
				entry := &compat.APIKeyEntries[j]
				key := strings.TrimSpace(entry.APIKey)
				proxyURL := strings.TrimSpace(entry.ProxyURL)
				idKind := fmt.Sprintf("openai-compatibility:%s", providerName)
				id, token := idGen.next(idKind, key, base, proxyURL)
				attrs := map[string]string{
					"source":       fmt.Sprintf("config:%s[%s]", providerName, token),
					"base_url":     base,
					"compat_name":  compat.Name,
					"provider_key": providerName,
				}
				if key != "" {
					attrs["api_key"] = key
				}
				if hash := diff.ComputeOpenAICompatModelsHash(compat.Models); hash != "" {
					attrs["models_hash"] = hash
				}
				addConfigHeadersToAttrs(compat.Headers, attrs)
				a := &coreauth.Auth{
					ID:         id,
					Provider:   providerName,
					Label:      compat.Name,
					Prefix:     prefix,
					Status:     coreauth.StatusActive,
					ProxyURL:   proxyURL,
					Attributes: attrs,
					CreatedAt:  now,
					UpdatedAt:  now,
				}
				out = append(out, a)
				createdEntries++
			}
			if createdEntries == 0 {
				idKind := fmt.Sprintf("openai-compatibility:%s", providerName)
				id, token := idGen.next(idKind, base)
				attrs := map[string]string{
					"source":       fmt.Sprintf("config:%s[%s]", providerName, token),
					"base_url":     base,
					"compat_name":  compat.Name,
					"provider_key": providerName,
				}
				if hash := diff.ComputeOpenAICompatModelsHash(compat.Models); hash != "" {
					attrs["models_hash"] = hash
				}
				addConfigHeadersToAttrs(compat.Headers, attrs)
				a := &coreauth.Auth{
					ID:         id,
					Provider:   providerName,
					Label:      compat.Name,
					Prefix:     prefix,
					Status:     coreauth.StatusActive,
					Attributes: attrs,
					CreatedAt:  now,
					UpdatedAt:  now,
				}
				out = append(out, a)
			}
		}
	}
>>>>>>> 024bc25b

	ctx := &synthesizer.SynthesisContext{
		Config:      cfg,
		AuthDir:     w.authDir,
		Now:         time.Now(),
		IDGenerator: synthesizer.NewStableIDGenerator(),
	}

<<<<<<< HEAD
	var out []*coreauth.Auth

	// Use ConfigSynthesizer for API key auth entries
	configSynth := synthesizer.NewConfigSynthesizer()
	if auths, err := configSynth.Synthesize(ctx); err == nil {
		out = append(out, auths...)
=======
	// Also synthesize auth entries directly from auth files (for OAuth/file-backed providers)
	log.Debugf("SnapshotCoreAuths: scanning auth directory: %s", w.authDir)
	entries, readErr := os.ReadDir(w.authDir)
	if readErr != nil {
		log.Errorf("SnapshotCoreAuths: failed to read auth directory %s: %v", w.authDir, readErr)
	}
	log.Debugf("SnapshotCoreAuths: found %d entries in auth directory", len(entries))
	for _, e := range entries {
		if e.IsDir() {
			continue
		}
		name := e.Name()
		if !strings.HasSuffix(strings.ToLower(name), ".json") {
			continue
		}
		full := filepath.Join(w.authDir, name)
		data, err := os.ReadFile(full)
		if err != nil || len(data) == 0 {
			continue
		}
		var metadata map[string]any
		if err = json.Unmarshal(data, &metadata); err != nil {
			continue
		}
		t, _ := metadata["type"].(string)

		// Detect Kiro auth files by auth_method field (they don't have "type" field)
		if t == "" {
			if authMethod, _ := metadata["auth_method"].(string); authMethod == "builder-id" || authMethod == "social" {
				t = "kiro"
				log.Debugf("SnapshotCoreAuths: detected Kiro auth by auth_method: %s", name)
			}
		}

		if t == "" {
			log.Debugf("SnapshotCoreAuths: skipping file without type: %s", name)
			continue
		}
		log.Debugf("SnapshotCoreAuths: processing auth file: %s (type=%s)", name, t)
		provider := strings.ToLower(t)
		if provider == "gemini" {
			provider = "gemini-cli"
		}
		label := provider
		if email, _ := metadata["email"].(string); email != "" {
			label = email
		}
		// For Kiro, use provider field as label if available
		if provider == "kiro" {
			if kiroProvider, _ := metadata["provider"].(string); kiroProvider != "" {
				label = fmt.Sprintf("kiro-%s", strings.ToLower(kiroProvider))
			}
		}
		// Use relative path under authDir as ID to stay consistent with the file-based token store
		id := full
		if rel, errRel := filepath.Rel(w.authDir, full); errRel == nil && rel != "" {
			id = rel
		}

		proxyURL := ""
		if p, ok := metadata["proxy_url"].(string); ok {
			proxyURL = p
		}

		prefix := ""
		if rawPrefix, ok := metadata["prefix"].(string); ok {
			trimmed := strings.TrimSpace(rawPrefix)
			trimmed = strings.Trim(trimmed, "/")
			if trimmed != "" && !strings.Contains(trimmed, "/") {
				prefix = trimmed
			}
		}

		a := &coreauth.Auth{
			ID:       id,
			Provider: provider,
			Label:    label,
			Prefix:   prefix,
			Status:   coreauth.StatusActive,
			Attributes: map[string]string{
				"source": full,
				"path":   full,
			},
			ProxyURL:  proxyURL,
			Metadata:  metadata,
			CreatedAt: now,
			UpdatedAt: now,
		}
		// Set NextRefreshAfter for Kiro auth based on expires_at
		if provider == "kiro" {
			if expiresAtStr, ok := metadata["expires_at"].(string); ok && expiresAtStr != "" {
				if expiresAt, parseErr := time.Parse(time.RFC3339, expiresAtStr); parseErr == nil {
					// Refresh 30 minutes before expiry
					a.NextRefreshAfter = expiresAt.Add(-30 * time.Minute)
				}
			}

			// Apply global preferred endpoint setting if not present in metadata
			if cfg.KiroPreferredEndpoint != "" {
				// Check if already set in metadata (which takes precedence in executor)
				if _, hasMeta := metadata["preferred_endpoint"]; !hasMeta {
					if a.Attributes == nil {
						a.Attributes = make(map[string]string)
					}
					a.Attributes["preferred_endpoint"] = cfg.KiroPreferredEndpoint
				}
			}
		}

		applyAuthExcludedModelsMeta(a, cfg, nil, "oauth")
		if provider == "gemini-cli" {
			if virtuals := synthesizeGeminiVirtualAuths(a, metadata, now); len(virtuals) > 0 {
				for _, v := range virtuals {
					applyAuthExcludedModelsMeta(v, cfg, nil, "oauth")
				}
				out = append(out, a)
				out = append(out, virtuals...)
				continue
			}
		}
		out = append(out, a)
	}
	return out
}

func synthesizeGeminiVirtualAuths(primary *coreauth.Auth, metadata map[string]any, now time.Time) []*coreauth.Auth {
	if primary == nil || metadata == nil {
		return nil
>>>>>>> 024bc25b
	}

	// Use FileSynthesizer for file-based OAuth auth entries
	fileSynth := synthesizer.NewFileSynthesizer()
	if auths, err := fileSynth.Synthesize(ctx); err == nil {
		out = append(out, auths...)
	}

	return out
}

// buildCombinedClientMap merges file-based clients with API key clients from the cache.
// buildCombinedClientMap removed

// unregisterClientWithReason attempts to call client-specific unregister hooks with context.
// unregisterClientWithReason removed

// loadFileClients scans the auth directory and creates clients from .json files.
func (w *Watcher) loadFileClients(cfg *config.Config) int {
	authFileCount := 0
	successfulAuthCount := 0

	authDir, errResolveAuthDir := util.ResolveAuthDir(cfg.AuthDir)
	if errResolveAuthDir != nil {
		log.Errorf("failed to resolve auth directory: %v", errResolveAuthDir)
		return 0
	}
	if authDir == "" {
		return 0
	}

	errWalk := filepath.Walk(authDir, func(path string, info fs.FileInfo, err error) error {
		if err != nil {
			log.Debugf("error accessing path %s: %v", path, err)
			return err
		}
		if !info.IsDir() && strings.HasSuffix(strings.ToLower(info.Name()), ".json") {
			authFileCount++
			log.Debugf("processing auth file %d: %s", authFileCount, filepath.Base(path))
			// Count readable JSON files as successful auth entries
			if data, errCreate := os.ReadFile(path); errCreate == nil && len(data) > 0 {
				successfulAuthCount++
			}
		}
		return nil
	})

	if errWalk != nil {
		log.Errorf("error walking auth directory: %v", errWalk)
	}
	log.Debugf("auth directory scan complete - found %d .json files, %d readable", authFileCount, successfulAuthCount)
	return authFileCount
}

func BuildAPIKeyClients(cfg *config.Config) (int, int, int, int, int) {
	geminiAPIKeyCount := 0
	vertexCompatAPIKeyCount := 0
	claudeAPIKeyCount := 0
	codexAPIKeyCount := 0
	openAICompatCount := 0

	if len(cfg.GeminiKey) > 0 {
		// Stateless executor handles Gemini API keys; avoid constructing legacy clients.
		geminiAPIKeyCount += len(cfg.GeminiKey)
	}
	if len(cfg.VertexCompatAPIKey) > 0 {
		vertexCompatAPIKeyCount += len(cfg.VertexCompatAPIKey)
	}
	if len(cfg.ClaudeKey) > 0 {
		claudeAPIKeyCount += len(cfg.ClaudeKey)
	}
	if len(cfg.CodexKey) > 0 {
		codexAPIKeyCount += len(cfg.CodexKey)
	}
	if len(cfg.OpenAICompatibility) > 0 {
		// Do not construct legacy clients for OpenAI-compat providers; these are handled by the stateless executor.
		for _, compatConfig := range cfg.OpenAICompatibility {
			openAICompatCount += len(compatConfig.APIKeyEntries)
		}
	}
	return geminiAPIKeyCount, vertexCompatAPIKeyCount, claudeAPIKeyCount, codexAPIKeyCount, openAICompatCount
}<|MERGE_RESOLUTION|>--- conflicted
+++ resolved
@@ -982,265 +982,6 @@
 	w.clientsMutex.RLock()
 	cfg := w.config
 	w.clientsMutex.RUnlock()
-<<<<<<< HEAD
-=======
-	if cfg != nil {
-		// Gemini official API keys -> synthesize auths
-		for i := range cfg.GeminiKey {
-			entry := cfg.GeminiKey[i]
-			key := strings.TrimSpace(entry.APIKey)
-			if key == "" {
-				continue
-			}
-			prefix := strings.TrimSpace(entry.Prefix)
-			base := strings.TrimSpace(entry.BaseURL)
-			proxyURL := strings.TrimSpace(entry.ProxyURL)
-			id, token := idGen.next("gemini:apikey", key, base)
-			attrs := map[string]string{
-				"source":  fmt.Sprintf("config:gemini[%s]", token),
-				"api_key": key,
-			}
-			if base != "" {
-				attrs["base_url"] = base
-			}
-			addConfigHeadersToAttrs(entry.Headers, attrs)
-			a := &coreauth.Auth{
-				ID:         id,
-				Provider:   "gemini",
-				Label:      "gemini-apikey",
-				Prefix:     prefix,
-				Status:     coreauth.StatusActive,
-				ProxyURL:   proxyURL,
-				Attributes: attrs,
-				CreatedAt:  now,
-				UpdatedAt:  now,
-			}
-			applyAuthExcludedModelsMeta(a, cfg, entry.ExcludedModels, "apikey")
-			out = append(out, a)
-		}
-
-		// Claude API keys -> synthesize auths
-		for i := range cfg.ClaudeKey {
-			ck := cfg.ClaudeKey[i]
-			key := strings.TrimSpace(ck.APIKey)
-			if key == "" {
-				continue
-			}
-			prefix := strings.TrimSpace(ck.Prefix)
-			base := strings.TrimSpace(ck.BaseURL)
-			id, token := idGen.next("claude:apikey", key, base)
-			attrs := map[string]string{
-				"source":  fmt.Sprintf("config:claude[%s]", token),
-				"api_key": key,
-			}
-			if base != "" {
-				attrs["base_url"] = base
-			}
-			if hash := diff.ComputeClaudeModelsHash(ck.Models); hash != "" {
-				attrs["models_hash"] = hash
-			}
-			addConfigHeadersToAttrs(ck.Headers, attrs)
-			proxyURL := strings.TrimSpace(ck.ProxyURL)
-			a := &coreauth.Auth{
-				ID:         id,
-				Provider:   "claude",
-				Label:      "claude-apikey",
-				Prefix:     prefix,
-				Status:     coreauth.StatusActive,
-				ProxyURL:   proxyURL,
-				Attributes: attrs,
-				CreatedAt:  now,
-				UpdatedAt:  now,
-			}
-			applyAuthExcludedModelsMeta(a, cfg, ck.ExcludedModels, "apikey")
-			out = append(out, a)
-		}
-		// Codex API keys -> synthesize auths
-		for i := range cfg.CodexKey {
-			ck := cfg.CodexKey[i]
-			key := strings.TrimSpace(ck.APIKey)
-			if key == "" {
-				continue
-			}
-			prefix := strings.TrimSpace(ck.Prefix)
-			id, token := idGen.next("codex:apikey", key, ck.BaseURL)
-			attrs := map[string]string{
-				"source":  fmt.Sprintf("config:codex[%s]", token),
-				"api_key": key,
-			}
-			if ck.BaseURL != "" {
-				attrs["base_url"] = ck.BaseURL
-			}
-			addConfigHeadersToAttrs(ck.Headers, attrs)
-			proxyURL := strings.TrimSpace(ck.ProxyURL)
-			a := &coreauth.Auth{
-				ID:         id,
-				Provider:   "codex",
-				Label:      "codex-apikey",
-				Prefix:     prefix,
-				Status:     coreauth.StatusActive,
-				ProxyURL:   proxyURL,
-				Attributes: attrs,
-				CreatedAt:  now,
-				UpdatedAt:  now,
-			}
-			applyAuthExcludedModelsMeta(a, cfg, ck.ExcludedModels, "apikey")
-			out = append(out, a)
-		}
-		// Kiro (AWS CodeWhisperer) -> synthesize auths
-		var kAuth *kiroauth.KiroAuth
-		if len(cfg.KiroKey) > 0 {
-			kAuth = kiroauth.NewKiroAuth(cfg)
-		}
-		for i := range cfg.KiroKey {
-			kk := cfg.KiroKey[i]
-			var accessToken, profileArn, refreshToken string
-
-			// Try to load from token file first
-			if kk.TokenFile != "" && kAuth != nil {
-				tokenData, err := kAuth.LoadTokenFromFile(kk.TokenFile)
-				if err != nil {
-					log.Warnf("failed to load kiro token file %s: %v", kk.TokenFile, err)
-				} else {
-					accessToken = tokenData.AccessToken
-					profileArn = tokenData.ProfileArn
-					refreshToken = tokenData.RefreshToken
-				}
-			}
-
-			// Override with direct config values if provided
-			if kk.AccessToken != "" {
-				accessToken = kk.AccessToken
-			}
-			if kk.ProfileArn != "" {
-				profileArn = kk.ProfileArn
-			}
-			if kk.RefreshToken != "" {
-				refreshToken = kk.RefreshToken
-			}
-
-			if accessToken == "" {
-				log.Warnf("kiro config[%d] missing access_token, skipping", i)
-				continue
-			}
-
-			// profileArn is optional for AWS Builder ID users
-			id, token := idGen.next("kiro:token", accessToken, profileArn)
-			attrs := map[string]string{
-				"source":       fmt.Sprintf("config:kiro[%s]", token),
-				"access_token": accessToken,
-			}
-			if profileArn != "" {
-				attrs["profile_arn"] = profileArn
-			}
-			if kk.Region != "" {
-				attrs["region"] = kk.Region
-			}
-			if kk.AgentTaskType != "" {
-				attrs["agent_task_type"] = kk.AgentTaskType
-			}
-			if kk.PreferredEndpoint != "" {
-				attrs["preferred_endpoint"] = kk.PreferredEndpoint
-			} else if cfg.KiroPreferredEndpoint != "" {
-				// Apply global default if not overridden by specific key
-				attrs["preferred_endpoint"] = cfg.KiroPreferredEndpoint
-			}
-			if refreshToken != "" {
-				attrs["refresh_token"] = refreshToken
-			}
-			proxyURL := strings.TrimSpace(kk.ProxyURL)
-			a := &coreauth.Auth{
-				ID:         id,
-				Provider:   "kiro",
-				Label:      "kiro-token",
-				Status:     coreauth.StatusActive,
-				ProxyURL:   proxyURL,
-				Attributes: attrs,
-				CreatedAt:  now,
-				UpdatedAt:  now,
-			}
-
-			if refreshToken != "" {
-				if a.Metadata == nil {
-					a.Metadata = make(map[string]any)
-				}
-				a.Metadata["refresh_token"] = refreshToken
-			}
-
-			out = append(out, a)
-		}
-		for i := range cfg.OpenAICompatibility {
-			compat := &cfg.OpenAICompatibility[i]
-			prefix := strings.TrimSpace(compat.Prefix)
-			providerName := strings.ToLower(strings.TrimSpace(compat.Name))
-			if providerName == "" {
-				providerName = "openai-compatibility"
-			}
-			base := strings.TrimSpace(compat.BaseURL)
-
-			// Handle new APIKeyEntries format (preferred)
-			createdEntries := 0
-			for j := range compat.APIKeyEntries {
-				entry := &compat.APIKeyEntries[j]
-				key := strings.TrimSpace(entry.APIKey)
-				proxyURL := strings.TrimSpace(entry.ProxyURL)
-				idKind := fmt.Sprintf("openai-compatibility:%s", providerName)
-				id, token := idGen.next(idKind, key, base, proxyURL)
-				attrs := map[string]string{
-					"source":       fmt.Sprintf("config:%s[%s]", providerName, token),
-					"base_url":     base,
-					"compat_name":  compat.Name,
-					"provider_key": providerName,
-				}
-				if key != "" {
-					attrs["api_key"] = key
-				}
-				if hash := diff.ComputeOpenAICompatModelsHash(compat.Models); hash != "" {
-					attrs["models_hash"] = hash
-				}
-				addConfigHeadersToAttrs(compat.Headers, attrs)
-				a := &coreauth.Auth{
-					ID:         id,
-					Provider:   providerName,
-					Label:      compat.Name,
-					Prefix:     prefix,
-					Status:     coreauth.StatusActive,
-					ProxyURL:   proxyURL,
-					Attributes: attrs,
-					CreatedAt:  now,
-					UpdatedAt:  now,
-				}
-				out = append(out, a)
-				createdEntries++
-			}
-			if createdEntries == 0 {
-				idKind := fmt.Sprintf("openai-compatibility:%s", providerName)
-				id, token := idGen.next(idKind, base)
-				attrs := map[string]string{
-					"source":       fmt.Sprintf("config:%s[%s]", providerName, token),
-					"base_url":     base,
-					"compat_name":  compat.Name,
-					"provider_key": providerName,
-				}
-				if hash := diff.ComputeOpenAICompatModelsHash(compat.Models); hash != "" {
-					attrs["models_hash"] = hash
-				}
-				addConfigHeadersToAttrs(compat.Headers, attrs)
-				a := &coreauth.Auth{
-					ID:         id,
-					Provider:   providerName,
-					Label:      compat.Name,
-					Prefix:     prefix,
-					Status:     coreauth.StatusActive,
-					Attributes: attrs,
-					CreatedAt:  now,
-					UpdatedAt:  now,
-				}
-				out = append(out, a)
-			}
-		}
-	}
->>>>>>> 024bc25b
 
 	ctx := &synthesizer.SynthesisContext{
 		Config:      cfg,
@@ -1249,143 +990,12 @@
 		IDGenerator: synthesizer.NewStableIDGenerator(),
 	}
 
-<<<<<<< HEAD
 	var out []*coreauth.Auth
 
 	// Use ConfigSynthesizer for API key auth entries
 	configSynth := synthesizer.NewConfigSynthesizer()
 	if auths, err := configSynth.Synthesize(ctx); err == nil {
 		out = append(out, auths...)
-=======
-	// Also synthesize auth entries directly from auth files (for OAuth/file-backed providers)
-	log.Debugf("SnapshotCoreAuths: scanning auth directory: %s", w.authDir)
-	entries, readErr := os.ReadDir(w.authDir)
-	if readErr != nil {
-		log.Errorf("SnapshotCoreAuths: failed to read auth directory %s: %v", w.authDir, readErr)
-	}
-	log.Debugf("SnapshotCoreAuths: found %d entries in auth directory", len(entries))
-	for _, e := range entries {
-		if e.IsDir() {
-			continue
-		}
-		name := e.Name()
-		if !strings.HasSuffix(strings.ToLower(name), ".json") {
-			continue
-		}
-		full := filepath.Join(w.authDir, name)
-		data, err := os.ReadFile(full)
-		if err != nil || len(data) == 0 {
-			continue
-		}
-		var metadata map[string]any
-		if err = json.Unmarshal(data, &metadata); err != nil {
-			continue
-		}
-		t, _ := metadata["type"].(string)
-
-		// Detect Kiro auth files by auth_method field (they don't have "type" field)
-		if t == "" {
-			if authMethod, _ := metadata["auth_method"].(string); authMethod == "builder-id" || authMethod == "social" {
-				t = "kiro"
-				log.Debugf("SnapshotCoreAuths: detected Kiro auth by auth_method: %s", name)
-			}
-		}
-
-		if t == "" {
-			log.Debugf("SnapshotCoreAuths: skipping file without type: %s", name)
-			continue
-		}
-		log.Debugf("SnapshotCoreAuths: processing auth file: %s (type=%s)", name, t)
-		provider := strings.ToLower(t)
-		if provider == "gemini" {
-			provider = "gemini-cli"
-		}
-		label := provider
-		if email, _ := metadata["email"].(string); email != "" {
-			label = email
-		}
-		// For Kiro, use provider field as label if available
-		if provider == "kiro" {
-			if kiroProvider, _ := metadata["provider"].(string); kiroProvider != "" {
-				label = fmt.Sprintf("kiro-%s", strings.ToLower(kiroProvider))
-			}
-		}
-		// Use relative path under authDir as ID to stay consistent with the file-based token store
-		id := full
-		if rel, errRel := filepath.Rel(w.authDir, full); errRel == nil && rel != "" {
-			id = rel
-		}
-
-		proxyURL := ""
-		if p, ok := metadata["proxy_url"].(string); ok {
-			proxyURL = p
-		}
-
-		prefix := ""
-		if rawPrefix, ok := metadata["prefix"].(string); ok {
-			trimmed := strings.TrimSpace(rawPrefix)
-			trimmed = strings.Trim(trimmed, "/")
-			if trimmed != "" && !strings.Contains(trimmed, "/") {
-				prefix = trimmed
-			}
-		}
-
-		a := &coreauth.Auth{
-			ID:       id,
-			Provider: provider,
-			Label:    label,
-			Prefix:   prefix,
-			Status:   coreauth.StatusActive,
-			Attributes: map[string]string{
-				"source": full,
-				"path":   full,
-			},
-			ProxyURL:  proxyURL,
-			Metadata:  metadata,
-			CreatedAt: now,
-			UpdatedAt: now,
-		}
-		// Set NextRefreshAfter for Kiro auth based on expires_at
-		if provider == "kiro" {
-			if expiresAtStr, ok := metadata["expires_at"].(string); ok && expiresAtStr != "" {
-				if expiresAt, parseErr := time.Parse(time.RFC3339, expiresAtStr); parseErr == nil {
-					// Refresh 30 minutes before expiry
-					a.NextRefreshAfter = expiresAt.Add(-30 * time.Minute)
-				}
-			}
-
-			// Apply global preferred endpoint setting if not present in metadata
-			if cfg.KiroPreferredEndpoint != "" {
-				// Check if already set in metadata (which takes precedence in executor)
-				if _, hasMeta := metadata["preferred_endpoint"]; !hasMeta {
-					if a.Attributes == nil {
-						a.Attributes = make(map[string]string)
-					}
-					a.Attributes["preferred_endpoint"] = cfg.KiroPreferredEndpoint
-				}
-			}
-		}
-
-		applyAuthExcludedModelsMeta(a, cfg, nil, "oauth")
-		if provider == "gemini-cli" {
-			if virtuals := synthesizeGeminiVirtualAuths(a, metadata, now); len(virtuals) > 0 {
-				for _, v := range virtuals {
-					applyAuthExcludedModelsMeta(v, cfg, nil, "oauth")
-				}
-				out = append(out, a)
-				out = append(out, virtuals...)
-				continue
-			}
-		}
-		out = append(out, a)
-	}
-	return out
-}
-
-func synthesizeGeminiVirtualAuths(primary *coreauth.Auth, metadata map[string]any, now time.Time) []*coreauth.Auth {
-	if primary == nil || metadata == nil {
-		return nil
->>>>>>> 024bc25b
 	}
 
 	// Use FileSynthesizer for file-based OAuth auth entries
