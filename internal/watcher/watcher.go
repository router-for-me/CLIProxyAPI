--- conflicted
+++ resolved
@@ -820,17 +820,12 @@
 	normalizedAuthDir := w.normalizeAuthPath(w.authDir)
 	isConfigEvent := normalizedName == normalizedConfigPath && event.Op&configOps != 0
 	authOps := fsnotify.Create | fsnotify.Write | fsnotify.Remove | fsnotify.Rename
-<<<<<<< HEAD
-	isAuthJSON := strings.HasPrefix(normalizedName, normalizedAuthDir) && strings.HasSuffix(normalizedName, ".json") && event.Op&authOps != 0
-	if !isConfigEvent && !isAuthJSON {
-=======
-	isAuthJSON := strings.HasPrefix(event.Name, w.authDir) && strings.HasSuffix(event.Name, ".json") && event.Op&authOps != 0
+  isAuthJSON := strings.HasPrefix(normalizedName, normalizedAuthDir) && strings.HasSuffix(normalizedName, ".json") && event.Op&authOps != 0
 	
 	// Check for Kiro IDE token file changes
 	isKiroIDEToken := w.isKiroIDETokenFile(event.Name) && event.Op&authOps != 0
 	
 	if !isConfigEvent && !isAuthJSON && !isKiroIDEToken {
->>>>>>> 54d4fd7f
 		// Ignore unrelated files (e.g., cookie snapshots *.cookie) and other noise.
 		return
 	}
