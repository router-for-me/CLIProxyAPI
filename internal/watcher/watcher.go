// Package watcher watches config/auth files and triggers hot reloads.
// It supports cross-platform fsnotify event handling.
package watcher

import (
	"context"
	"strings"
	"sync"
	"time"

	"github.com/fsnotify/fsnotify"
	"github.com/router-for-me/CLIProxyAPI/v6/internal/config"
<<<<<<< HEAD
	kiroauth "github.com/router-for-me/CLIProxyAPI/v6/internal/auth/kiro"
	"github.com/router-for-me/CLIProxyAPI/v6/internal/runtime/geminicli"
=======
>>>>>>> d1220de0
	"gopkg.in/yaml.v3"

	sdkAuth "github.com/router-for-me/CLIProxyAPI/v6/sdk/auth"
	coreauth "github.com/router-for-me/CLIProxyAPI/v6/sdk/cliproxy/auth"
	log "github.com/sirupsen/logrus"
)

// storePersister captures persistence-capable token store methods used by the watcher.
type storePersister interface {
	PersistConfig(ctx context.Context) error
	PersistAuthFiles(ctx context.Context, message string, paths ...string) error
}

type authDirProvider interface {
	AuthDir() string
}

// Watcher manages file watching for configuration and authentication files
type Watcher struct {
	configPath        string
	authDir           string
	config            *config.Config
	clientsMutex      sync.RWMutex
	configReloadMu    sync.Mutex
	configReloadTimer *time.Timer
	reloadCallback    func(*config.Config)
	watcher           *fsnotify.Watcher
	lastAuthHashes    map[string]string
	lastRemoveTimes   map[string]time.Time
	lastConfigHash    string
	authQueue         chan<- AuthUpdate
	currentAuths      map[string]*coreauth.Auth
	runtimeAuths      map[string]*coreauth.Auth
	dispatchMu        sync.Mutex
	dispatchCond      *sync.Cond
	pendingUpdates    map[string]AuthUpdate
	pendingOrder      []string
	dispatchCancel    context.CancelFunc
	storePersister    storePersister
	mirroredAuthDir   string
	oldConfigYaml     []byte
}

// AuthUpdateAction represents the type of change detected in auth sources.
type AuthUpdateAction string

const (
	AuthUpdateActionAdd    AuthUpdateAction = "add"
	AuthUpdateActionModify AuthUpdateAction = "modify"
	AuthUpdateActionDelete AuthUpdateAction = "delete"
)

// AuthUpdate describes an incremental change to auth configuration.
type AuthUpdate struct {
	Action AuthUpdateAction
	ID     string
	Auth   *coreauth.Auth
}

const (
	// replaceCheckDelay is a short delay to allow atomic replace (rename) to settle
	// before deciding whether a Remove event indicates a real deletion.
	replaceCheckDelay        = 50 * time.Millisecond
	configReloadDebounce     = 150 * time.Millisecond
	authRemoveDebounceWindow = 1 * time.Second
)

// NewWatcher creates a new file watcher instance
func NewWatcher(configPath, authDir string, reloadCallback func(*config.Config)) (*Watcher, error) {
	watcher, errNewWatcher := fsnotify.NewWatcher()
	if errNewWatcher != nil {
		return nil, errNewWatcher
	}
	w := &Watcher{
		configPath:     configPath,
		authDir:        authDir,
		reloadCallback: reloadCallback,
		watcher:        watcher,
		lastAuthHashes: make(map[string]string),
	}
	w.dispatchCond = sync.NewCond(&w.dispatchMu)
	if store := sdkAuth.GetTokenStore(); store != nil {
		if persister, ok := store.(storePersister); ok {
			w.storePersister = persister
			log.Debug("persistence-capable token store detected; watcher will propagate persisted changes")
		}
		if provider, ok := store.(authDirProvider); ok {
			if fixed := strings.TrimSpace(provider.AuthDir()); fixed != "" {
				w.mirroredAuthDir = fixed
				log.Debugf("mirrored auth directory locked to %s", fixed)
			}
		}
	}
	return w, nil
}

// Start begins watching the configuration file and authentication directory
func (w *Watcher) Start(ctx context.Context) error {
<<<<<<< HEAD
	// Watch the config file
	if errAddConfig := w.watcher.Add(w.configPath); errAddConfig != nil {
		log.Errorf("failed to watch config file %s: %v", w.configPath, errAddConfig)
		return errAddConfig
	}
	log.Debugf("watching config file: %s", w.configPath)

	// Watch the auth directory
	if errAddAuthDir := w.watcher.Add(w.authDir); errAddAuthDir != nil {
		log.Errorf("failed to watch auth directory %s: %v", w.authDir, errAddAuthDir)
		return errAddAuthDir
	}
	log.Debugf("watching auth directory: %s", w.authDir)

	// Watch Kiro IDE token file directory for automatic token updates
	w.watchKiroIDETokenFile()

	// Start the event processing goroutine
	go w.processEvents(ctx)

	// Perform an initial full reload based on current config and auth dir
	w.reloadClients(true, nil)
	return nil
=======
	return w.start(ctx)
>>>>>>> d1220de0
}

// watchKiroIDETokenFile adds the Kiro IDE token file directory to the watcher.
// This enables automatic detection of token updates from Kiro IDE.
func (w *Watcher) watchKiroIDETokenFile() {
	homeDir, err := os.UserHomeDir()
	if err != nil {
		log.Debugf("failed to get home directory for Kiro IDE token watch: %v", err)
		return
	}

	// Kiro IDE stores tokens in ~/.aws/sso/cache/
	kiroTokenDir := filepath.Join(homeDir, ".aws", "sso", "cache")
	
	// Check if directory exists
	if _, statErr := os.Stat(kiroTokenDir); os.IsNotExist(statErr) {
		log.Debugf("Kiro IDE token directory does not exist: %s", kiroTokenDir)
		return
	}

	if errAdd := w.watcher.Add(kiroTokenDir); errAdd != nil {
		log.Debugf("failed to watch Kiro IDE token directory %s: %v", kiroTokenDir, errAdd)
		return
	}
	log.Debugf("watching Kiro IDE token directory: %s", kiroTokenDir)
}

// Stop stops the file watcher
func (w *Watcher) Stop() error {
	w.stopDispatch()
	w.stopConfigReloadTimer()
	return w.watcher.Close()
}

// SetConfig updates the current configuration
func (w *Watcher) SetConfig(cfg *config.Config) {
	w.clientsMutex.Lock()
	defer w.clientsMutex.Unlock()
	w.config = cfg
	w.oldConfigYaml, _ = yaml.Marshal(cfg)
}

// SetAuthUpdateQueue sets the queue used to emit auth updates.
func (w *Watcher) SetAuthUpdateQueue(queue chan<- AuthUpdate) {
	w.setAuthUpdateQueue(queue)
}

// DispatchRuntimeAuthUpdate allows external runtime providers (e.g., websocket-driven auths)
// to push auth updates through the same queue used by file/config watchers.
// Returns true if the update was enqueued; false if no queue is configured.
func (w *Watcher) DispatchRuntimeAuthUpdate(update AuthUpdate) bool {
<<<<<<< HEAD
	if w == nil {
		return false
	}
	w.clientsMutex.Lock()
	if w.runtimeAuths == nil {
		w.runtimeAuths = make(map[string]*coreauth.Auth)
	}
	switch update.Action {
	case AuthUpdateActionAdd, AuthUpdateActionModify:
		if update.Auth != nil && update.Auth.ID != "" {
			clone := update.Auth.Clone()
			w.runtimeAuths[clone.ID] = clone
			if w.currentAuths == nil {
				w.currentAuths = make(map[string]*coreauth.Auth)
			}
			w.currentAuths[clone.ID] = clone.Clone()
		}
	case AuthUpdateActionDelete:
		id := update.ID
		if id == "" && update.Auth != nil {
			id = update.Auth.ID
		}
		if id != "" {
			delete(w.runtimeAuths, id)
			if w.currentAuths != nil {
				delete(w.currentAuths, id)
			}
		}
	}
	w.clientsMutex.Unlock()
	if w.getAuthQueue() == nil {
		return false
	}
	w.dispatchAuthUpdates([]AuthUpdate{update})
	return true
}

func (w *Watcher) refreshAuthState() {
	auths := w.SnapshotCoreAuths()
	w.clientsMutex.Lock()
	if len(w.runtimeAuths) > 0 {
		for _, a := range w.runtimeAuths {
			if a != nil {
				auths = append(auths, a.Clone())
			}
		}
	}
	updates := w.prepareAuthUpdatesLocked(auths)
	w.clientsMutex.Unlock()
	w.dispatchAuthUpdates(updates)
}

func (w *Watcher) prepareAuthUpdatesLocked(auths []*coreauth.Auth) []AuthUpdate {
	newState := make(map[string]*coreauth.Auth, len(auths))
	for _, auth := range auths {
		if auth == nil || auth.ID == "" {
			continue
		}
		newState[auth.ID] = auth.Clone()
	}
	if w.currentAuths == nil {
		w.currentAuths = newState
		if w.authQueue == nil {
			return nil
		}
		updates := make([]AuthUpdate, 0, len(newState))
		for id, auth := range newState {
			updates = append(updates, AuthUpdate{Action: AuthUpdateActionAdd, ID: id, Auth: auth.Clone()})
		}
		return updates
	}
	if w.authQueue == nil {
		w.currentAuths = newState
		return nil
	}
	updates := make([]AuthUpdate, 0, len(newState)+len(w.currentAuths))
	for id, auth := range newState {
		if existing, ok := w.currentAuths[id]; !ok {
			updates = append(updates, AuthUpdate{Action: AuthUpdateActionAdd, ID: id, Auth: auth.Clone()})
		} else if !authEqual(existing, auth) {
			updates = append(updates, AuthUpdate{Action: AuthUpdateActionModify, ID: id, Auth: auth.Clone()})
		}
	}
	for id := range w.currentAuths {
		if _, ok := newState[id]; !ok {
			updates = append(updates, AuthUpdate{Action: AuthUpdateActionDelete, ID: id})
		}
	}
	w.currentAuths = newState
	return updates
}

func (w *Watcher) dispatchAuthUpdates(updates []AuthUpdate) {
	if len(updates) == 0 {
		return
	}
	queue := w.getAuthQueue()
	if queue == nil {
		return
	}
	baseTS := time.Now().UnixNano()
	w.dispatchMu.Lock()
	if w.pendingUpdates == nil {
		w.pendingUpdates = make(map[string]AuthUpdate)
	}
	for idx, update := range updates {
		key := w.authUpdateKey(update, baseTS+int64(idx))
		if _, exists := w.pendingUpdates[key]; !exists {
			w.pendingOrder = append(w.pendingOrder, key)
		}
		w.pendingUpdates[key] = update
	}
	if w.dispatchCond != nil {
		w.dispatchCond.Signal()
	}
	w.dispatchMu.Unlock()
}

func (w *Watcher) authUpdateKey(update AuthUpdate, ts int64) string {
	if update.ID != "" {
		return update.ID
	}
	return fmt.Sprintf("%s:%d", update.Action, ts)
}

func (w *Watcher) dispatchLoop(ctx context.Context) {
	for {
		batch, ok := w.nextPendingBatch(ctx)
		if !ok {
			return
		}
		queue := w.getAuthQueue()
		if queue == nil {
			if ctx.Err() != nil {
				return
			}
			time.Sleep(10 * time.Millisecond)
			continue
		}
		for _, update := range batch {
			select {
			case queue <- update:
			case <-ctx.Done():
				return
			}
		}
	}
}

func (w *Watcher) nextPendingBatch(ctx context.Context) ([]AuthUpdate, bool) {
	w.dispatchMu.Lock()
	defer w.dispatchMu.Unlock()
	for len(w.pendingOrder) == 0 {
		if ctx.Err() != nil {
			return nil, false
		}
		w.dispatchCond.Wait()
		if ctx.Err() != nil {
			return nil, false
		}
	}
	batch := make([]AuthUpdate, 0, len(w.pendingOrder))
	for _, key := range w.pendingOrder {
		batch = append(batch, w.pendingUpdates[key])
		delete(w.pendingUpdates, key)
	}
	w.pendingOrder = w.pendingOrder[:0]
	return batch, true
}

func (w *Watcher) getAuthQueue() chan<- AuthUpdate {
	w.clientsMutex.RLock()
	defer w.clientsMutex.RUnlock()
	return w.authQueue
}

func (w *Watcher) stopDispatch() {
	if w.dispatchCancel != nil {
		w.dispatchCancel()
		w.dispatchCancel = nil
	}
	w.dispatchMu.Lock()
	w.pendingOrder = nil
	w.pendingUpdates = nil
	if w.dispatchCond != nil {
		w.dispatchCond.Broadcast()
	}
	w.dispatchMu.Unlock()
	w.clientsMutex.Lock()
	w.authQueue = nil
	w.clientsMutex.Unlock()
}

func (w *Watcher) persistConfigAsync() {
	if w == nil || w.storePersister == nil {
		return
	}
	go func() {
		ctx, cancel := context.WithTimeout(context.Background(), 30*time.Second)
		defer cancel()
		if err := w.storePersister.PersistConfig(ctx); err != nil {
			log.Errorf("failed to persist config change: %v", err)
		}
	}()
}

func (w *Watcher) persistAuthAsync(message string, paths ...string) {
	if w == nil || w.storePersister == nil {
		return
	}
	filtered := make([]string, 0, len(paths))
	for _, p := range paths {
		if trimmed := strings.TrimSpace(p); trimmed != "" {
			filtered = append(filtered, trimmed)
		}
	}
	if len(filtered) == 0 {
		return
	}
	go func() {
		ctx, cancel := context.WithTimeout(context.Background(), 30*time.Second)
		defer cancel()
		if err := w.storePersister.PersistAuthFiles(ctx, message, filtered...); err != nil {
			log.Errorf("failed to persist auth changes: %v", err)
		}
	}()
}

func authEqual(a, b *coreauth.Auth) bool {
	return reflect.DeepEqual(normalizeAuth(a), normalizeAuth(b))
}

func normalizeAuth(a *coreauth.Auth) *coreauth.Auth {
	if a == nil {
		return nil
	}
	clone := a.Clone()
	clone.CreatedAt = time.Time{}
	clone.UpdatedAt = time.Time{}
	clone.LastRefreshedAt = time.Time{}
	clone.NextRefreshAfter = time.Time{}
	clone.Runtime = nil
	clone.Quota.NextRecoverAt = time.Time{}
	return clone
}

// computeOpenAICompatModelsHash returns a stable hash for the compatibility models so that
// changes to the model list trigger auth updates during hot reload.
func computeOpenAICompatModelsHash(models []config.OpenAICompatibilityModel) string {
	if len(models) == 0 {
		return ""
	}
	data, err := json.Marshal(models)
	if err != nil || len(data) == 0 {
		return ""
	}
	sum := sha256.Sum256(data)
	return hex.EncodeToString(sum[:])
}

func computeVertexCompatModelsHash(models []config.VertexCompatModel) string {
	if len(models) == 0 {
		return ""
	}
	data, err := json.Marshal(models)
	if err != nil || len(data) == 0 {
		return ""
	}
	sum := sha256.Sum256(data)
	return hex.EncodeToString(sum[:])
}

// computeClaudeModelsHash returns a stable hash for Claude model aliases.
func computeClaudeModelsHash(models []config.ClaudeModel) string {
	if len(models) == 0 {
		return ""
	}
	data, err := json.Marshal(models)
	if err != nil || len(data) == 0 {
		return ""
	}
	sum := sha256.Sum256(data)
	return hex.EncodeToString(sum[:])
}

func computeExcludedModelsHash(excluded []string) string {
	if len(excluded) == 0 {
		return ""
	}
	normalized := make([]string, 0, len(excluded))
	for _, entry := range excluded {
		if trimmed := strings.TrimSpace(entry); trimmed != "" {
			normalized = append(normalized, strings.ToLower(trimmed))
		}
	}
	if len(normalized) == 0 {
		return ""
	}
	sort.Strings(normalized)
	data, err := json.Marshal(normalized)
	if err != nil || len(data) == 0 {
		return ""
	}
	sum := sha256.Sum256(data)
	return hex.EncodeToString(sum[:])
}

type excludedModelsSummary struct {
	hash  string
	count int
}

func summarizeExcludedModels(list []string) excludedModelsSummary {
	if len(list) == 0 {
		return excludedModelsSummary{}
	}
	seen := make(map[string]struct{}, len(list))
	normalized := make([]string, 0, len(list))
	for _, entry := range list {
		if trimmed := strings.ToLower(strings.TrimSpace(entry)); trimmed != "" {
			if _, exists := seen[trimmed]; exists {
				continue
			}
			seen[trimmed] = struct{}{}
			normalized = append(normalized, trimmed)
		}
	}
	sort.Strings(normalized)
	return excludedModelsSummary{
		hash:  computeExcludedModelsHash(normalized),
		count: len(normalized),
	}
}

type ampModelMappingsSummary struct {
	hash  string
	count int
}

func summarizeAmpModelMappings(mappings []config.AmpModelMapping) ampModelMappingsSummary {
	if len(mappings) == 0 {
		return ampModelMappingsSummary{}
	}
	entries := make([]string, 0, len(mappings))
	for _, mapping := range mappings {
		from := strings.TrimSpace(mapping.From)
		to := strings.TrimSpace(mapping.To)
		if from == "" && to == "" {
			continue
		}
		entries = append(entries, from+"->"+to)
	}
	if len(entries) == 0 {
		return ampModelMappingsSummary{}
	}
	sort.Strings(entries)
	sum := sha256.Sum256([]byte(strings.Join(entries, "|")))
	return ampModelMappingsSummary{
		hash:  hex.EncodeToString(sum[:]),
		count: len(entries),
	}
}

func summarizeOAuthExcludedModels(entries map[string][]string) map[string]excludedModelsSummary {
	if len(entries) == 0 {
		return nil
	}
	out := make(map[string]excludedModelsSummary, len(entries))
	for k, v := range entries {
		key := strings.ToLower(strings.TrimSpace(k))
		if key == "" {
			continue
		}
		out[key] = summarizeExcludedModels(v)
	}
	return out
}

func diffOAuthExcludedModelChanges(oldMap, newMap map[string][]string) ([]string, []string) {
	oldSummary := summarizeOAuthExcludedModels(oldMap)
	newSummary := summarizeOAuthExcludedModels(newMap)
	keys := make(map[string]struct{}, len(oldSummary)+len(newSummary))
	for k := range oldSummary {
		keys[k] = struct{}{}
	}
	for k := range newSummary {
		keys[k] = struct{}{}
	}
	changes := make([]string, 0, len(keys))
	affected := make([]string, 0, len(keys))
	for key := range keys {
		oldInfo, okOld := oldSummary[key]
		newInfo, okNew := newSummary[key]
		switch {
		case okOld && !okNew:
			changes = append(changes, fmt.Sprintf("oauth-excluded-models[%s]: removed", key))
			affected = append(affected, key)
		case !okOld && okNew:
			changes = append(changes, fmt.Sprintf("oauth-excluded-models[%s]: added (%d entries)", key, newInfo.count))
			affected = append(affected, key)
		case okOld && okNew && oldInfo.hash != newInfo.hash:
			changes = append(changes, fmt.Sprintf("oauth-excluded-models[%s]: updated (%d -> %d entries)", key, oldInfo.count, newInfo.count))
			affected = append(affected, key)
		}
	}
	sort.Strings(changes)
	sort.Strings(affected)
	return changes, affected
}

func applyAuthExcludedModelsMeta(auth *coreauth.Auth, cfg *config.Config, perKey []string, authKind string) {
	if auth == nil || cfg == nil {
		return
	}
	authKindKey := strings.ToLower(strings.TrimSpace(authKind))
	seen := make(map[string]struct{})
	add := func(list []string) {
		for _, entry := range list {
			if trimmed := strings.TrimSpace(entry); trimmed != "" {
				key := strings.ToLower(trimmed)
				if _, exists := seen[key]; exists {
					continue
				}
				seen[key] = struct{}{}
			}
		}
	}
	if authKindKey == "apikey" {
		add(perKey)
	} else if cfg.OAuthExcludedModels != nil {
		providerKey := strings.ToLower(strings.TrimSpace(auth.Provider))
		add(cfg.OAuthExcludedModels[providerKey])
	}
	combined := make([]string, 0, len(seen))
	for k := range seen {
		combined = append(combined, k)
	}
	sort.Strings(combined)
	hash := computeExcludedModelsHash(combined)
	if auth.Attributes == nil {
		auth.Attributes = make(map[string]string)
	}
	if hash != "" {
		auth.Attributes["excluded_models_hash"] = hash
	}
	if authKind != "" {
		auth.Attributes["auth_kind"] = authKind
	}
}

// SetClients sets the file-based clients.
// SetClients removed
// SetAPIKeyClients removed

// processEvents handles file system events
func (w *Watcher) processEvents(ctx context.Context) {
	for {
		select {
		case <-ctx.Done():
			return
		case event, ok := <-w.watcher.Events:
			if !ok {
				return
			}
			w.handleEvent(event)
		case errWatch, ok := <-w.watcher.Errors:
			if !ok {
				return
			}
			log.Errorf("file watcher error: %v", errWatch)
		}
	}
}

func (w *Watcher) authFileUnchanged(path string) (bool, error) {
	data, errRead := os.ReadFile(path)
	if errRead != nil {
		return false, errRead
	}
	if len(data) == 0 {
		return false, nil
	}
	sum := sha256.Sum256(data)
	curHash := hex.EncodeToString(sum[:])

	normalized := w.normalizeAuthPath(path)
	w.clientsMutex.RLock()
	prevHash, ok := w.lastAuthHashes[normalized]
	w.clientsMutex.RUnlock()
	if ok && prevHash == curHash {
		return true, nil
	}
	return false, nil
}

func (w *Watcher) isKnownAuthFile(path string) bool {
	normalized := w.normalizeAuthPath(path)
	w.clientsMutex.RLock()
	defer w.clientsMutex.RUnlock()
	_, ok := w.lastAuthHashes[normalized]
	return ok
}

func (w *Watcher) normalizeAuthPath(path string) string {
	trimmed := strings.TrimSpace(path)
	if trimmed == "" {
		return ""
	}
	cleaned := filepath.Clean(trimmed)
	if runtime.GOOS == "windows" {
		cleaned = strings.TrimPrefix(cleaned, `\\?\`)
		cleaned = strings.ToLower(cleaned)
	}
	return cleaned
}

func (w *Watcher) shouldDebounceRemove(normalizedPath string, now time.Time) bool {
	if normalizedPath == "" {
		return false
	}
	w.clientsMutex.Lock()
	if w.lastRemoveTimes == nil {
		w.lastRemoveTimes = make(map[string]time.Time)
	}
	if last, ok := w.lastRemoveTimes[normalizedPath]; ok {
		if now.Sub(last) < authRemoveDebounceWindow {
			w.clientsMutex.Unlock()
			return true
		}
	}
	w.lastRemoveTimes[normalizedPath] = now
	if len(w.lastRemoveTimes) > 128 {
		cutoff := now.Add(-2 * authRemoveDebounceWindow)
		for p, t := range w.lastRemoveTimes {
			if t.Before(cutoff) {
				delete(w.lastRemoveTimes, p)
			}
		}
	}
	w.clientsMutex.Unlock()
	return false
}

// handleEvent processes individual file system events
func (w *Watcher) handleEvent(event fsnotify.Event) {
	// Filter only relevant events: config file or auth-dir JSON files.
	configOps := fsnotify.Write | fsnotify.Create | fsnotify.Rename
	normalizedName := w.normalizeAuthPath(event.Name)
	normalizedConfigPath := w.normalizeAuthPath(w.configPath)
	normalizedAuthDir := w.normalizeAuthPath(w.authDir)
	isConfigEvent := normalizedName == normalizedConfigPath && event.Op&configOps != 0
	authOps := fsnotify.Create | fsnotify.Write | fsnotify.Remove | fsnotify.Rename
	isAuthJSON := strings.HasPrefix(normalizedName, normalizedAuthDir) && strings.HasSuffix(normalizedName, ".json") && event.Op&authOps != 0
	
	// Check for Kiro IDE token file changes
	isKiroIDEToken := w.isKiroIDETokenFile(event.Name) && event.Op&authOps != 0
	
	if !isConfigEvent && !isAuthJSON && !isKiroIDEToken {
		// Ignore unrelated files (e.g., cookie snapshots *.cookie) and other noise.
		return
	}
	
	// Handle Kiro IDE token file changes
	if isKiroIDEToken {
		w.handleKiroIDETokenChange(event)
		return
	}

	now := time.Now()
	log.Debugf("file system event detected: %s %s", event.Op.String(), event.Name)

	// Handle config file changes
	if isConfigEvent {
		log.Debugf("config file change details - operation: %s, timestamp: %s", event.Op.String(), now.Format("2006-01-02 15:04:05.000"))
		w.scheduleConfigReload()
		return
	}

	// Handle auth directory changes incrementally (.json only)
	if event.Op&(fsnotify.Remove|fsnotify.Rename) != 0 {
		if w.shouldDebounceRemove(normalizedName, now) {
			log.Debugf("debouncing remove event for %s", filepath.Base(event.Name))
			return
		}
		// Atomic replace on some platforms may surface as Rename (or Remove) before the new file is ready.
		// Wait briefly; if the path exists again, treat as an update instead of removal.
		time.Sleep(replaceCheckDelay)
		if _, statErr := os.Stat(event.Name); statErr == nil {
			if unchanged, errSame := w.authFileUnchanged(event.Name); errSame == nil && unchanged {
				log.Debugf("auth file unchanged (hash match), skipping reload: %s", filepath.Base(event.Name))
				return
			}
			fmt.Printf("auth file changed (%s): %s, processing incrementally\n", event.Op.String(), filepath.Base(event.Name))
			w.addOrUpdateClient(event.Name)
			return
		}
		if !w.isKnownAuthFile(event.Name) {
			log.Debugf("ignoring remove for unknown auth file: %s", filepath.Base(event.Name))
			return
		}
		fmt.Printf("auth file changed (%s): %s, processing incrementally\n", event.Op.String(), filepath.Base(event.Name))
		w.removeClient(event.Name)
		return
	}
	if event.Op&(fsnotify.Create|fsnotify.Write) != 0 {
		if unchanged, errSame := w.authFileUnchanged(event.Name); errSame == nil && unchanged {
			log.Debugf("auth file unchanged (hash match), skipping reload: %s", filepath.Base(event.Name))
			return
		}
		fmt.Printf("auth file changed (%s): %s, processing incrementally\n", event.Op.String(), filepath.Base(event.Name))
		w.addOrUpdateClient(event.Name)
	}
}

func (w *Watcher) scheduleConfigReload() {
	w.configReloadMu.Lock()
	defer w.configReloadMu.Unlock()
	if w.configReloadTimer != nil {
		w.configReloadTimer.Stop()
	}
	w.configReloadTimer = time.AfterFunc(configReloadDebounce, func() {
		w.configReloadMu.Lock()
		w.configReloadTimer = nil
		w.configReloadMu.Unlock()
		w.reloadConfigIfChanged()
	})
}

// isKiroIDETokenFile checks if the given path is the Kiro IDE token file.
func (w *Watcher) isKiroIDETokenFile(path string) bool {
	// Check if it's the kiro-auth-token.json file in ~/.aws/sso/cache/
	// Use filepath.ToSlash to ensure consistent separators across platforms (Windows uses backslashes)
	normalized := filepath.ToSlash(path)
	return strings.HasSuffix(normalized, "kiro-auth-token.json") && strings.Contains(normalized, ".aws/sso/cache")
}

// handleKiroIDETokenChange processes changes to the Kiro IDE token file.
// When the token file is updated by Kiro IDE, this triggers a reload of Kiro auth.
func (w *Watcher) handleKiroIDETokenChange(event fsnotify.Event) {
	log.Debugf("Kiro IDE token file event detected: %s %s", event.Op.String(), event.Name)

	if event.Op&(fsnotify.Remove|fsnotify.Rename) != 0 {
		// Token file removed - wait briefly for potential atomic replace
		time.Sleep(replaceCheckDelay)
		if _, statErr := os.Stat(event.Name); statErr != nil {
			log.Debugf("Kiro IDE token file removed: %s", event.Name)
			return
		}
	}

	// Try to load the updated token
	tokenData, err := kiroauth.LoadKiroIDEToken()
	if err != nil {
		log.Debugf("failed to load Kiro IDE token after change: %v", err)
		return
	}

	log.Infof("Kiro IDE token file updated, access token refreshed (provider: %s)", tokenData.Provider)

	// Trigger auth state refresh to pick up the new token
	w.refreshAuthState()

	// Notify callback if set
	w.clientsMutex.RLock()
	cfg := w.config
	w.clientsMutex.RUnlock()

	if w.reloadCallback != nil && cfg != nil {
		log.Debugf("triggering server update callback after Kiro IDE token change")
		w.reloadCallback(cfg)
	}
}

func (w *Watcher) reloadConfigIfChanged() {
	data, err := os.ReadFile(w.configPath)
	if err != nil {
		log.Errorf("failed to read config file for hash check: %v", err)
		return
	}
	if len(data) == 0 {
		log.Debugf("ignoring empty config file write event")
		return
	}
	sum := sha256.Sum256(data)
	newHash := hex.EncodeToString(sum[:])

	w.clientsMutex.RLock()
	currentHash := w.lastConfigHash
	w.clientsMutex.RUnlock()

	if currentHash != "" && currentHash == newHash {
		log.Debugf("config file content unchanged (hash match), skipping reload")
		return
	}
	fmt.Printf("config file changed, reloading: %s\n", w.configPath)
	if w.reloadConfig() {
		finalHash := newHash
		if updatedData, errRead := os.ReadFile(w.configPath); errRead == nil && len(updatedData) > 0 {
			sumUpdated := sha256.Sum256(updatedData)
			finalHash = hex.EncodeToString(sumUpdated[:])
		} else if errRead != nil {
			log.WithError(errRead).Debug("failed to compute updated config hash after reload")
		}
		w.clientsMutex.Lock()
		w.lastConfigHash = finalHash
		w.clientsMutex.Unlock()
		w.persistConfigAsync()
	}
}

// reloadConfig reloads the configuration and triggers a full reload
func (w *Watcher) reloadConfig() bool {
	log.Debug("=========================== CONFIG RELOAD ============================")
	log.Debugf("starting config reload from: %s", w.configPath)

	newConfig, errLoadConfig := config.LoadConfig(w.configPath)
	if errLoadConfig != nil {
		log.Errorf("failed to reload config: %v", errLoadConfig)
		return false
	}

	if w.mirroredAuthDir != "" {
		newConfig.AuthDir = w.mirroredAuthDir
	} else {
		if resolvedAuthDir, errResolveAuthDir := util.ResolveAuthDir(newConfig.AuthDir); errResolveAuthDir != nil {
			log.Errorf("failed to resolve auth directory from config: %v", errResolveAuthDir)
		} else {
			newConfig.AuthDir = resolvedAuthDir
		}
	}

	w.clientsMutex.Lock()
	var oldConfig *config.Config
	_ = yaml.Unmarshal(w.oldConfigYaml, &oldConfig)
	w.oldConfigYaml, _ = yaml.Marshal(newConfig)
	w.config = newConfig
	w.clientsMutex.Unlock()

	var affectedOAuthProviders []string
	if oldConfig != nil {
		_, affectedOAuthProviders = diffOAuthExcludedModelChanges(oldConfig.OAuthExcludedModels, newConfig.OAuthExcludedModels)
	}

	// Always apply the current log level based on the latest config.
	// This ensures logrus reflects the desired level even if change detection misses.
	util.SetLogLevel(newConfig)
	// Additional debug for visibility when the flag actually changes.
	if oldConfig != nil && oldConfig.Debug != newConfig.Debug {
		log.Debugf("log level updated - debug mode changed from %t to %t", oldConfig.Debug, newConfig.Debug)
	}

	// Log configuration changes in debug mode, only when there are material diffs
	if oldConfig != nil {
		details := buildConfigChangeDetails(oldConfig, newConfig)
		if len(details) > 0 {
			log.Debugf("config changes detected:")
			for _, d := range details {
				log.Debugf("  %s", d)
			}
		} else {
			log.Debugf("no material config field changes detected")
		}
	}

	authDirChanged := oldConfig == nil || oldConfig.AuthDir != newConfig.AuthDir

	log.Infof("config successfully reloaded, triggering client reload")
	// Reload clients with new config
	w.reloadClients(authDirChanged, affectedOAuthProviders)
	return true
}

// reloadClients performs a full scan and reload of all clients.
func (w *Watcher) reloadClients(rescanAuth bool, affectedOAuthProviders []string) {
	log.Debugf("starting full client load process")

	w.clientsMutex.RLock()
	cfg := w.config
	w.clientsMutex.RUnlock()

	if cfg == nil {
		log.Error("config is nil, cannot reload clients")
		return
	}

	if len(affectedOAuthProviders) > 0 {
		w.clientsMutex.Lock()
		if w.currentAuths != nil {
			filtered := make(map[string]*coreauth.Auth, len(w.currentAuths))
			for id, auth := range w.currentAuths {
				if auth == nil {
					continue
				}
				provider := strings.ToLower(strings.TrimSpace(auth.Provider))
				if _, match := matchProvider(provider, affectedOAuthProviders); match {
					continue
				}
				filtered[id] = auth
			}
			w.currentAuths = filtered
			log.Debugf("applying oauth-excluded-models to providers %v", affectedOAuthProviders)
		} else {
			w.currentAuths = nil
		}
		w.clientsMutex.Unlock()
	}

	// Unregister all old API key clients before creating new ones
	// no legacy clients to unregister

	// Create new API key clients based on the new config
	geminiAPIKeyCount, vertexCompatAPIKeyCount, claudeAPIKeyCount, codexAPIKeyCount, openAICompatCount := BuildAPIKeyClients(cfg)
	totalAPIKeyClients := geminiAPIKeyCount + vertexCompatAPIKeyCount + claudeAPIKeyCount + codexAPIKeyCount + openAICompatCount
	log.Debugf("loaded %d API key clients", totalAPIKeyClients)

	var authFileCount int
	if rescanAuth {
		// Load file-based clients when explicitly requested (startup or authDir change)
		authFileCount = w.loadFileClients(cfg)
		log.Debugf("loaded %d file-based clients", authFileCount)
	} else {
		// Preserve existing auth hashes and only report current known count to avoid redundant scans.
		w.clientsMutex.RLock()
		authFileCount = len(w.lastAuthHashes)
		w.clientsMutex.RUnlock()
		log.Debugf("skipping auth directory rescan; retaining %d existing auth files", authFileCount)
	}

	// no legacy file-based clients to unregister

	// Update client maps
	if rescanAuth {
		w.clientsMutex.Lock()

		// Rebuild auth file hash cache for current clients
		w.lastAuthHashes = make(map[string]string)
		if resolvedAuthDir, errResolveAuthDir := util.ResolveAuthDir(cfg.AuthDir); errResolveAuthDir != nil {
			log.Errorf("failed to resolve auth directory for hash cache: %v", errResolveAuthDir)
		} else if resolvedAuthDir != "" {
			_ = filepath.Walk(resolvedAuthDir, func(path string, info fs.FileInfo, err error) error {
				if err != nil {
					return nil
				}
				if !info.IsDir() && strings.HasSuffix(strings.ToLower(info.Name()), ".json") {
					if data, errReadFile := os.ReadFile(path); errReadFile == nil && len(data) > 0 {
						sum := sha256.Sum256(data)
						normalizedPath := w.normalizeAuthPath(path)
						w.lastAuthHashes[normalizedPath] = hex.EncodeToString(sum[:])
					}
				}
				return nil
			})
		}
		w.clientsMutex.Unlock()
	}

	totalNewClients := authFileCount + geminiAPIKeyCount + vertexCompatAPIKeyCount + claudeAPIKeyCount + codexAPIKeyCount + openAICompatCount

	// Ensure consumers observe the new configuration before auth updates dispatch.
	if w.reloadCallback != nil {
		log.Debugf("triggering server update callback before auth refresh")
		w.reloadCallback(cfg)
	}

	w.refreshAuthState()

	log.Infof("full client load complete - %d clients (%d auth files + %d Gemini API keys + %d Vertex API keys + %d Claude API keys + %d Codex keys + %d OpenAI-compat)",
		totalNewClients,
		authFileCount,
		geminiAPIKeyCount,
		vertexCompatAPIKeyCount,
		claudeAPIKeyCount,
		codexAPIKeyCount,
		openAICompatCount,
	)
}

// createClientFromFile creates a single client instance from a given token file path.
// createClientFromFile removed (legacy)

// addOrUpdateClient handles the addition or update of a single client.
func (w *Watcher) addOrUpdateClient(path string) {
	data, errRead := os.ReadFile(path)
	if errRead != nil {
		log.Errorf("failed to read auth file %s: %v", filepath.Base(path), errRead)
		return
	}
	if len(data) == 0 {
		log.Debugf("ignoring empty auth file: %s", filepath.Base(path))
		return
	}

	sum := sha256.Sum256(data)
	curHash := hex.EncodeToString(sum[:])
	normalized := w.normalizeAuthPath(path)

	w.clientsMutex.Lock()

	cfg := w.config
	if cfg == nil {
		log.Error("config is nil, cannot add or update client")
		w.clientsMutex.Unlock()
		return
	}
	if prev, ok := w.lastAuthHashes[normalized]; ok && prev == curHash {
		log.Debugf("auth file unchanged (hash match), skipping reload: %s", filepath.Base(path))
		w.clientsMutex.Unlock()
		return
	}

	// Update hash cache
	w.lastAuthHashes[normalized] = curHash

	w.clientsMutex.Unlock() // Unlock before the callback

	w.refreshAuthState()

	if w.reloadCallback != nil {
		log.Debugf("triggering server update callback after add/update")
		w.reloadCallback(cfg)
	}
	w.persistAuthAsync(fmt.Sprintf("Sync auth %s", filepath.Base(path)), path)
=======
	return w.dispatchRuntimeAuthUpdate(update)
>>>>>>> d1220de0
}

// SnapshotCoreAuths converts current clients snapshot into core auth entries.
func (w *Watcher) SnapshotCoreAuths() []*coreauth.Auth {
	w.clientsMutex.RLock()
	cfg := w.config
	w.clientsMutex.RUnlock()
<<<<<<< HEAD
	if cfg != nil {
		// Gemini official API keys -> synthesize auths
		for i := range cfg.GeminiKey {
			entry := cfg.GeminiKey[i]
			key := strings.TrimSpace(entry.APIKey)
			if key == "" {
				continue
			}
			base := strings.TrimSpace(entry.BaseURL)
			proxyURL := strings.TrimSpace(entry.ProxyURL)
			id, token := idGen.next("gemini:apikey", key, base)
			attrs := map[string]string{
				"source":  fmt.Sprintf("config:gemini[%s]", token),
				"api_key": key,
			}
			if base != "" {
				attrs["base_url"] = base
			}
			addConfigHeadersToAttrs(entry.Headers, attrs)
			a := &coreauth.Auth{
				ID:         id,
				Provider:   "gemini",
				Label:      "gemini-apikey",
				Status:     coreauth.StatusActive,
				ProxyURL:   proxyURL,
				Attributes: attrs,
				CreatedAt:  now,
				UpdatedAt:  now,
			}
			applyAuthExcludedModelsMeta(a, cfg, entry.ExcludedModels, "apikey")
			out = append(out, a)
		}

		// Claude API keys -> synthesize auths
		for i := range cfg.ClaudeKey {
			ck := cfg.ClaudeKey[i]
			key := strings.TrimSpace(ck.APIKey)
			if key == "" {
				continue
			}
			base := strings.TrimSpace(ck.BaseURL)
			id, token := idGen.next("claude:apikey", key, base)
			attrs := map[string]string{
				"source":  fmt.Sprintf("config:claude[%s]", token),
				"api_key": key,
			}
			if base != "" {
				attrs["base_url"] = base
			}
			if hash := computeClaudeModelsHash(ck.Models); hash != "" {
				attrs["models_hash"] = hash
			}
			addConfigHeadersToAttrs(ck.Headers, attrs)
			proxyURL := strings.TrimSpace(ck.ProxyURL)
			a := &coreauth.Auth{
				ID:         id,
				Provider:   "claude",
				Label:      "claude-apikey",
				Status:     coreauth.StatusActive,
				ProxyURL:   proxyURL,
				Attributes: attrs,
				CreatedAt:  now,
				UpdatedAt:  now,
			}
			applyAuthExcludedModelsMeta(a, cfg, ck.ExcludedModels, "apikey")
			out = append(out, a)
		}
		// Codex API keys -> synthesize auths
		for i := range cfg.CodexKey {
			ck := cfg.CodexKey[i]
			key := strings.TrimSpace(ck.APIKey)
			if key == "" {
				continue
			}
			id, token := idGen.next("codex:apikey", key, ck.BaseURL)
			attrs := map[string]string{
				"source":  fmt.Sprintf("config:codex[%s]", token),
				"api_key": key,
			}
			if ck.BaseURL != "" {
				attrs["base_url"] = ck.BaseURL
			}
			addConfigHeadersToAttrs(ck.Headers, attrs)
			proxyURL := strings.TrimSpace(ck.ProxyURL)
			a := &coreauth.Auth{
				ID:         id,
				Provider:   "codex",
				Label:      "codex-apikey",
				Status:     coreauth.StatusActive,
				ProxyURL:   proxyURL,
				Attributes: attrs,
				CreatedAt:  now,
				UpdatedAt:  now,
			}
			applyAuthExcludedModelsMeta(a, cfg, ck.ExcludedModels, "apikey")
			out = append(out, a)
		}
		// Kiro (AWS CodeWhisperer) -> synthesize auths
		var kAuth *kiroauth.KiroAuth
		if len(cfg.KiroKey) > 0 {
			kAuth = kiroauth.NewKiroAuth(cfg)
		}
		for i := range cfg.KiroKey {
			kk := cfg.KiroKey[i]
			var accessToken, profileArn string

			// Try to load from token file first
			if kk.TokenFile != "" && kAuth != nil {
				tokenData, err := kAuth.LoadTokenFromFile(kk.TokenFile)
				if err != nil {
					log.Warnf("failed to load kiro token file %s: %v", kk.TokenFile, err)
				} else {
					accessToken = tokenData.AccessToken
					profileArn = tokenData.ProfileArn
				}
			}

			// Override with direct config values if provided
			if kk.AccessToken != "" {
				accessToken = kk.AccessToken
			}
			if kk.ProfileArn != "" {
				profileArn = kk.ProfileArn
			}

			if accessToken == "" {
				log.Warnf("kiro config[%d] missing access_token, skipping", i)
				continue
			}

			// profileArn is optional for AWS Builder ID users
			id, token := idGen.next("kiro:token", accessToken, profileArn)
			attrs := map[string]string{
				"source":       fmt.Sprintf("config:kiro[%s]", token),
				"access_token": accessToken,
			}
			if profileArn != "" {
				attrs["profile_arn"] = profileArn
			}
			if kk.Region != "" {
				attrs["region"] = kk.Region
			}
			if kk.AgentTaskType != "" {
				attrs["agent_task_type"] = kk.AgentTaskType
			}
			proxyURL := strings.TrimSpace(kk.ProxyURL)
			a := &coreauth.Auth{
				ID:         id,
				Provider:   "kiro",
				Label:      "kiro-token",
				Status:     coreauth.StatusActive,
				ProxyURL:   proxyURL,
				Attributes: attrs,
				CreatedAt:  now,
				UpdatedAt:  now,
			}
			out = append(out, a)
		}
		for i := range cfg.OpenAICompatibility {
			compat := &cfg.OpenAICompatibility[i]
			providerName := strings.ToLower(strings.TrimSpace(compat.Name))
			if providerName == "" {
				providerName = "openai-compatibility"
			}
			base := strings.TrimSpace(compat.BaseURL)

			// Handle new APIKeyEntries format (preferred)
			createdEntries := 0
			for j := range compat.APIKeyEntries {
				entry := &compat.APIKeyEntries[j]
				key := strings.TrimSpace(entry.APIKey)
				proxyURL := strings.TrimSpace(entry.ProxyURL)
				idKind := fmt.Sprintf("openai-compatibility:%s", providerName)
				id, token := idGen.next(idKind, key, base, proxyURL)
				attrs := map[string]string{
					"source":       fmt.Sprintf("config:%s[%s]", providerName, token),
					"base_url":     base,
					"compat_name":  compat.Name,
					"provider_key": providerName,
				}
				if key != "" {
					attrs["api_key"] = key
				}
				if hash := computeOpenAICompatModelsHash(compat.Models); hash != "" {
					attrs["models_hash"] = hash
				}
				addConfigHeadersToAttrs(compat.Headers, attrs)
				a := &coreauth.Auth{
					ID:         id,
					Provider:   providerName,
					Label:      compat.Name,
					Status:     coreauth.StatusActive,
					ProxyURL:   proxyURL,
					Attributes: attrs,
					CreatedAt:  now,
					UpdatedAt:  now,
				}
				out = append(out, a)
				createdEntries++
			}
			if createdEntries == 0 {
				idKind := fmt.Sprintf("openai-compatibility:%s", providerName)
				id, token := idGen.next(idKind, base)
				attrs := map[string]string{
					"source":       fmt.Sprintf("config:%s[%s]", providerName, token),
					"base_url":     base,
					"compat_name":  compat.Name,
					"provider_key": providerName,
				}
				if hash := computeOpenAICompatModelsHash(compat.Models); hash != "" {
					attrs["models_hash"] = hash
				}
				addConfigHeadersToAttrs(compat.Headers, attrs)
				a := &coreauth.Auth{
					ID:         id,
					Provider:   providerName,
					Label:      compat.Name,
					Status:     coreauth.StatusActive,
					Attributes: attrs,
					CreatedAt:  now,
					UpdatedAt:  now,
				}
				out = append(out, a)
			}
		}
	}

	// Process Vertex API key providers (Vertex-compatible endpoints)
	for i := range cfg.VertexCompatAPIKey {
		compat := &cfg.VertexCompatAPIKey[i]
		providerName := "vertex"
		base := strings.TrimSpace(compat.BaseURL)

		key := strings.TrimSpace(compat.APIKey)
		proxyURL := strings.TrimSpace(compat.ProxyURL)
		idKind := fmt.Sprintf("vertex:apikey:%s", base)
		id, token := idGen.next(idKind, key, base, proxyURL)
		attrs := map[string]string{
			"source":       fmt.Sprintf("config:vertex-apikey[%s]", token),
			"base_url":     base,
			"provider_key": providerName,
		}
		if key != "" {
			attrs["api_key"] = key
		}
		if hash := computeVertexCompatModelsHash(compat.Models); hash != "" {
			attrs["models_hash"] = hash
		}
		addConfigHeadersToAttrs(compat.Headers, attrs)
		a := &coreauth.Auth{
			ID:         id,
			Provider:   providerName,
			Label:      "vertex-apikey",
			Status:     coreauth.StatusActive,
			ProxyURL:   proxyURL,
			Attributes: attrs,
			CreatedAt:  now,
			UpdatedAt:  now,
		}
		applyAuthExcludedModelsMeta(a, cfg, nil, "apikey")
		out = append(out, a)
	}

	// Also synthesize auth entries directly from auth files (for OAuth/file-backed providers)
	log.Debugf("SnapshotCoreAuths: scanning auth directory: %s", w.authDir)
	entries, readErr := os.ReadDir(w.authDir)
	if readErr != nil {
		log.Errorf("SnapshotCoreAuths: failed to read auth directory %s: %v", w.authDir, readErr)
	}
	log.Debugf("SnapshotCoreAuths: found %d entries in auth directory", len(entries))
	for _, e := range entries {
		if e.IsDir() {
			continue
		}
		name := e.Name()
		if !strings.HasSuffix(strings.ToLower(name), ".json") {
			continue
		}
		full := filepath.Join(w.authDir, name)
		data, err := os.ReadFile(full)
		if err != nil || len(data) == 0 {
			continue
		}
		var metadata map[string]any
		if err = json.Unmarshal(data, &metadata); err != nil {
			continue
		}
		t, _ := metadata["type"].(string)
		
		// Detect Kiro auth files by auth_method field (they don't have "type" field)
		if t == "" {
			if authMethod, _ := metadata["auth_method"].(string); authMethod == "builder-id" || authMethod == "social" {
				t = "kiro"
				log.Debugf("SnapshotCoreAuths: detected Kiro auth by auth_method: %s", name)
			}
		}
		
		if t == "" {
			log.Debugf("SnapshotCoreAuths: skipping file without type: %s", name)
			continue
		}
		log.Debugf("SnapshotCoreAuths: processing auth file: %s (type=%s)", name, t)
		provider := strings.ToLower(t)
		if provider == "gemini" {
			provider = "gemini-cli"
		}
		label := provider
		if email, _ := metadata["email"].(string); email != "" {
			label = email
		}
		// For Kiro, use provider field as label if available
		if provider == "kiro" {
			if kiroProvider, _ := metadata["provider"].(string); kiroProvider != "" {
				label = fmt.Sprintf("kiro-%s", strings.ToLower(kiroProvider))
			}
		}
		// Use relative path under authDir as ID to stay consistent with the file-based token store
		id := full
		if rel, errRel := filepath.Rel(w.authDir, full); errRel == nil && rel != "" {
			id = rel
		}

		proxyURL := ""
		if p, ok := metadata["proxy_url"].(string); ok {
			proxyURL = p
		}

		a := &coreauth.Auth{
			ID:       id,
			Provider: provider,
			Label:    label,
			Status:   coreauth.StatusActive,
			Attributes: map[string]string{
				"source": full,
				"path":   full,
			},
			ProxyURL:  proxyURL,
			Metadata:  metadata,
			CreatedAt: now,
			UpdatedAt: now,
		}
		// Set NextRefreshAfter for Kiro auth based on expires_at
		if provider == "kiro" {
			if expiresAtStr, ok := metadata["expires_at"].(string); ok && expiresAtStr != "" {
				if expiresAt, parseErr := time.Parse(time.RFC3339, expiresAtStr); parseErr == nil {
					// Refresh 30 minutes before expiry
					a.NextRefreshAfter = expiresAt.Add(-30 * time.Minute)
				}
			}
		}

		applyAuthExcludedModelsMeta(a, cfg, nil, "oauth")
		if provider == "gemini-cli" {
			if virtuals := synthesizeGeminiVirtualAuths(a, metadata, now); len(virtuals) > 0 {
				for _, v := range virtuals {
					applyAuthExcludedModelsMeta(v, cfg, nil, "oauth")
				}
				out = append(out, a)
				out = append(out, virtuals...)
				continue
			}
		}
		out = append(out, a)
	}
	return out
}

func synthesizeGeminiVirtualAuths(primary *coreauth.Auth, metadata map[string]any, now time.Time) []*coreauth.Auth {
	if primary == nil || metadata == nil {
		return nil
	}
	projects := splitGeminiProjectIDs(metadata)
	if len(projects) <= 1 {
		return nil
	}
	email, _ := metadata["email"].(string)
	shared := geminicli.NewSharedCredential(primary.ID, email, metadata, projects)
	primary.Disabled = true
	primary.Status = coreauth.StatusDisabled
	primary.Runtime = shared
	if primary.Attributes == nil {
		primary.Attributes = make(map[string]string)
	}
	primary.Attributes["gemini_virtual_primary"] = "true"
	primary.Attributes["virtual_children"] = strings.Join(projects, ",")
	source := primary.Attributes["source"]
	authPath := primary.Attributes["path"]
	originalProvider := primary.Provider
	if originalProvider == "" {
		originalProvider = "gemini-cli"
	}
	label := primary.Label
	if label == "" {
		label = originalProvider
	}
	virtuals := make([]*coreauth.Auth, 0, len(projects))
	for _, projectID := range projects {
		attrs := map[string]string{
			"runtime_only":           "true",
			"gemini_virtual_parent":  primary.ID,
			"gemini_virtual_project": projectID,
		}
		if source != "" {
			attrs["source"] = source
		}
		if authPath != "" {
			attrs["path"] = authPath
		}
		metadataCopy := map[string]any{
			"email":             email,
			"project_id":        projectID,
			"virtual":           true,
			"virtual_parent_id": primary.ID,
			"type":              metadata["type"],
		}
		proxy := strings.TrimSpace(primary.ProxyURL)
		if proxy != "" {
			metadataCopy["proxy_url"] = proxy
		}
		virtual := &coreauth.Auth{
			ID:         buildGeminiVirtualID(primary.ID, projectID),
			Provider:   originalProvider,
			Label:      fmt.Sprintf("%s [%s]", label, projectID),
			Status:     coreauth.StatusActive,
			Attributes: attrs,
			Metadata:   metadataCopy,
			ProxyURL:   primary.ProxyURL,
			CreatedAt:  now,
			UpdatedAt:  now,
			Runtime:    geminicli.NewVirtualCredential(projectID, shared),
		}
		virtuals = append(virtuals, virtual)
	}
	return virtuals
}

func splitGeminiProjectIDs(metadata map[string]any) []string {
	raw, _ := metadata["project_id"].(string)
	trimmed := strings.TrimSpace(raw)
	if trimmed == "" {
		return nil
	}
	parts := strings.Split(trimmed, ",")
	result := make([]string, 0, len(parts))
	seen := make(map[string]struct{}, len(parts))
	for _, part := range parts {
		id := strings.TrimSpace(part)
		if id == "" {
			continue
		}
		if _, ok := seen[id]; ok {
			continue
		}
		seen[id] = struct{}{}
		result = append(result, id)
	}
	return result
}

func buildGeminiVirtualID(baseID, projectID string) string {
	project := strings.TrimSpace(projectID)
	if project == "" {
		project = "project"
	}
	replacer := strings.NewReplacer("/", "_", "\\", "_", " ", "_")
	return fmt.Sprintf("%s::%s", baseID, replacer.Replace(project))
}

// buildCombinedClientMap merges file-based clients with API key clients from the cache.
// buildCombinedClientMap removed

// unregisterClientWithReason attempts to call client-specific unregister hooks with context.
// unregisterClientWithReason removed

// loadFileClients scans the auth directory and creates clients from .json files.
func (w *Watcher) loadFileClients(cfg *config.Config) int {
	authFileCount := 0
	successfulAuthCount := 0

	authDir, errResolveAuthDir := util.ResolveAuthDir(cfg.AuthDir)
	if errResolveAuthDir != nil {
		log.Errorf("failed to resolve auth directory: %v", errResolveAuthDir)
		return 0
	}
	if authDir == "" {
		return 0
	}

	errWalk := filepath.Walk(authDir, func(path string, info fs.FileInfo, err error) error {
		if err != nil {
			log.Debugf("error accessing path %s: %v", path, err)
			return err
		}
		if !info.IsDir() && strings.HasSuffix(strings.ToLower(info.Name()), ".json") {
			authFileCount++
			log.Debugf("processing auth file %d: %s", authFileCount, filepath.Base(path))
			// Count readable JSON files as successful auth entries
			if data, errCreate := os.ReadFile(path); errCreate == nil && len(data) > 0 {
				successfulAuthCount++
			}
		}
		return nil
	})

	if errWalk != nil {
		log.Errorf("error walking auth directory: %v", errWalk)
	}
	log.Debugf("auth directory scan complete - found %d .json files, %d readable", authFileCount, successfulAuthCount)
	return authFileCount
}

func BuildAPIKeyClients(cfg *config.Config) (int, int, int, int, int) {
	geminiAPIKeyCount := 0
	vertexCompatAPIKeyCount := 0
	claudeAPIKeyCount := 0
	codexAPIKeyCount := 0
	openAICompatCount := 0

	if len(cfg.GeminiKey) > 0 {
		// Stateless executor handles Gemini API keys; avoid constructing legacy clients.
		geminiAPIKeyCount += len(cfg.GeminiKey)
	}
	if len(cfg.VertexCompatAPIKey) > 0 {
		vertexCompatAPIKeyCount += len(cfg.VertexCompatAPIKey)
	}
	if len(cfg.ClaudeKey) > 0 {
		claudeAPIKeyCount += len(cfg.ClaudeKey)
	}
	if len(cfg.CodexKey) > 0 {
		codexAPIKeyCount += len(cfg.CodexKey)
	}
	if len(cfg.OpenAICompatibility) > 0 {
		// Do not construct legacy clients for OpenAI-compat providers; these are handled by the stateless executor.
		for _, compatConfig := range cfg.OpenAICompatibility {
			openAICompatCount += len(compatConfig.APIKeyEntries)
		}
	}
	return geminiAPIKeyCount, vertexCompatAPIKeyCount, claudeAPIKeyCount, codexAPIKeyCount, openAICompatCount
}

func diffOpenAICompatibility(oldList, newList []config.OpenAICompatibility) []string {
	changes := make([]string, 0)
	oldMap := make(map[string]config.OpenAICompatibility, len(oldList))
	oldLabels := make(map[string]string, len(oldList))
	for idx, entry := range oldList {
		key, label := openAICompatKey(entry, idx)
		oldMap[key] = entry
		oldLabels[key] = label
	}
	newMap := make(map[string]config.OpenAICompatibility, len(newList))
	newLabels := make(map[string]string, len(newList))
	for idx, entry := range newList {
		key, label := openAICompatKey(entry, idx)
		newMap[key] = entry
		newLabels[key] = label
	}
	keySet := make(map[string]struct{}, len(oldMap)+len(newMap))
	for key := range oldMap {
		keySet[key] = struct{}{}
	}
	for key := range newMap {
		keySet[key] = struct{}{}
	}
	orderedKeys := make([]string, 0, len(keySet))
	for key := range keySet {
		orderedKeys = append(orderedKeys, key)
	}
	sort.Strings(orderedKeys)
	for _, key := range orderedKeys {
		oldEntry, oldOk := oldMap[key]
		newEntry, newOk := newMap[key]
		label := oldLabels[key]
		if label == "" {
			label = newLabels[key]
		}
		switch {
		case !oldOk:
			changes = append(changes, fmt.Sprintf("provider added: %s (api-keys=%d, models=%d)", label, countAPIKeys(newEntry), countOpenAIModels(newEntry.Models)))
		case !newOk:
			changes = append(changes, fmt.Sprintf("provider removed: %s (api-keys=%d, models=%d)", label, countAPIKeys(oldEntry), countOpenAIModels(oldEntry.Models)))
		default:
			if detail := describeOpenAICompatibilityUpdate(oldEntry, newEntry); detail != "" {
				changes = append(changes, fmt.Sprintf("provider updated: %s %s", label, detail))
			}
		}
	}
	return changes
}

func describeOpenAICompatibilityUpdate(oldEntry, newEntry config.OpenAICompatibility) string {
	oldKeyCount := countAPIKeys(oldEntry)
	newKeyCount := countAPIKeys(newEntry)
	oldModelCount := countOpenAIModels(oldEntry.Models)
	newModelCount := countOpenAIModels(newEntry.Models)
	details := make([]string, 0, 3)
	if oldKeyCount != newKeyCount {
		details = append(details, fmt.Sprintf("api-keys %d -> %d", oldKeyCount, newKeyCount))
	}
	if oldModelCount != newModelCount {
		details = append(details, fmt.Sprintf("models %d -> %d", oldModelCount, newModelCount))
	}
	if !equalStringMap(oldEntry.Headers, newEntry.Headers) {
		details = append(details, "headers updated")
	}
	if len(details) == 0 {
		return ""
	}
	return "(" + strings.Join(details, ", ") + ")"
}

func countAPIKeys(entry config.OpenAICompatibility) int {
	count := 0
	for _, keyEntry := range entry.APIKeyEntries {
		if strings.TrimSpace(keyEntry.APIKey) != "" {
			count++
		}
	}
	return count
}

func countOpenAIModels(models []config.OpenAICompatibilityModel) int {
	count := 0
	for _, model := range models {
		name := strings.TrimSpace(model.Name)
		alias := strings.TrimSpace(model.Alias)
		if name == "" && alias == "" {
			continue
		}
		count++
	}
	return count
}

func openAICompatKey(entry config.OpenAICompatibility, index int) (string, string) {
	name := strings.TrimSpace(entry.Name)
	if name != "" {
		return "name:" + name, name
	}
	base := strings.TrimSpace(entry.BaseURL)
	if base != "" {
		return "base:" + base, base
	}
	for _, model := range entry.Models {
		alias := strings.TrimSpace(model.Alias)
		if alias == "" {
			alias = strings.TrimSpace(model.Name)
		}
		if alias != "" {
			return "alias:" + alias, alias
		}
	}
	return fmt.Sprintf("index:%d", index), fmt.Sprintf("entry-%d", index+1)
}

// buildConfigChangeDetails computes a redacted, human-readable list of config changes.
// It avoids printing secrets (like API keys) and focuses on structural or non-sensitive fields.
func buildConfigChangeDetails(oldCfg, newCfg *config.Config) []string {
	changes := make([]string, 0, 16)
	if oldCfg == nil || newCfg == nil {
		return changes
	}

	// Simple scalars
	if oldCfg.Port != newCfg.Port {
		changes = append(changes, fmt.Sprintf("port: %d -> %d", oldCfg.Port, newCfg.Port))
	}
	if oldCfg.AuthDir != newCfg.AuthDir {
		changes = append(changes, fmt.Sprintf("auth-dir: %s -> %s", oldCfg.AuthDir, newCfg.AuthDir))
	}
	if oldCfg.Debug != newCfg.Debug {
		changes = append(changes, fmt.Sprintf("debug: %t -> %t", oldCfg.Debug, newCfg.Debug))
	}
	if oldCfg.LoggingToFile != newCfg.LoggingToFile {
		changes = append(changes, fmt.Sprintf("logging-to-file: %t -> %t", oldCfg.LoggingToFile, newCfg.LoggingToFile))
	}
	if oldCfg.UsageStatisticsEnabled != newCfg.UsageStatisticsEnabled {
		changes = append(changes, fmt.Sprintf("usage-statistics-enabled: %t -> %t", oldCfg.UsageStatisticsEnabled, newCfg.UsageStatisticsEnabled))
	}
	if oldCfg.DisableCooling != newCfg.DisableCooling {
		changes = append(changes, fmt.Sprintf("disable-cooling: %t -> %t", oldCfg.DisableCooling, newCfg.DisableCooling))
	}
	if oldCfg.RequestLog != newCfg.RequestLog {
		changes = append(changes, fmt.Sprintf("request-log: %t -> %t", oldCfg.RequestLog, newCfg.RequestLog))
	}
	if oldCfg.RequestRetry != newCfg.RequestRetry {
		changes = append(changes, fmt.Sprintf("request-retry: %d -> %d", oldCfg.RequestRetry, newCfg.RequestRetry))
	}
	if oldCfg.MaxRetryInterval != newCfg.MaxRetryInterval {
		changes = append(changes, fmt.Sprintf("max-retry-interval: %d -> %d", oldCfg.MaxRetryInterval, newCfg.MaxRetryInterval))
	}
	if oldCfg.ProxyURL != newCfg.ProxyURL {
		changes = append(changes, fmt.Sprintf("proxy-url: %s -> %s", oldCfg.ProxyURL, newCfg.ProxyURL))
	}
	if oldCfg.WebsocketAuth != newCfg.WebsocketAuth {
		changes = append(changes, fmt.Sprintf("ws-auth: %t -> %t", oldCfg.WebsocketAuth, newCfg.WebsocketAuth))
	}

	// Quota-exceeded behavior
	if oldCfg.QuotaExceeded.SwitchProject != newCfg.QuotaExceeded.SwitchProject {
		changes = append(changes, fmt.Sprintf("quota-exceeded.switch-project: %t -> %t", oldCfg.QuotaExceeded.SwitchProject, newCfg.QuotaExceeded.SwitchProject))
	}
	if oldCfg.QuotaExceeded.SwitchPreviewModel != newCfg.QuotaExceeded.SwitchPreviewModel {
		changes = append(changes, fmt.Sprintf("quota-exceeded.switch-preview-model: %t -> %t", oldCfg.QuotaExceeded.SwitchPreviewModel, newCfg.QuotaExceeded.SwitchPreviewModel))
	}

	// API keys (redacted) and counts
	if len(oldCfg.APIKeys) != len(newCfg.APIKeys) {
		changes = append(changes, fmt.Sprintf("api-keys count: %d -> %d", len(oldCfg.APIKeys), len(newCfg.APIKeys)))
	} else if !reflect.DeepEqual(trimStrings(oldCfg.APIKeys), trimStrings(newCfg.APIKeys)) {
		changes = append(changes, "api-keys: values updated (count unchanged, redacted)")
	}
	if len(oldCfg.GeminiKey) != len(newCfg.GeminiKey) {
		changes = append(changes, fmt.Sprintf("gemini-api-key count: %d -> %d", len(oldCfg.GeminiKey), len(newCfg.GeminiKey)))
	} else {
		for i := range oldCfg.GeminiKey {
			if i >= len(newCfg.GeminiKey) {
				break
			}
			o := oldCfg.GeminiKey[i]
			n := newCfg.GeminiKey[i]
			if strings.TrimSpace(o.BaseURL) != strings.TrimSpace(n.BaseURL) {
				changes = append(changes, fmt.Sprintf("gemini[%d].base-url: %s -> %s", i, strings.TrimSpace(o.BaseURL), strings.TrimSpace(n.BaseURL)))
			}
			if strings.TrimSpace(o.ProxyURL) != strings.TrimSpace(n.ProxyURL) {
				changes = append(changes, fmt.Sprintf("gemini[%d].proxy-url: %s -> %s", i, strings.TrimSpace(o.ProxyURL), strings.TrimSpace(n.ProxyURL)))
			}
			if strings.TrimSpace(o.APIKey) != strings.TrimSpace(n.APIKey) {
				changes = append(changes, fmt.Sprintf("gemini[%d].api-key: updated", i))
			}
			if !equalStringMap(o.Headers, n.Headers) {
				changes = append(changes, fmt.Sprintf("gemini[%d].headers: updated", i))
			}
			oldExcluded := summarizeExcludedModels(o.ExcludedModels)
			newExcluded := summarizeExcludedModels(n.ExcludedModels)
			if oldExcluded.hash != newExcluded.hash {
				changes = append(changes, fmt.Sprintf("gemini[%d].excluded-models: updated (%d -> %d entries)", i, oldExcluded.count, newExcluded.count))
			}
		}
	}

	// Claude keys (do not print key material)
	if len(oldCfg.ClaudeKey) != len(newCfg.ClaudeKey) {
		changes = append(changes, fmt.Sprintf("claude-api-key count: %d -> %d", len(oldCfg.ClaudeKey), len(newCfg.ClaudeKey)))
	} else {
		for i := range oldCfg.ClaudeKey {
			if i >= len(newCfg.ClaudeKey) {
				break
			}
			o := oldCfg.ClaudeKey[i]
			n := newCfg.ClaudeKey[i]
			if strings.TrimSpace(o.BaseURL) != strings.TrimSpace(n.BaseURL) {
				changes = append(changes, fmt.Sprintf("claude[%d].base-url: %s -> %s", i, strings.TrimSpace(o.BaseURL), strings.TrimSpace(n.BaseURL)))
			}
			if strings.TrimSpace(o.ProxyURL) != strings.TrimSpace(n.ProxyURL) {
				changes = append(changes, fmt.Sprintf("claude[%d].proxy-url: %s -> %s", i, strings.TrimSpace(o.ProxyURL), strings.TrimSpace(n.ProxyURL)))
			}
			if strings.TrimSpace(o.APIKey) != strings.TrimSpace(n.APIKey) {
				changes = append(changes, fmt.Sprintf("claude[%d].api-key: updated", i))
			}
			if !equalStringMap(o.Headers, n.Headers) {
				changes = append(changes, fmt.Sprintf("claude[%d].headers: updated", i))
			}
			oldExcluded := summarizeExcludedModels(o.ExcludedModels)
			newExcluded := summarizeExcludedModels(n.ExcludedModels)
			if oldExcluded.hash != newExcluded.hash {
				changes = append(changes, fmt.Sprintf("claude[%d].excluded-models: updated (%d -> %d entries)", i, oldExcluded.count, newExcluded.count))
			}
		}
	}

	// Codex keys (do not print key material)
	if len(oldCfg.CodexKey) != len(newCfg.CodexKey) {
		changes = append(changes, fmt.Sprintf("codex-api-key count: %d -> %d", len(oldCfg.CodexKey), len(newCfg.CodexKey)))
	} else {
		for i := range oldCfg.CodexKey {
			if i >= len(newCfg.CodexKey) {
				break
			}
			o := oldCfg.CodexKey[i]
			n := newCfg.CodexKey[i]
			if strings.TrimSpace(o.BaseURL) != strings.TrimSpace(n.BaseURL) {
				changes = append(changes, fmt.Sprintf("codex[%d].base-url: %s -> %s", i, strings.TrimSpace(o.BaseURL), strings.TrimSpace(n.BaseURL)))
			}
			if strings.TrimSpace(o.ProxyURL) != strings.TrimSpace(n.ProxyURL) {
				changes = append(changes, fmt.Sprintf("codex[%d].proxy-url: %s -> %s", i, strings.TrimSpace(o.ProxyURL), strings.TrimSpace(n.ProxyURL)))
			}
			if strings.TrimSpace(o.APIKey) != strings.TrimSpace(n.APIKey) {
				changes = append(changes, fmt.Sprintf("codex[%d].api-key: updated", i))
			}
			if !equalStringMap(o.Headers, n.Headers) {
				changes = append(changes, fmt.Sprintf("codex[%d].headers: updated", i))
			}
			oldExcluded := summarizeExcludedModels(o.ExcludedModels)
			newExcluded := summarizeExcludedModels(n.ExcludedModels)
			if oldExcluded.hash != newExcluded.hash {
				changes = append(changes, fmt.Sprintf("codex[%d].excluded-models: updated (%d -> %d entries)", i, oldExcluded.count, newExcluded.count))
			}
		}
	}

	// AmpCode settings (redacted where needed)
	oldAmpURL := strings.TrimSpace(oldCfg.AmpCode.UpstreamURL)
	newAmpURL := strings.TrimSpace(newCfg.AmpCode.UpstreamURL)
	if oldAmpURL != newAmpURL {
		changes = append(changes, fmt.Sprintf("ampcode.upstream-url: %s -> %s", oldAmpURL, newAmpURL))
	}
	oldAmpKey := strings.TrimSpace(oldCfg.AmpCode.UpstreamAPIKey)
	newAmpKey := strings.TrimSpace(newCfg.AmpCode.UpstreamAPIKey)
	switch {
	case oldAmpKey == "" && newAmpKey != "":
		changes = append(changes, "ampcode.upstream-api-key: added")
	case oldAmpKey != "" && newAmpKey == "":
		changes = append(changes, "ampcode.upstream-api-key: removed")
	case oldAmpKey != newAmpKey:
		changes = append(changes, "ampcode.upstream-api-key: updated")
	}
	if oldCfg.AmpCode.RestrictManagementToLocalhost != newCfg.AmpCode.RestrictManagementToLocalhost {
		changes = append(changes, fmt.Sprintf("ampcode.restrict-management-to-localhost: %t -> %t", oldCfg.AmpCode.RestrictManagementToLocalhost, newCfg.AmpCode.RestrictManagementToLocalhost))
	}
	oldMappings := summarizeAmpModelMappings(oldCfg.AmpCode.ModelMappings)
	newMappings := summarizeAmpModelMappings(newCfg.AmpCode.ModelMappings)
	if oldMappings.hash != newMappings.hash {
		changes = append(changes, fmt.Sprintf("ampcode.model-mappings: updated (%d -> %d entries)", oldMappings.count, newMappings.count))
	}

	if entries, _ := diffOAuthExcludedModelChanges(oldCfg.OAuthExcludedModels, newCfg.OAuthExcludedModels); len(entries) > 0 {
		changes = append(changes, entries...)
	}

	// Remote management (never print the key)
	if oldCfg.RemoteManagement.AllowRemote != newCfg.RemoteManagement.AllowRemote {
		changes = append(changes, fmt.Sprintf("remote-management.allow-remote: %t -> %t", oldCfg.RemoteManagement.AllowRemote, newCfg.RemoteManagement.AllowRemote))
	}
	if oldCfg.RemoteManagement.DisableControlPanel != newCfg.RemoteManagement.DisableControlPanel {
		changes = append(changes, fmt.Sprintf("remote-management.disable-control-panel: %t -> %t", oldCfg.RemoteManagement.DisableControlPanel, newCfg.RemoteManagement.DisableControlPanel))
	}
	oldPanelRepo := strings.TrimSpace(oldCfg.RemoteManagement.PanelGitHubRepository)
	newPanelRepo := strings.TrimSpace(newCfg.RemoteManagement.PanelGitHubRepository)
	if oldPanelRepo != newPanelRepo {
		changes = append(changes, fmt.Sprintf("remote-management.panel-github-repository: %s -> %s", oldPanelRepo, newPanelRepo))
	}
	if oldCfg.RemoteManagement.SecretKey != newCfg.RemoteManagement.SecretKey {
		switch {
		case oldCfg.RemoteManagement.SecretKey == "" && newCfg.RemoteManagement.SecretKey != "":
			changes = append(changes, "remote-management.secret-key: created")
		case oldCfg.RemoteManagement.SecretKey != "" && newCfg.RemoteManagement.SecretKey == "":
			changes = append(changes, "remote-management.secret-key: deleted")
		default:
			changes = append(changes, "remote-management.secret-key: updated")
		}
	}

	// OpenAI compatibility providers (summarized)
	if compat := diffOpenAICompatibility(oldCfg.OpenAICompatibility, newCfg.OpenAICompatibility); len(compat) > 0 {
		changes = append(changes, "openai-compatibility:")
		for _, c := range compat {
			changes = append(changes, "  "+c)
		}
	}

	return changes
}

func addConfigHeadersToAttrs(headers map[string]string, attrs map[string]string) {
	if len(headers) == 0 || attrs == nil {
		return
	}
	for hk, hv := range headers {
		key := strings.TrimSpace(hk)
		val := strings.TrimSpace(hv)
		if key == "" || val == "" {
			continue
		}
		attrs["header:"+key] = val
	}
}

func trimStrings(in []string) []string {
	out := make([]string, len(in))
	for i := range in {
		out[i] = strings.TrimSpace(in[i])
	}
	return out
}

func equalStringMap(a, b map[string]string) bool {
	if len(a) != len(b) {
		return false
	}
	for k, v := range a {
		if b[k] != v {
			return false
		}
	}
	return true
=======
	return snapshotCoreAuths(cfg, w.authDir)
>>>>>>> d1220de0
}<|MERGE_RESOLUTION|>--- conflicted
+++ resolved
@@ -10,11 +10,6 @@
 
 	"github.com/fsnotify/fsnotify"
 	"github.com/router-for-me/CLIProxyAPI/v6/internal/config"
-<<<<<<< HEAD
-	kiroauth "github.com/router-for-me/CLIProxyAPI/v6/internal/auth/kiro"
-	"github.com/router-for-me/CLIProxyAPI/v6/internal/runtime/geminicli"
-=======
->>>>>>> d1220de0
 	"gopkg.in/yaml.v3"
 
 	sdkAuth "github.com/router-for-me/CLIProxyAPI/v6/sdk/auth"
@@ -113,58 +108,7 @@
 
 // Start begins watching the configuration file and authentication directory
 func (w *Watcher) Start(ctx context.Context) error {
-<<<<<<< HEAD
-	// Watch the config file
-	if errAddConfig := w.watcher.Add(w.configPath); errAddConfig != nil {
-		log.Errorf("failed to watch config file %s: %v", w.configPath, errAddConfig)
-		return errAddConfig
-	}
-	log.Debugf("watching config file: %s", w.configPath)
-
-	// Watch the auth directory
-	if errAddAuthDir := w.watcher.Add(w.authDir); errAddAuthDir != nil {
-		log.Errorf("failed to watch auth directory %s: %v", w.authDir, errAddAuthDir)
-		return errAddAuthDir
-	}
-	log.Debugf("watching auth directory: %s", w.authDir)
-
-	// Watch Kiro IDE token file directory for automatic token updates
-	w.watchKiroIDETokenFile()
-
-	// Start the event processing goroutine
-	go w.processEvents(ctx)
-
-	// Perform an initial full reload based on current config and auth dir
-	w.reloadClients(true, nil)
-	return nil
-=======
 	return w.start(ctx)
->>>>>>> d1220de0
-}
-
-// watchKiroIDETokenFile adds the Kiro IDE token file directory to the watcher.
-// This enables automatic detection of token updates from Kiro IDE.
-func (w *Watcher) watchKiroIDETokenFile() {
-	homeDir, err := os.UserHomeDir()
-	if err != nil {
-		log.Debugf("failed to get home directory for Kiro IDE token watch: %v", err)
-		return
-	}
-
-	// Kiro IDE stores tokens in ~/.aws/sso/cache/
-	kiroTokenDir := filepath.Join(homeDir, ".aws", "sso", "cache")
-	
-	// Check if directory exists
-	if _, statErr := os.Stat(kiroTokenDir); os.IsNotExist(statErr) {
-		log.Debugf("Kiro IDE token directory does not exist: %s", kiroTokenDir)
-		return
-	}
-
-	if errAdd := w.watcher.Add(kiroTokenDir); errAdd != nil {
-		log.Debugf("failed to watch Kiro IDE token directory %s: %v", kiroTokenDir, errAdd)
-		return
-	}
-	log.Debugf("watching Kiro IDE token directory: %s", kiroTokenDir)
 }
 
 // Stop stops the file watcher
@@ -191,932 +135,7 @@
 // to push auth updates through the same queue used by file/config watchers.
 // Returns true if the update was enqueued; false if no queue is configured.
 func (w *Watcher) DispatchRuntimeAuthUpdate(update AuthUpdate) bool {
-<<<<<<< HEAD
-	if w == nil {
-		return false
-	}
-	w.clientsMutex.Lock()
-	if w.runtimeAuths == nil {
-		w.runtimeAuths = make(map[string]*coreauth.Auth)
-	}
-	switch update.Action {
-	case AuthUpdateActionAdd, AuthUpdateActionModify:
-		if update.Auth != nil && update.Auth.ID != "" {
-			clone := update.Auth.Clone()
-			w.runtimeAuths[clone.ID] = clone
-			if w.currentAuths == nil {
-				w.currentAuths = make(map[string]*coreauth.Auth)
-			}
-			w.currentAuths[clone.ID] = clone.Clone()
-		}
-	case AuthUpdateActionDelete:
-		id := update.ID
-		if id == "" && update.Auth != nil {
-			id = update.Auth.ID
-		}
-		if id != "" {
-			delete(w.runtimeAuths, id)
-			if w.currentAuths != nil {
-				delete(w.currentAuths, id)
-			}
-		}
-	}
-	w.clientsMutex.Unlock()
-	if w.getAuthQueue() == nil {
-		return false
-	}
-	w.dispatchAuthUpdates([]AuthUpdate{update})
-	return true
-}
-
-func (w *Watcher) refreshAuthState() {
-	auths := w.SnapshotCoreAuths()
-	w.clientsMutex.Lock()
-	if len(w.runtimeAuths) > 0 {
-		for _, a := range w.runtimeAuths {
-			if a != nil {
-				auths = append(auths, a.Clone())
-			}
-		}
-	}
-	updates := w.prepareAuthUpdatesLocked(auths)
-	w.clientsMutex.Unlock()
-	w.dispatchAuthUpdates(updates)
-}
-
-func (w *Watcher) prepareAuthUpdatesLocked(auths []*coreauth.Auth) []AuthUpdate {
-	newState := make(map[string]*coreauth.Auth, len(auths))
-	for _, auth := range auths {
-		if auth == nil || auth.ID == "" {
-			continue
-		}
-		newState[auth.ID] = auth.Clone()
-	}
-	if w.currentAuths == nil {
-		w.currentAuths = newState
-		if w.authQueue == nil {
-			return nil
-		}
-		updates := make([]AuthUpdate, 0, len(newState))
-		for id, auth := range newState {
-			updates = append(updates, AuthUpdate{Action: AuthUpdateActionAdd, ID: id, Auth: auth.Clone()})
-		}
-		return updates
-	}
-	if w.authQueue == nil {
-		w.currentAuths = newState
-		return nil
-	}
-	updates := make([]AuthUpdate, 0, len(newState)+len(w.currentAuths))
-	for id, auth := range newState {
-		if existing, ok := w.currentAuths[id]; !ok {
-			updates = append(updates, AuthUpdate{Action: AuthUpdateActionAdd, ID: id, Auth: auth.Clone()})
-		} else if !authEqual(existing, auth) {
-			updates = append(updates, AuthUpdate{Action: AuthUpdateActionModify, ID: id, Auth: auth.Clone()})
-		}
-	}
-	for id := range w.currentAuths {
-		if _, ok := newState[id]; !ok {
-			updates = append(updates, AuthUpdate{Action: AuthUpdateActionDelete, ID: id})
-		}
-	}
-	w.currentAuths = newState
-	return updates
-}
-
-func (w *Watcher) dispatchAuthUpdates(updates []AuthUpdate) {
-	if len(updates) == 0 {
-		return
-	}
-	queue := w.getAuthQueue()
-	if queue == nil {
-		return
-	}
-	baseTS := time.Now().UnixNano()
-	w.dispatchMu.Lock()
-	if w.pendingUpdates == nil {
-		w.pendingUpdates = make(map[string]AuthUpdate)
-	}
-	for idx, update := range updates {
-		key := w.authUpdateKey(update, baseTS+int64(idx))
-		if _, exists := w.pendingUpdates[key]; !exists {
-			w.pendingOrder = append(w.pendingOrder, key)
-		}
-		w.pendingUpdates[key] = update
-	}
-	if w.dispatchCond != nil {
-		w.dispatchCond.Signal()
-	}
-	w.dispatchMu.Unlock()
-}
-
-func (w *Watcher) authUpdateKey(update AuthUpdate, ts int64) string {
-	if update.ID != "" {
-		return update.ID
-	}
-	return fmt.Sprintf("%s:%d", update.Action, ts)
-}
-
-func (w *Watcher) dispatchLoop(ctx context.Context) {
-	for {
-		batch, ok := w.nextPendingBatch(ctx)
-		if !ok {
-			return
-		}
-		queue := w.getAuthQueue()
-		if queue == nil {
-			if ctx.Err() != nil {
-				return
-			}
-			time.Sleep(10 * time.Millisecond)
-			continue
-		}
-		for _, update := range batch {
-			select {
-			case queue <- update:
-			case <-ctx.Done():
-				return
-			}
-		}
-	}
-}
-
-func (w *Watcher) nextPendingBatch(ctx context.Context) ([]AuthUpdate, bool) {
-	w.dispatchMu.Lock()
-	defer w.dispatchMu.Unlock()
-	for len(w.pendingOrder) == 0 {
-		if ctx.Err() != nil {
-			return nil, false
-		}
-		w.dispatchCond.Wait()
-		if ctx.Err() != nil {
-			return nil, false
-		}
-	}
-	batch := make([]AuthUpdate, 0, len(w.pendingOrder))
-	for _, key := range w.pendingOrder {
-		batch = append(batch, w.pendingUpdates[key])
-		delete(w.pendingUpdates, key)
-	}
-	w.pendingOrder = w.pendingOrder[:0]
-	return batch, true
-}
-
-func (w *Watcher) getAuthQueue() chan<- AuthUpdate {
-	w.clientsMutex.RLock()
-	defer w.clientsMutex.RUnlock()
-	return w.authQueue
-}
-
-func (w *Watcher) stopDispatch() {
-	if w.dispatchCancel != nil {
-		w.dispatchCancel()
-		w.dispatchCancel = nil
-	}
-	w.dispatchMu.Lock()
-	w.pendingOrder = nil
-	w.pendingUpdates = nil
-	if w.dispatchCond != nil {
-		w.dispatchCond.Broadcast()
-	}
-	w.dispatchMu.Unlock()
-	w.clientsMutex.Lock()
-	w.authQueue = nil
-	w.clientsMutex.Unlock()
-}
-
-func (w *Watcher) persistConfigAsync() {
-	if w == nil || w.storePersister == nil {
-		return
-	}
-	go func() {
-		ctx, cancel := context.WithTimeout(context.Background(), 30*time.Second)
-		defer cancel()
-		if err := w.storePersister.PersistConfig(ctx); err != nil {
-			log.Errorf("failed to persist config change: %v", err)
-		}
-	}()
-}
-
-func (w *Watcher) persistAuthAsync(message string, paths ...string) {
-	if w == nil || w.storePersister == nil {
-		return
-	}
-	filtered := make([]string, 0, len(paths))
-	for _, p := range paths {
-		if trimmed := strings.TrimSpace(p); trimmed != "" {
-			filtered = append(filtered, trimmed)
-		}
-	}
-	if len(filtered) == 0 {
-		return
-	}
-	go func() {
-		ctx, cancel := context.WithTimeout(context.Background(), 30*time.Second)
-		defer cancel()
-		if err := w.storePersister.PersistAuthFiles(ctx, message, filtered...); err != nil {
-			log.Errorf("failed to persist auth changes: %v", err)
-		}
-	}()
-}
-
-func authEqual(a, b *coreauth.Auth) bool {
-	return reflect.DeepEqual(normalizeAuth(a), normalizeAuth(b))
-}
-
-func normalizeAuth(a *coreauth.Auth) *coreauth.Auth {
-	if a == nil {
-		return nil
-	}
-	clone := a.Clone()
-	clone.CreatedAt = time.Time{}
-	clone.UpdatedAt = time.Time{}
-	clone.LastRefreshedAt = time.Time{}
-	clone.NextRefreshAfter = time.Time{}
-	clone.Runtime = nil
-	clone.Quota.NextRecoverAt = time.Time{}
-	return clone
-}
-
-// computeOpenAICompatModelsHash returns a stable hash for the compatibility models so that
-// changes to the model list trigger auth updates during hot reload.
-func computeOpenAICompatModelsHash(models []config.OpenAICompatibilityModel) string {
-	if len(models) == 0 {
-		return ""
-	}
-	data, err := json.Marshal(models)
-	if err != nil || len(data) == 0 {
-		return ""
-	}
-	sum := sha256.Sum256(data)
-	return hex.EncodeToString(sum[:])
-}
-
-func computeVertexCompatModelsHash(models []config.VertexCompatModel) string {
-	if len(models) == 0 {
-		return ""
-	}
-	data, err := json.Marshal(models)
-	if err != nil || len(data) == 0 {
-		return ""
-	}
-	sum := sha256.Sum256(data)
-	return hex.EncodeToString(sum[:])
-}
-
-// computeClaudeModelsHash returns a stable hash for Claude model aliases.
-func computeClaudeModelsHash(models []config.ClaudeModel) string {
-	if len(models) == 0 {
-		return ""
-	}
-	data, err := json.Marshal(models)
-	if err != nil || len(data) == 0 {
-		return ""
-	}
-	sum := sha256.Sum256(data)
-	return hex.EncodeToString(sum[:])
-}
-
-func computeExcludedModelsHash(excluded []string) string {
-	if len(excluded) == 0 {
-		return ""
-	}
-	normalized := make([]string, 0, len(excluded))
-	for _, entry := range excluded {
-		if trimmed := strings.TrimSpace(entry); trimmed != "" {
-			normalized = append(normalized, strings.ToLower(trimmed))
-		}
-	}
-	if len(normalized) == 0 {
-		return ""
-	}
-	sort.Strings(normalized)
-	data, err := json.Marshal(normalized)
-	if err != nil || len(data) == 0 {
-		return ""
-	}
-	sum := sha256.Sum256(data)
-	return hex.EncodeToString(sum[:])
-}
-
-type excludedModelsSummary struct {
-	hash  string
-	count int
-}
-
-func summarizeExcludedModels(list []string) excludedModelsSummary {
-	if len(list) == 0 {
-		return excludedModelsSummary{}
-	}
-	seen := make(map[string]struct{}, len(list))
-	normalized := make([]string, 0, len(list))
-	for _, entry := range list {
-		if trimmed := strings.ToLower(strings.TrimSpace(entry)); trimmed != "" {
-			if _, exists := seen[trimmed]; exists {
-				continue
-			}
-			seen[trimmed] = struct{}{}
-			normalized = append(normalized, trimmed)
-		}
-	}
-	sort.Strings(normalized)
-	return excludedModelsSummary{
-		hash:  computeExcludedModelsHash(normalized),
-		count: len(normalized),
-	}
-}
-
-type ampModelMappingsSummary struct {
-	hash  string
-	count int
-}
-
-func summarizeAmpModelMappings(mappings []config.AmpModelMapping) ampModelMappingsSummary {
-	if len(mappings) == 0 {
-		return ampModelMappingsSummary{}
-	}
-	entries := make([]string, 0, len(mappings))
-	for _, mapping := range mappings {
-		from := strings.TrimSpace(mapping.From)
-		to := strings.TrimSpace(mapping.To)
-		if from == "" && to == "" {
-			continue
-		}
-		entries = append(entries, from+"->"+to)
-	}
-	if len(entries) == 0 {
-		return ampModelMappingsSummary{}
-	}
-	sort.Strings(entries)
-	sum := sha256.Sum256([]byte(strings.Join(entries, "|")))
-	return ampModelMappingsSummary{
-		hash:  hex.EncodeToString(sum[:]),
-		count: len(entries),
-	}
-}
-
-func summarizeOAuthExcludedModels(entries map[string][]string) map[string]excludedModelsSummary {
-	if len(entries) == 0 {
-		return nil
-	}
-	out := make(map[string]excludedModelsSummary, len(entries))
-	for k, v := range entries {
-		key := strings.ToLower(strings.TrimSpace(k))
-		if key == "" {
-			continue
-		}
-		out[key] = summarizeExcludedModels(v)
-	}
-	return out
-}
-
-func diffOAuthExcludedModelChanges(oldMap, newMap map[string][]string) ([]string, []string) {
-	oldSummary := summarizeOAuthExcludedModels(oldMap)
-	newSummary := summarizeOAuthExcludedModels(newMap)
-	keys := make(map[string]struct{}, len(oldSummary)+len(newSummary))
-	for k := range oldSummary {
-		keys[k] = struct{}{}
-	}
-	for k := range newSummary {
-		keys[k] = struct{}{}
-	}
-	changes := make([]string, 0, len(keys))
-	affected := make([]string, 0, len(keys))
-	for key := range keys {
-		oldInfo, okOld := oldSummary[key]
-		newInfo, okNew := newSummary[key]
-		switch {
-		case okOld && !okNew:
-			changes = append(changes, fmt.Sprintf("oauth-excluded-models[%s]: removed", key))
-			affected = append(affected, key)
-		case !okOld && okNew:
-			changes = append(changes, fmt.Sprintf("oauth-excluded-models[%s]: added (%d entries)", key, newInfo.count))
-			affected = append(affected, key)
-		case okOld && okNew && oldInfo.hash != newInfo.hash:
-			changes = append(changes, fmt.Sprintf("oauth-excluded-models[%s]: updated (%d -> %d entries)", key, oldInfo.count, newInfo.count))
-			affected = append(affected, key)
-		}
-	}
-	sort.Strings(changes)
-	sort.Strings(affected)
-	return changes, affected
-}
-
-func applyAuthExcludedModelsMeta(auth *coreauth.Auth, cfg *config.Config, perKey []string, authKind string) {
-	if auth == nil || cfg == nil {
-		return
-	}
-	authKindKey := strings.ToLower(strings.TrimSpace(authKind))
-	seen := make(map[string]struct{})
-	add := func(list []string) {
-		for _, entry := range list {
-			if trimmed := strings.TrimSpace(entry); trimmed != "" {
-				key := strings.ToLower(trimmed)
-				if _, exists := seen[key]; exists {
-					continue
-				}
-				seen[key] = struct{}{}
-			}
-		}
-	}
-	if authKindKey == "apikey" {
-		add(perKey)
-	} else if cfg.OAuthExcludedModels != nil {
-		providerKey := strings.ToLower(strings.TrimSpace(auth.Provider))
-		add(cfg.OAuthExcludedModels[providerKey])
-	}
-	combined := make([]string, 0, len(seen))
-	for k := range seen {
-		combined = append(combined, k)
-	}
-	sort.Strings(combined)
-	hash := computeExcludedModelsHash(combined)
-	if auth.Attributes == nil {
-		auth.Attributes = make(map[string]string)
-	}
-	if hash != "" {
-		auth.Attributes["excluded_models_hash"] = hash
-	}
-	if authKind != "" {
-		auth.Attributes["auth_kind"] = authKind
-	}
-}
-
-// SetClients sets the file-based clients.
-// SetClients removed
-// SetAPIKeyClients removed
-
-// processEvents handles file system events
-func (w *Watcher) processEvents(ctx context.Context) {
-	for {
-		select {
-		case <-ctx.Done():
-			return
-		case event, ok := <-w.watcher.Events:
-			if !ok {
-				return
-			}
-			w.handleEvent(event)
-		case errWatch, ok := <-w.watcher.Errors:
-			if !ok {
-				return
-			}
-			log.Errorf("file watcher error: %v", errWatch)
-		}
-	}
-}
-
-func (w *Watcher) authFileUnchanged(path string) (bool, error) {
-	data, errRead := os.ReadFile(path)
-	if errRead != nil {
-		return false, errRead
-	}
-	if len(data) == 0 {
-		return false, nil
-	}
-	sum := sha256.Sum256(data)
-	curHash := hex.EncodeToString(sum[:])
-
-	normalized := w.normalizeAuthPath(path)
-	w.clientsMutex.RLock()
-	prevHash, ok := w.lastAuthHashes[normalized]
-	w.clientsMutex.RUnlock()
-	if ok && prevHash == curHash {
-		return true, nil
-	}
-	return false, nil
-}
-
-func (w *Watcher) isKnownAuthFile(path string) bool {
-	normalized := w.normalizeAuthPath(path)
-	w.clientsMutex.RLock()
-	defer w.clientsMutex.RUnlock()
-	_, ok := w.lastAuthHashes[normalized]
-	return ok
-}
-
-func (w *Watcher) normalizeAuthPath(path string) string {
-	trimmed := strings.TrimSpace(path)
-	if trimmed == "" {
-		return ""
-	}
-	cleaned := filepath.Clean(trimmed)
-	if runtime.GOOS == "windows" {
-		cleaned = strings.TrimPrefix(cleaned, `\\?\`)
-		cleaned = strings.ToLower(cleaned)
-	}
-	return cleaned
-}
-
-func (w *Watcher) shouldDebounceRemove(normalizedPath string, now time.Time) bool {
-	if normalizedPath == "" {
-		return false
-	}
-	w.clientsMutex.Lock()
-	if w.lastRemoveTimes == nil {
-		w.lastRemoveTimes = make(map[string]time.Time)
-	}
-	if last, ok := w.lastRemoveTimes[normalizedPath]; ok {
-		if now.Sub(last) < authRemoveDebounceWindow {
-			w.clientsMutex.Unlock()
-			return true
-		}
-	}
-	w.lastRemoveTimes[normalizedPath] = now
-	if len(w.lastRemoveTimes) > 128 {
-		cutoff := now.Add(-2 * authRemoveDebounceWindow)
-		for p, t := range w.lastRemoveTimes {
-			if t.Before(cutoff) {
-				delete(w.lastRemoveTimes, p)
-			}
-		}
-	}
-	w.clientsMutex.Unlock()
-	return false
-}
-
-// handleEvent processes individual file system events
-func (w *Watcher) handleEvent(event fsnotify.Event) {
-	// Filter only relevant events: config file or auth-dir JSON files.
-	configOps := fsnotify.Write | fsnotify.Create | fsnotify.Rename
-	normalizedName := w.normalizeAuthPath(event.Name)
-	normalizedConfigPath := w.normalizeAuthPath(w.configPath)
-	normalizedAuthDir := w.normalizeAuthPath(w.authDir)
-	isConfigEvent := normalizedName == normalizedConfigPath && event.Op&configOps != 0
-	authOps := fsnotify.Create | fsnotify.Write | fsnotify.Remove | fsnotify.Rename
-	isAuthJSON := strings.HasPrefix(normalizedName, normalizedAuthDir) && strings.HasSuffix(normalizedName, ".json") && event.Op&authOps != 0
-	
-	// Check for Kiro IDE token file changes
-	isKiroIDEToken := w.isKiroIDETokenFile(event.Name) && event.Op&authOps != 0
-	
-	if !isConfigEvent && !isAuthJSON && !isKiroIDEToken {
-		// Ignore unrelated files (e.g., cookie snapshots *.cookie) and other noise.
-		return
-	}
-	
-	// Handle Kiro IDE token file changes
-	if isKiroIDEToken {
-		w.handleKiroIDETokenChange(event)
-		return
-	}
-
-	now := time.Now()
-	log.Debugf("file system event detected: %s %s", event.Op.String(), event.Name)
-
-	// Handle config file changes
-	if isConfigEvent {
-		log.Debugf("config file change details - operation: %s, timestamp: %s", event.Op.String(), now.Format("2006-01-02 15:04:05.000"))
-		w.scheduleConfigReload()
-		return
-	}
-
-	// Handle auth directory changes incrementally (.json only)
-	if event.Op&(fsnotify.Remove|fsnotify.Rename) != 0 {
-		if w.shouldDebounceRemove(normalizedName, now) {
-			log.Debugf("debouncing remove event for %s", filepath.Base(event.Name))
-			return
-		}
-		// Atomic replace on some platforms may surface as Rename (or Remove) before the new file is ready.
-		// Wait briefly; if the path exists again, treat as an update instead of removal.
-		time.Sleep(replaceCheckDelay)
-		if _, statErr := os.Stat(event.Name); statErr == nil {
-			if unchanged, errSame := w.authFileUnchanged(event.Name); errSame == nil && unchanged {
-				log.Debugf("auth file unchanged (hash match), skipping reload: %s", filepath.Base(event.Name))
-				return
-			}
-			fmt.Printf("auth file changed (%s): %s, processing incrementally\n", event.Op.String(), filepath.Base(event.Name))
-			w.addOrUpdateClient(event.Name)
-			return
-		}
-		if !w.isKnownAuthFile(event.Name) {
-			log.Debugf("ignoring remove for unknown auth file: %s", filepath.Base(event.Name))
-			return
-		}
-		fmt.Printf("auth file changed (%s): %s, processing incrementally\n", event.Op.String(), filepath.Base(event.Name))
-		w.removeClient(event.Name)
-		return
-	}
-	if event.Op&(fsnotify.Create|fsnotify.Write) != 0 {
-		if unchanged, errSame := w.authFileUnchanged(event.Name); errSame == nil && unchanged {
-			log.Debugf("auth file unchanged (hash match), skipping reload: %s", filepath.Base(event.Name))
-			return
-		}
-		fmt.Printf("auth file changed (%s): %s, processing incrementally\n", event.Op.String(), filepath.Base(event.Name))
-		w.addOrUpdateClient(event.Name)
-	}
-}
-
-func (w *Watcher) scheduleConfigReload() {
-	w.configReloadMu.Lock()
-	defer w.configReloadMu.Unlock()
-	if w.configReloadTimer != nil {
-		w.configReloadTimer.Stop()
-	}
-	w.configReloadTimer = time.AfterFunc(configReloadDebounce, func() {
-		w.configReloadMu.Lock()
-		w.configReloadTimer = nil
-		w.configReloadMu.Unlock()
-		w.reloadConfigIfChanged()
-	})
-}
-
-// isKiroIDETokenFile checks if the given path is the Kiro IDE token file.
-func (w *Watcher) isKiroIDETokenFile(path string) bool {
-	// Check if it's the kiro-auth-token.json file in ~/.aws/sso/cache/
-	// Use filepath.ToSlash to ensure consistent separators across platforms (Windows uses backslashes)
-	normalized := filepath.ToSlash(path)
-	return strings.HasSuffix(normalized, "kiro-auth-token.json") && strings.Contains(normalized, ".aws/sso/cache")
-}
-
-// handleKiroIDETokenChange processes changes to the Kiro IDE token file.
-// When the token file is updated by Kiro IDE, this triggers a reload of Kiro auth.
-func (w *Watcher) handleKiroIDETokenChange(event fsnotify.Event) {
-	log.Debugf("Kiro IDE token file event detected: %s %s", event.Op.String(), event.Name)
-
-	if event.Op&(fsnotify.Remove|fsnotify.Rename) != 0 {
-		// Token file removed - wait briefly for potential atomic replace
-		time.Sleep(replaceCheckDelay)
-		if _, statErr := os.Stat(event.Name); statErr != nil {
-			log.Debugf("Kiro IDE token file removed: %s", event.Name)
-			return
-		}
-	}
-
-	// Try to load the updated token
-	tokenData, err := kiroauth.LoadKiroIDEToken()
-	if err != nil {
-		log.Debugf("failed to load Kiro IDE token after change: %v", err)
-		return
-	}
-
-	log.Infof("Kiro IDE token file updated, access token refreshed (provider: %s)", tokenData.Provider)
-
-	// Trigger auth state refresh to pick up the new token
-	w.refreshAuthState()
-
-	// Notify callback if set
-	w.clientsMutex.RLock()
-	cfg := w.config
-	w.clientsMutex.RUnlock()
-
-	if w.reloadCallback != nil && cfg != nil {
-		log.Debugf("triggering server update callback after Kiro IDE token change")
-		w.reloadCallback(cfg)
-	}
-}
-
-func (w *Watcher) reloadConfigIfChanged() {
-	data, err := os.ReadFile(w.configPath)
-	if err != nil {
-		log.Errorf("failed to read config file for hash check: %v", err)
-		return
-	}
-	if len(data) == 0 {
-		log.Debugf("ignoring empty config file write event")
-		return
-	}
-	sum := sha256.Sum256(data)
-	newHash := hex.EncodeToString(sum[:])
-
-	w.clientsMutex.RLock()
-	currentHash := w.lastConfigHash
-	w.clientsMutex.RUnlock()
-
-	if currentHash != "" && currentHash == newHash {
-		log.Debugf("config file content unchanged (hash match), skipping reload")
-		return
-	}
-	fmt.Printf("config file changed, reloading: %s\n", w.configPath)
-	if w.reloadConfig() {
-		finalHash := newHash
-		if updatedData, errRead := os.ReadFile(w.configPath); errRead == nil && len(updatedData) > 0 {
-			sumUpdated := sha256.Sum256(updatedData)
-			finalHash = hex.EncodeToString(sumUpdated[:])
-		} else if errRead != nil {
-			log.WithError(errRead).Debug("failed to compute updated config hash after reload")
-		}
-		w.clientsMutex.Lock()
-		w.lastConfigHash = finalHash
-		w.clientsMutex.Unlock()
-		w.persistConfigAsync()
-	}
-}
-
-// reloadConfig reloads the configuration and triggers a full reload
-func (w *Watcher) reloadConfig() bool {
-	log.Debug("=========================== CONFIG RELOAD ============================")
-	log.Debugf("starting config reload from: %s", w.configPath)
-
-	newConfig, errLoadConfig := config.LoadConfig(w.configPath)
-	if errLoadConfig != nil {
-		log.Errorf("failed to reload config: %v", errLoadConfig)
-		return false
-	}
-
-	if w.mirroredAuthDir != "" {
-		newConfig.AuthDir = w.mirroredAuthDir
-	} else {
-		if resolvedAuthDir, errResolveAuthDir := util.ResolveAuthDir(newConfig.AuthDir); errResolveAuthDir != nil {
-			log.Errorf("failed to resolve auth directory from config: %v", errResolveAuthDir)
-		} else {
-			newConfig.AuthDir = resolvedAuthDir
-		}
-	}
-
-	w.clientsMutex.Lock()
-	var oldConfig *config.Config
-	_ = yaml.Unmarshal(w.oldConfigYaml, &oldConfig)
-	w.oldConfigYaml, _ = yaml.Marshal(newConfig)
-	w.config = newConfig
-	w.clientsMutex.Unlock()
-
-	var affectedOAuthProviders []string
-	if oldConfig != nil {
-		_, affectedOAuthProviders = diffOAuthExcludedModelChanges(oldConfig.OAuthExcludedModels, newConfig.OAuthExcludedModels)
-	}
-
-	// Always apply the current log level based on the latest config.
-	// This ensures logrus reflects the desired level even if change detection misses.
-	util.SetLogLevel(newConfig)
-	// Additional debug for visibility when the flag actually changes.
-	if oldConfig != nil && oldConfig.Debug != newConfig.Debug {
-		log.Debugf("log level updated - debug mode changed from %t to %t", oldConfig.Debug, newConfig.Debug)
-	}
-
-	// Log configuration changes in debug mode, only when there are material diffs
-	if oldConfig != nil {
-		details := buildConfigChangeDetails(oldConfig, newConfig)
-		if len(details) > 0 {
-			log.Debugf("config changes detected:")
-			for _, d := range details {
-				log.Debugf("  %s", d)
-			}
-		} else {
-			log.Debugf("no material config field changes detected")
-		}
-	}
-
-	authDirChanged := oldConfig == nil || oldConfig.AuthDir != newConfig.AuthDir
-
-	log.Infof("config successfully reloaded, triggering client reload")
-	// Reload clients with new config
-	w.reloadClients(authDirChanged, affectedOAuthProviders)
-	return true
-}
-
-// reloadClients performs a full scan and reload of all clients.
-func (w *Watcher) reloadClients(rescanAuth bool, affectedOAuthProviders []string) {
-	log.Debugf("starting full client load process")
-
-	w.clientsMutex.RLock()
-	cfg := w.config
-	w.clientsMutex.RUnlock()
-
-	if cfg == nil {
-		log.Error("config is nil, cannot reload clients")
-		return
-	}
-
-	if len(affectedOAuthProviders) > 0 {
-		w.clientsMutex.Lock()
-		if w.currentAuths != nil {
-			filtered := make(map[string]*coreauth.Auth, len(w.currentAuths))
-			for id, auth := range w.currentAuths {
-				if auth == nil {
-					continue
-				}
-				provider := strings.ToLower(strings.TrimSpace(auth.Provider))
-				if _, match := matchProvider(provider, affectedOAuthProviders); match {
-					continue
-				}
-				filtered[id] = auth
-			}
-			w.currentAuths = filtered
-			log.Debugf("applying oauth-excluded-models to providers %v", affectedOAuthProviders)
-		} else {
-			w.currentAuths = nil
-		}
-		w.clientsMutex.Unlock()
-	}
-
-	// Unregister all old API key clients before creating new ones
-	// no legacy clients to unregister
-
-	// Create new API key clients based on the new config
-	geminiAPIKeyCount, vertexCompatAPIKeyCount, claudeAPIKeyCount, codexAPIKeyCount, openAICompatCount := BuildAPIKeyClients(cfg)
-	totalAPIKeyClients := geminiAPIKeyCount + vertexCompatAPIKeyCount + claudeAPIKeyCount + codexAPIKeyCount + openAICompatCount
-	log.Debugf("loaded %d API key clients", totalAPIKeyClients)
-
-	var authFileCount int
-	if rescanAuth {
-		// Load file-based clients when explicitly requested (startup or authDir change)
-		authFileCount = w.loadFileClients(cfg)
-		log.Debugf("loaded %d file-based clients", authFileCount)
-	} else {
-		// Preserve existing auth hashes and only report current known count to avoid redundant scans.
-		w.clientsMutex.RLock()
-		authFileCount = len(w.lastAuthHashes)
-		w.clientsMutex.RUnlock()
-		log.Debugf("skipping auth directory rescan; retaining %d existing auth files", authFileCount)
-	}
-
-	// no legacy file-based clients to unregister
-
-	// Update client maps
-	if rescanAuth {
-		w.clientsMutex.Lock()
-
-		// Rebuild auth file hash cache for current clients
-		w.lastAuthHashes = make(map[string]string)
-		if resolvedAuthDir, errResolveAuthDir := util.ResolveAuthDir(cfg.AuthDir); errResolveAuthDir != nil {
-			log.Errorf("failed to resolve auth directory for hash cache: %v", errResolveAuthDir)
-		} else if resolvedAuthDir != "" {
-			_ = filepath.Walk(resolvedAuthDir, func(path string, info fs.FileInfo, err error) error {
-				if err != nil {
-					return nil
-				}
-				if !info.IsDir() && strings.HasSuffix(strings.ToLower(info.Name()), ".json") {
-					if data, errReadFile := os.ReadFile(path); errReadFile == nil && len(data) > 0 {
-						sum := sha256.Sum256(data)
-						normalizedPath := w.normalizeAuthPath(path)
-						w.lastAuthHashes[normalizedPath] = hex.EncodeToString(sum[:])
-					}
-				}
-				return nil
-			})
-		}
-		w.clientsMutex.Unlock()
-	}
-
-	totalNewClients := authFileCount + geminiAPIKeyCount + vertexCompatAPIKeyCount + claudeAPIKeyCount + codexAPIKeyCount + openAICompatCount
-
-	// Ensure consumers observe the new configuration before auth updates dispatch.
-	if w.reloadCallback != nil {
-		log.Debugf("triggering server update callback before auth refresh")
-		w.reloadCallback(cfg)
-	}
-
-	w.refreshAuthState()
-
-	log.Infof("full client load complete - %d clients (%d auth files + %d Gemini API keys + %d Vertex API keys + %d Claude API keys + %d Codex keys + %d OpenAI-compat)",
-		totalNewClients,
-		authFileCount,
-		geminiAPIKeyCount,
-		vertexCompatAPIKeyCount,
-		claudeAPIKeyCount,
-		codexAPIKeyCount,
-		openAICompatCount,
-	)
-}
-
-// createClientFromFile creates a single client instance from a given token file path.
-// createClientFromFile removed (legacy)
-
-// addOrUpdateClient handles the addition or update of a single client.
-func (w *Watcher) addOrUpdateClient(path string) {
-	data, errRead := os.ReadFile(path)
-	if errRead != nil {
-		log.Errorf("failed to read auth file %s: %v", filepath.Base(path), errRead)
-		return
-	}
-	if len(data) == 0 {
-		log.Debugf("ignoring empty auth file: %s", filepath.Base(path))
-		return
-	}
-
-	sum := sha256.Sum256(data)
-	curHash := hex.EncodeToString(sum[:])
-	normalized := w.normalizeAuthPath(path)
-
-	w.clientsMutex.Lock()
-
-	cfg := w.config
-	if cfg == nil {
-		log.Error("config is nil, cannot add or update client")
-		w.clientsMutex.Unlock()
-		return
-	}
-	if prev, ok := w.lastAuthHashes[normalized]; ok && prev == curHash {
-		log.Debugf("auth file unchanged (hash match), skipping reload: %s", filepath.Base(path))
-		w.clientsMutex.Unlock()
-		return
-	}
-
-	// Update hash cache
-	w.lastAuthHashes[normalized] = curHash
-
-	w.clientsMutex.Unlock() // Unlock before the callback
-
-	w.refreshAuthState()
-
-	if w.reloadCallback != nil {
-		log.Debugf("triggering server update callback after add/update")
-		w.reloadCallback(cfg)
-	}
-	w.persistAuthAsync(fmt.Sprintf("Sync auth %s", filepath.Base(path)), path)
-=======
 	return w.dispatchRuntimeAuthUpdate(update)
->>>>>>> d1220de0
 }
 
 // SnapshotCoreAuths converts current clients snapshot into core auth entries.
@@ -1124,903 +143,5 @@
 	w.clientsMutex.RLock()
 	cfg := w.config
 	w.clientsMutex.RUnlock()
-<<<<<<< HEAD
-	if cfg != nil {
-		// Gemini official API keys -> synthesize auths
-		for i := range cfg.GeminiKey {
-			entry := cfg.GeminiKey[i]
-			key := strings.TrimSpace(entry.APIKey)
-			if key == "" {
-				continue
-			}
-			base := strings.TrimSpace(entry.BaseURL)
-			proxyURL := strings.TrimSpace(entry.ProxyURL)
-			id, token := idGen.next("gemini:apikey", key, base)
-			attrs := map[string]string{
-				"source":  fmt.Sprintf("config:gemini[%s]", token),
-				"api_key": key,
-			}
-			if base != "" {
-				attrs["base_url"] = base
-			}
-			addConfigHeadersToAttrs(entry.Headers, attrs)
-			a := &coreauth.Auth{
-				ID:         id,
-				Provider:   "gemini",
-				Label:      "gemini-apikey",
-				Status:     coreauth.StatusActive,
-				ProxyURL:   proxyURL,
-				Attributes: attrs,
-				CreatedAt:  now,
-				UpdatedAt:  now,
-			}
-			applyAuthExcludedModelsMeta(a, cfg, entry.ExcludedModels, "apikey")
-			out = append(out, a)
-		}
-
-		// Claude API keys -> synthesize auths
-		for i := range cfg.ClaudeKey {
-			ck := cfg.ClaudeKey[i]
-			key := strings.TrimSpace(ck.APIKey)
-			if key == "" {
-				continue
-			}
-			base := strings.TrimSpace(ck.BaseURL)
-			id, token := idGen.next("claude:apikey", key, base)
-			attrs := map[string]string{
-				"source":  fmt.Sprintf("config:claude[%s]", token),
-				"api_key": key,
-			}
-			if base != "" {
-				attrs["base_url"] = base
-			}
-			if hash := computeClaudeModelsHash(ck.Models); hash != "" {
-				attrs["models_hash"] = hash
-			}
-			addConfigHeadersToAttrs(ck.Headers, attrs)
-			proxyURL := strings.TrimSpace(ck.ProxyURL)
-			a := &coreauth.Auth{
-				ID:         id,
-				Provider:   "claude",
-				Label:      "claude-apikey",
-				Status:     coreauth.StatusActive,
-				ProxyURL:   proxyURL,
-				Attributes: attrs,
-				CreatedAt:  now,
-				UpdatedAt:  now,
-			}
-			applyAuthExcludedModelsMeta(a, cfg, ck.ExcludedModels, "apikey")
-			out = append(out, a)
-		}
-		// Codex API keys -> synthesize auths
-		for i := range cfg.CodexKey {
-			ck := cfg.CodexKey[i]
-			key := strings.TrimSpace(ck.APIKey)
-			if key == "" {
-				continue
-			}
-			id, token := idGen.next("codex:apikey", key, ck.BaseURL)
-			attrs := map[string]string{
-				"source":  fmt.Sprintf("config:codex[%s]", token),
-				"api_key": key,
-			}
-			if ck.BaseURL != "" {
-				attrs["base_url"] = ck.BaseURL
-			}
-			addConfigHeadersToAttrs(ck.Headers, attrs)
-			proxyURL := strings.TrimSpace(ck.ProxyURL)
-			a := &coreauth.Auth{
-				ID:         id,
-				Provider:   "codex",
-				Label:      "codex-apikey",
-				Status:     coreauth.StatusActive,
-				ProxyURL:   proxyURL,
-				Attributes: attrs,
-				CreatedAt:  now,
-				UpdatedAt:  now,
-			}
-			applyAuthExcludedModelsMeta(a, cfg, ck.ExcludedModels, "apikey")
-			out = append(out, a)
-		}
-		// Kiro (AWS CodeWhisperer) -> synthesize auths
-		var kAuth *kiroauth.KiroAuth
-		if len(cfg.KiroKey) > 0 {
-			kAuth = kiroauth.NewKiroAuth(cfg)
-		}
-		for i := range cfg.KiroKey {
-			kk := cfg.KiroKey[i]
-			var accessToken, profileArn string
-
-			// Try to load from token file first
-			if kk.TokenFile != "" && kAuth != nil {
-				tokenData, err := kAuth.LoadTokenFromFile(kk.TokenFile)
-				if err != nil {
-					log.Warnf("failed to load kiro token file %s: %v", kk.TokenFile, err)
-				} else {
-					accessToken = tokenData.AccessToken
-					profileArn = tokenData.ProfileArn
-				}
-			}
-
-			// Override with direct config values if provided
-			if kk.AccessToken != "" {
-				accessToken = kk.AccessToken
-			}
-			if kk.ProfileArn != "" {
-				profileArn = kk.ProfileArn
-			}
-
-			if accessToken == "" {
-				log.Warnf("kiro config[%d] missing access_token, skipping", i)
-				continue
-			}
-
-			// profileArn is optional for AWS Builder ID users
-			id, token := idGen.next("kiro:token", accessToken, profileArn)
-			attrs := map[string]string{
-				"source":       fmt.Sprintf("config:kiro[%s]", token),
-				"access_token": accessToken,
-			}
-			if profileArn != "" {
-				attrs["profile_arn"] = profileArn
-			}
-			if kk.Region != "" {
-				attrs["region"] = kk.Region
-			}
-			if kk.AgentTaskType != "" {
-				attrs["agent_task_type"] = kk.AgentTaskType
-			}
-			proxyURL := strings.TrimSpace(kk.ProxyURL)
-			a := &coreauth.Auth{
-				ID:         id,
-				Provider:   "kiro",
-				Label:      "kiro-token",
-				Status:     coreauth.StatusActive,
-				ProxyURL:   proxyURL,
-				Attributes: attrs,
-				CreatedAt:  now,
-				UpdatedAt:  now,
-			}
-			out = append(out, a)
-		}
-		for i := range cfg.OpenAICompatibility {
-			compat := &cfg.OpenAICompatibility[i]
-			providerName := strings.ToLower(strings.TrimSpace(compat.Name))
-			if providerName == "" {
-				providerName = "openai-compatibility"
-			}
-			base := strings.TrimSpace(compat.BaseURL)
-
-			// Handle new APIKeyEntries format (preferred)
-			createdEntries := 0
-			for j := range compat.APIKeyEntries {
-				entry := &compat.APIKeyEntries[j]
-				key := strings.TrimSpace(entry.APIKey)
-				proxyURL := strings.TrimSpace(entry.ProxyURL)
-				idKind := fmt.Sprintf("openai-compatibility:%s", providerName)
-				id, token := idGen.next(idKind, key, base, proxyURL)
-				attrs := map[string]string{
-					"source":       fmt.Sprintf("config:%s[%s]", providerName, token),
-					"base_url":     base,
-					"compat_name":  compat.Name,
-					"provider_key": providerName,
-				}
-				if key != "" {
-					attrs["api_key"] = key
-				}
-				if hash := computeOpenAICompatModelsHash(compat.Models); hash != "" {
-					attrs["models_hash"] = hash
-				}
-				addConfigHeadersToAttrs(compat.Headers, attrs)
-				a := &coreauth.Auth{
-					ID:         id,
-					Provider:   providerName,
-					Label:      compat.Name,
-					Status:     coreauth.StatusActive,
-					ProxyURL:   proxyURL,
-					Attributes: attrs,
-					CreatedAt:  now,
-					UpdatedAt:  now,
-				}
-				out = append(out, a)
-				createdEntries++
-			}
-			if createdEntries == 0 {
-				idKind := fmt.Sprintf("openai-compatibility:%s", providerName)
-				id, token := idGen.next(idKind, base)
-				attrs := map[string]string{
-					"source":       fmt.Sprintf("config:%s[%s]", providerName, token),
-					"base_url":     base,
-					"compat_name":  compat.Name,
-					"provider_key": providerName,
-				}
-				if hash := computeOpenAICompatModelsHash(compat.Models); hash != "" {
-					attrs["models_hash"] = hash
-				}
-				addConfigHeadersToAttrs(compat.Headers, attrs)
-				a := &coreauth.Auth{
-					ID:         id,
-					Provider:   providerName,
-					Label:      compat.Name,
-					Status:     coreauth.StatusActive,
-					Attributes: attrs,
-					CreatedAt:  now,
-					UpdatedAt:  now,
-				}
-				out = append(out, a)
-			}
-		}
-	}
-
-	// Process Vertex API key providers (Vertex-compatible endpoints)
-	for i := range cfg.VertexCompatAPIKey {
-		compat := &cfg.VertexCompatAPIKey[i]
-		providerName := "vertex"
-		base := strings.TrimSpace(compat.BaseURL)
-
-		key := strings.TrimSpace(compat.APIKey)
-		proxyURL := strings.TrimSpace(compat.ProxyURL)
-		idKind := fmt.Sprintf("vertex:apikey:%s", base)
-		id, token := idGen.next(idKind, key, base, proxyURL)
-		attrs := map[string]string{
-			"source":       fmt.Sprintf("config:vertex-apikey[%s]", token),
-			"base_url":     base,
-			"provider_key": providerName,
-		}
-		if key != "" {
-			attrs["api_key"] = key
-		}
-		if hash := computeVertexCompatModelsHash(compat.Models); hash != "" {
-			attrs["models_hash"] = hash
-		}
-		addConfigHeadersToAttrs(compat.Headers, attrs)
-		a := &coreauth.Auth{
-			ID:         id,
-			Provider:   providerName,
-			Label:      "vertex-apikey",
-			Status:     coreauth.StatusActive,
-			ProxyURL:   proxyURL,
-			Attributes: attrs,
-			CreatedAt:  now,
-			UpdatedAt:  now,
-		}
-		applyAuthExcludedModelsMeta(a, cfg, nil, "apikey")
-		out = append(out, a)
-	}
-
-	// Also synthesize auth entries directly from auth files (for OAuth/file-backed providers)
-	log.Debugf("SnapshotCoreAuths: scanning auth directory: %s", w.authDir)
-	entries, readErr := os.ReadDir(w.authDir)
-	if readErr != nil {
-		log.Errorf("SnapshotCoreAuths: failed to read auth directory %s: %v", w.authDir, readErr)
-	}
-	log.Debugf("SnapshotCoreAuths: found %d entries in auth directory", len(entries))
-	for _, e := range entries {
-		if e.IsDir() {
-			continue
-		}
-		name := e.Name()
-		if !strings.HasSuffix(strings.ToLower(name), ".json") {
-			continue
-		}
-		full := filepath.Join(w.authDir, name)
-		data, err := os.ReadFile(full)
-		if err != nil || len(data) == 0 {
-			continue
-		}
-		var metadata map[string]any
-		if err = json.Unmarshal(data, &metadata); err != nil {
-			continue
-		}
-		t, _ := metadata["type"].(string)
-		
-		// Detect Kiro auth files by auth_method field (they don't have "type" field)
-		if t == "" {
-			if authMethod, _ := metadata["auth_method"].(string); authMethod == "builder-id" || authMethod == "social" {
-				t = "kiro"
-				log.Debugf("SnapshotCoreAuths: detected Kiro auth by auth_method: %s", name)
-			}
-		}
-		
-		if t == "" {
-			log.Debugf("SnapshotCoreAuths: skipping file without type: %s", name)
-			continue
-		}
-		log.Debugf("SnapshotCoreAuths: processing auth file: %s (type=%s)", name, t)
-		provider := strings.ToLower(t)
-		if provider == "gemini" {
-			provider = "gemini-cli"
-		}
-		label := provider
-		if email, _ := metadata["email"].(string); email != "" {
-			label = email
-		}
-		// For Kiro, use provider field as label if available
-		if provider == "kiro" {
-			if kiroProvider, _ := metadata["provider"].(string); kiroProvider != "" {
-				label = fmt.Sprintf("kiro-%s", strings.ToLower(kiroProvider))
-			}
-		}
-		// Use relative path under authDir as ID to stay consistent with the file-based token store
-		id := full
-		if rel, errRel := filepath.Rel(w.authDir, full); errRel == nil && rel != "" {
-			id = rel
-		}
-
-		proxyURL := ""
-		if p, ok := metadata["proxy_url"].(string); ok {
-			proxyURL = p
-		}
-
-		a := &coreauth.Auth{
-			ID:       id,
-			Provider: provider,
-			Label:    label,
-			Status:   coreauth.StatusActive,
-			Attributes: map[string]string{
-				"source": full,
-				"path":   full,
-			},
-			ProxyURL:  proxyURL,
-			Metadata:  metadata,
-			CreatedAt: now,
-			UpdatedAt: now,
-		}
-		// Set NextRefreshAfter for Kiro auth based on expires_at
-		if provider == "kiro" {
-			if expiresAtStr, ok := metadata["expires_at"].(string); ok && expiresAtStr != "" {
-				if expiresAt, parseErr := time.Parse(time.RFC3339, expiresAtStr); parseErr == nil {
-					// Refresh 30 minutes before expiry
-					a.NextRefreshAfter = expiresAt.Add(-30 * time.Minute)
-				}
-			}
-		}
-
-		applyAuthExcludedModelsMeta(a, cfg, nil, "oauth")
-		if provider == "gemini-cli" {
-			if virtuals := synthesizeGeminiVirtualAuths(a, metadata, now); len(virtuals) > 0 {
-				for _, v := range virtuals {
-					applyAuthExcludedModelsMeta(v, cfg, nil, "oauth")
-				}
-				out = append(out, a)
-				out = append(out, virtuals...)
-				continue
-			}
-		}
-		out = append(out, a)
-	}
-	return out
-}
-
-func synthesizeGeminiVirtualAuths(primary *coreauth.Auth, metadata map[string]any, now time.Time) []*coreauth.Auth {
-	if primary == nil || metadata == nil {
-		return nil
-	}
-	projects := splitGeminiProjectIDs(metadata)
-	if len(projects) <= 1 {
-		return nil
-	}
-	email, _ := metadata["email"].(string)
-	shared := geminicli.NewSharedCredential(primary.ID, email, metadata, projects)
-	primary.Disabled = true
-	primary.Status = coreauth.StatusDisabled
-	primary.Runtime = shared
-	if primary.Attributes == nil {
-		primary.Attributes = make(map[string]string)
-	}
-	primary.Attributes["gemini_virtual_primary"] = "true"
-	primary.Attributes["virtual_children"] = strings.Join(projects, ",")
-	source := primary.Attributes["source"]
-	authPath := primary.Attributes["path"]
-	originalProvider := primary.Provider
-	if originalProvider == "" {
-		originalProvider = "gemini-cli"
-	}
-	label := primary.Label
-	if label == "" {
-		label = originalProvider
-	}
-	virtuals := make([]*coreauth.Auth, 0, len(projects))
-	for _, projectID := range projects {
-		attrs := map[string]string{
-			"runtime_only":           "true",
-			"gemini_virtual_parent":  primary.ID,
-			"gemini_virtual_project": projectID,
-		}
-		if source != "" {
-			attrs["source"] = source
-		}
-		if authPath != "" {
-			attrs["path"] = authPath
-		}
-		metadataCopy := map[string]any{
-			"email":             email,
-			"project_id":        projectID,
-			"virtual":           true,
-			"virtual_parent_id": primary.ID,
-			"type":              metadata["type"],
-		}
-		proxy := strings.TrimSpace(primary.ProxyURL)
-		if proxy != "" {
-			metadataCopy["proxy_url"] = proxy
-		}
-		virtual := &coreauth.Auth{
-			ID:         buildGeminiVirtualID(primary.ID, projectID),
-			Provider:   originalProvider,
-			Label:      fmt.Sprintf("%s [%s]", label, projectID),
-			Status:     coreauth.StatusActive,
-			Attributes: attrs,
-			Metadata:   metadataCopy,
-			ProxyURL:   primary.ProxyURL,
-			CreatedAt:  now,
-			UpdatedAt:  now,
-			Runtime:    geminicli.NewVirtualCredential(projectID, shared),
-		}
-		virtuals = append(virtuals, virtual)
-	}
-	return virtuals
-}
-
-func splitGeminiProjectIDs(metadata map[string]any) []string {
-	raw, _ := metadata["project_id"].(string)
-	trimmed := strings.TrimSpace(raw)
-	if trimmed == "" {
-		return nil
-	}
-	parts := strings.Split(trimmed, ",")
-	result := make([]string, 0, len(parts))
-	seen := make(map[string]struct{}, len(parts))
-	for _, part := range parts {
-		id := strings.TrimSpace(part)
-		if id == "" {
-			continue
-		}
-		if _, ok := seen[id]; ok {
-			continue
-		}
-		seen[id] = struct{}{}
-		result = append(result, id)
-	}
-	return result
-}
-
-func buildGeminiVirtualID(baseID, projectID string) string {
-	project := strings.TrimSpace(projectID)
-	if project == "" {
-		project = "project"
-	}
-	replacer := strings.NewReplacer("/", "_", "\\", "_", " ", "_")
-	return fmt.Sprintf("%s::%s", baseID, replacer.Replace(project))
-}
-
-// buildCombinedClientMap merges file-based clients with API key clients from the cache.
-// buildCombinedClientMap removed
-
-// unregisterClientWithReason attempts to call client-specific unregister hooks with context.
-// unregisterClientWithReason removed
-
-// loadFileClients scans the auth directory and creates clients from .json files.
-func (w *Watcher) loadFileClients(cfg *config.Config) int {
-	authFileCount := 0
-	successfulAuthCount := 0
-
-	authDir, errResolveAuthDir := util.ResolveAuthDir(cfg.AuthDir)
-	if errResolveAuthDir != nil {
-		log.Errorf("failed to resolve auth directory: %v", errResolveAuthDir)
-		return 0
-	}
-	if authDir == "" {
-		return 0
-	}
-
-	errWalk := filepath.Walk(authDir, func(path string, info fs.FileInfo, err error) error {
-		if err != nil {
-			log.Debugf("error accessing path %s: %v", path, err)
-			return err
-		}
-		if !info.IsDir() && strings.HasSuffix(strings.ToLower(info.Name()), ".json") {
-			authFileCount++
-			log.Debugf("processing auth file %d: %s", authFileCount, filepath.Base(path))
-			// Count readable JSON files as successful auth entries
-			if data, errCreate := os.ReadFile(path); errCreate == nil && len(data) > 0 {
-				successfulAuthCount++
-			}
-		}
-		return nil
-	})
-
-	if errWalk != nil {
-		log.Errorf("error walking auth directory: %v", errWalk)
-	}
-	log.Debugf("auth directory scan complete - found %d .json files, %d readable", authFileCount, successfulAuthCount)
-	return authFileCount
-}
-
-func BuildAPIKeyClients(cfg *config.Config) (int, int, int, int, int) {
-	geminiAPIKeyCount := 0
-	vertexCompatAPIKeyCount := 0
-	claudeAPIKeyCount := 0
-	codexAPIKeyCount := 0
-	openAICompatCount := 0
-
-	if len(cfg.GeminiKey) > 0 {
-		// Stateless executor handles Gemini API keys; avoid constructing legacy clients.
-		geminiAPIKeyCount += len(cfg.GeminiKey)
-	}
-	if len(cfg.VertexCompatAPIKey) > 0 {
-		vertexCompatAPIKeyCount += len(cfg.VertexCompatAPIKey)
-	}
-	if len(cfg.ClaudeKey) > 0 {
-		claudeAPIKeyCount += len(cfg.ClaudeKey)
-	}
-	if len(cfg.CodexKey) > 0 {
-		codexAPIKeyCount += len(cfg.CodexKey)
-	}
-	if len(cfg.OpenAICompatibility) > 0 {
-		// Do not construct legacy clients for OpenAI-compat providers; these are handled by the stateless executor.
-		for _, compatConfig := range cfg.OpenAICompatibility {
-			openAICompatCount += len(compatConfig.APIKeyEntries)
-		}
-	}
-	return geminiAPIKeyCount, vertexCompatAPIKeyCount, claudeAPIKeyCount, codexAPIKeyCount, openAICompatCount
-}
-
-func diffOpenAICompatibility(oldList, newList []config.OpenAICompatibility) []string {
-	changes := make([]string, 0)
-	oldMap := make(map[string]config.OpenAICompatibility, len(oldList))
-	oldLabels := make(map[string]string, len(oldList))
-	for idx, entry := range oldList {
-		key, label := openAICompatKey(entry, idx)
-		oldMap[key] = entry
-		oldLabels[key] = label
-	}
-	newMap := make(map[string]config.OpenAICompatibility, len(newList))
-	newLabels := make(map[string]string, len(newList))
-	for idx, entry := range newList {
-		key, label := openAICompatKey(entry, idx)
-		newMap[key] = entry
-		newLabels[key] = label
-	}
-	keySet := make(map[string]struct{}, len(oldMap)+len(newMap))
-	for key := range oldMap {
-		keySet[key] = struct{}{}
-	}
-	for key := range newMap {
-		keySet[key] = struct{}{}
-	}
-	orderedKeys := make([]string, 0, len(keySet))
-	for key := range keySet {
-		orderedKeys = append(orderedKeys, key)
-	}
-	sort.Strings(orderedKeys)
-	for _, key := range orderedKeys {
-		oldEntry, oldOk := oldMap[key]
-		newEntry, newOk := newMap[key]
-		label := oldLabels[key]
-		if label == "" {
-			label = newLabels[key]
-		}
-		switch {
-		case !oldOk:
-			changes = append(changes, fmt.Sprintf("provider added: %s (api-keys=%d, models=%d)", label, countAPIKeys(newEntry), countOpenAIModels(newEntry.Models)))
-		case !newOk:
-			changes = append(changes, fmt.Sprintf("provider removed: %s (api-keys=%d, models=%d)", label, countAPIKeys(oldEntry), countOpenAIModels(oldEntry.Models)))
-		default:
-			if detail := describeOpenAICompatibilityUpdate(oldEntry, newEntry); detail != "" {
-				changes = append(changes, fmt.Sprintf("provider updated: %s %s", label, detail))
-			}
-		}
-	}
-	return changes
-}
-
-func describeOpenAICompatibilityUpdate(oldEntry, newEntry config.OpenAICompatibility) string {
-	oldKeyCount := countAPIKeys(oldEntry)
-	newKeyCount := countAPIKeys(newEntry)
-	oldModelCount := countOpenAIModels(oldEntry.Models)
-	newModelCount := countOpenAIModels(newEntry.Models)
-	details := make([]string, 0, 3)
-	if oldKeyCount != newKeyCount {
-		details = append(details, fmt.Sprintf("api-keys %d -> %d", oldKeyCount, newKeyCount))
-	}
-	if oldModelCount != newModelCount {
-		details = append(details, fmt.Sprintf("models %d -> %d", oldModelCount, newModelCount))
-	}
-	if !equalStringMap(oldEntry.Headers, newEntry.Headers) {
-		details = append(details, "headers updated")
-	}
-	if len(details) == 0 {
-		return ""
-	}
-	return "(" + strings.Join(details, ", ") + ")"
-}
-
-func countAPIKeys(entry config.OpenAICompatibility) int {
-	count := 0
-	for _, keyEntry := range entry.APIKeyEntries {
-		if strings.TrimSpace(keyEntry.APIKey) != "" {
-			count++
-		}
-	}
-	return count
-}
-
-func countOpenAIModels(models []config.OpenAICompatibilityModel) int {
-	count := 0
-	for _, model := range models {
-		name := strings.TrimSpace(model.Name)
-		alias := strings.TrimSpace(model.Alias)
-		if name == "" && alias == "" {
-			continue
-		}
-		count++
-	}
-	return count
-}
-
-func openAICompatKey(entry config.OpenAICompatibility, index int) (string, string) {
-	name := strings.TrimSpace(entry.Name)
-	if name != "" {
-		return "name:" + name, name
-	}
-	base := strings.TrimSpace(entry.BaseURL)
-	if base != "" {
-		return "base:" + base, base
-	}
-	for _, model := range entry.Models {
-		alias := strings.TrimSpace(model.Alias)
-		if alias == "" {
-			alias = strings.TrimSpace(model.Name)
-		}
-		if alias != "" {
-			return "alias:" + alias, alias
-		}
-	}
-	return fmt.Sprintf("index:%d", index), fmt.Sprintf("entry-%d", index+1)
-}
-
-// buildConfigChangeDetails computes a redacted, human-readable list of config changes.
-// It avoids printing secrets (like API keys) and focuses on structural or non-sensitive fields.
-func buildConfigChangeDetails(oldCfg, newCfg *config.Config) []string {
-	changes := make([]string, 0, 16)
-	if oldCfg == nil || newCfg == nil {
-		return changes
-	}
-
-	// Simple scalars
-	if oldCfg.Port != newCfg.Port {
-		changes = append(changes, fmt.Sprintf("port: %d -> %d", oldCfg.Port, newCfg.Port))
-	}
-	if oldCfg.AuthDir != newCfg.AuthDir {
-		changes = append(changes, fmt.Sprintf("auth-dir: %s -> %s", oldCfg.AuthDir, newCfg.AuthDir))
-	}
-	if oldCfg.Debug != newCfg.Debug {
-		changes = append(changes, fmt.Sprintf("debug: %t -> %t", oldCfg.Debug, newCfg.Debug))
-	}
-	if oldCfg.LoggingToFile != newCfg.LoggingToFile {
-		changes = append(changes, fmt.Sprintf("logging-to-file: %t -> %t", oldCfg.LoggingToFile, newCfg.LoggingToFile))
-	}
-	if oldCfg.UsageStatisticsEnabled != newCfg.UsageStatisticsEnabled {
-		changes = append(changes, fmt.Sprintf("usage-statistics-enabled: %t -> %t", oldCfg.UsageStatisticsEnabled, newCfg.UsageStatisticsEnabled))
-	}
-	if oldCfg.DisableCooling != newCfg.DisableCooling {
-		changes = append(changes, fmt.Sprintf("disable-cooling: %t -> %t", oldCfg.DisableCooling, newCfg.DisableCooling))
-	}
-	if oldCfg.RequestLog != newCfg.RequestLog {
-		changes = append(changes, fmt.Sprintf("request-log: %t -> %t", oldCfg.RequestLog, newCfg.RequestLog))
-	}
-	if oldCfg.RequestRetry != newCfg.RequestRetry {
-		changes = append(changes, fmt.Sprintf("request-retry: %d -> %d", oldCfg.RequestRetry, newCfg.RequestRetry))
-	}
-	if oldCfg.MaxRetryInterval != newCfg.MaxRetryInterval {
-		changes = append(changes, fmt.Sprintf("max-retry-interval: %d -> %d", oldCfg.MaxRetryInterval, newCfg.MaxRetryInterval))
-	}
-	if oldCfg.ProxyURL != newCfg.ProxyURL {
-		changes = append(changes, fmt.Sprintf("proxy-url: %s -> %s", oldCfg.ProxyURL, newCfg.ProxyURL))
-	}
-	if oldCfg.WebsocketAuth != newCfg.WebsocketAuth {
-		changes = append(changes, fmt.Sprintf("ws-auth: %t -> %t", oldCfg.WebsocketAuth, newCfg.WebsocketAuth))
-	}
-
-	// Quota-exceeded behavior
-	if oldCfg.QuotaExceeded.SwitchProject != newCfg.QuotaExceeded.SwitchProject {
-		changes = append(changes, fmt.Sprintf("quota-exceeded.switch-project: %t -> %t", oldCfg.QuotaExceeded.SwitchProject, newCfg.QuotaExceeded.SwitchProject))
-	}
-	if oldCfg.QuotaExceeded.SwitchPreviewModel != newCfg.QuotaExceeded.SwitchPreviewModel {
-		changes = append(changes, fmt.Sprintf("quota-exceeded.switch-preview-model: %t -> %t", oldCfg.QuotaExceeded.SwitchPreviewModel, newCfg.QuotaExceeded.SwitchPreviewModel))
-	}
-
-	// API keys (redacted) and counts
-	if len(oldCfg.APIKeys) != len(newCfg.APIKeys) {
-		changes = append(changes, fmt.Sprintf("api-keys count: %d -> %d", len(oldCfg.APIKeys), len(newCfg.APIKeys)))
-	} else if !reflect.DeepEqual(trimStrings(oldCfg.APIKeys), trimStrings(newCfg.APIKeys)) {
-		changes = append(changes, "api-keys: values updated (count unchanged, redacted)")
-	}
-	if len(oldCfg.GeminiKey) != len(newCfg.GeminiKey) {
-		changes = append(changes, fmt.Sprintf("gemini-api-key count: %d -> %d", len(oldCfg.GeminiKey), len(newCfg.GeminiKey)))
-	} else {
-		for i := range oldCfg.GeminiKey {
-			if i >= len(newCfg.GeminiKey) {
-				break
-			}
-			o := oldCfg.GeminiKey[i]
-			n := newCfg.GeminiKey[i]
-			if strings.TrimSpace(o.BaseURL) != strings.TrimSpace(n.BaseURL) {
-				changes = append(changes, fmt.Sprintf("gemini[%d].base-url: %s -> %s", i, strings.TrimSpace(o.BaseURL), strings.TrimSpace(n.BaseURL)))
-			}
-			if strings.TrimSpace(o.ProxyURL) != strings.TrimSpace(n.ProxyURL) {
-				changes = append(changes, fmt.Sprintf("gemini[%d].proxy-url: %s -> %s", i, strings.TrimSpace(o.ProxyURL), strings.TrimSpace(n.ProxyURL)))
-			}
-			if strings.TrimSpace(o.APIKey) != strings.TrimSpace(n.APIKey) {
-				changes = append(changes, fmt.Sprintf("gemini[%d].api-key: updated", i))
-			}
-			if !equalStringMap(o.Headers, n.Headers) {
-				changes = append(changes, fmt.Sprintf("gemini[%d].headers: updated", i))
-			}
-			oldExcluded := summarizeExcludedModels(o.ExcludedModels)
-			newExcluded := summarizeExcludedModels(n.ExcludedModels)
-			if oldExcluded.hash != newExcluded.hash {
-				changes = append(changes, fmt.Sprintf("gemini[%d].excluded-models: updated (%d -> %d entries)", i, oldExcluded.count, newExcluded.count))
-			}
-		}
-	}
-
-	// Claude keys (do not print key material)
-	if len(oldCfg.ClaudeKey) != len(newCfg.ClaudeKey) {
-		changes = append(changes, fmt.Sprintf("claude-api-key count: %d -> %d", len(oldCfg.ClaudeKey), len(newCfg.ClaudeKey)))
-	} else {
-		for i := range oldCfg.ClaudeKey {
-			if i >= len(newCfg.ClaudeKey) {
-				break
-			}
-			o := oldCfg.ClaudeKey[i]
-			n := newCfg.ClaudeKey[i]
-			if strings.TrimSpace(o.BaseURL) != strings.TrimSpace(n.BaseURL) {
-				changes = append(changes, fmt.Sprintf("claude[%d].base-url: %s -> %s", i, strings.TrimSpace(o.BaseURL), strings.TrimSpace(n.BaseURL)))
-			}
-			if strings.TrimSpace(o.ProxyURL) != strings.TrimSpace(n.ProxyURL) {
-				changes = append(changes, fmt.Sprintf("claude[%d].proxy-url: %s -> %s", i, strings.TrimSpace(o.ProxyURL), strings.TrimSpace(n.ProxyURL)))
-			}
-			if strings.TrimSpace(o.APIKey) != strings.TrimSpace(n.APIKey) {
-				changes = append(changes, fmt.Sprintf("claude[%d].api-key: updated", i))
-			}
-			if !equalStringMap(o.Headers, n.Headers) {
-				changes = append(changes, fmt.Sprintf("claude[%d].headers: updated", i))
-			}
-			oldExcluded := summarizeExcludedModels(o.ExcludedModels)
-			newExcluded := summarizeExcludedModels(n.ExcludedModels)
-			if oldExcluded.hash != newExcluded.hash {
-				changes = append(changes, fmt.Sprintf("claude[%d].excluded-models: updated (%d -> %d entries)", i, oldExcluded.count, newExcluded.count))
-			}
-		}
-	}
-
-	// Codex keys (do not print key material)
-	if len(oldCfg.CodexKey) != len(newCfg.CodexKey) {
-		changes = append(changes, fmt.Sprintf("codex-api-key count: %d -> %d", len(oldCfg.CodexKey), len(newCfg.CodexKey)))
-	} else {
-		for i := range oldCfg.CodexKey {
-			if i >= len(newCfg.CodexKey) {
-				break
-			}
-			o := oldCfg.CodexKey[i]
-			n := newCfg.CodexKey[i]
-			if strings.TrimSpace(o.BaseURL) != strings.TrimSpace(n.BaseURL) {
-				changes = append(changes, fmt.Sprintf("codex[%d].base-url: %s -> %s", i, strings.TrimSpace(o.BaseURL), strings.TrimSpace(n.BaseURL)))
-			}
-			if strings.TrimSpace(o.ProxyURL) != strings.TrimSpace(n.ProxyURL) {
-				changes = append(changes, fmt.Sprintf("codex[%d].proxy-url: %s -> %s", i, strings.TrimSpace(o.ProxyURL), strings.TrimSpace(n.ProxyURL)))
-			}
-			if strings.TrimSpace(o.APIKey) != strings.TrimSpace(n.APIKey) {
-				changes = append(changes, fmt.Sprintf("codex[%d].api-key: updated", i))
-			}
-			if !equalStringMap(o.Headers, n.Headers) {
-				changes = append(changes, fmt.Sprintf("codex[%d].headers: updated", i))
-			}
-			oldExcluded := summarizeExcludedModels(o.ExcludedModels)
-			newExcluded := summarizeExcludedModels(n.ExcludedModels)
-			if oldExcluded.hash != newExcluded.hash {
-				changes = append(changes, fmt.Sprintf("codex[%d].excluded-models: updated (%d -> %d entries)", i, oldExcluded.count, newExcluded.count))
-			}
-		}
-	}
-
-	// AmpCode settings (redacted where needed)
-	oldAmpURL := strings.TrimSpace(oldCfg.AmpCode.UpstreamURL)
-	newAmpURL := strings.TrimSpace(newCfg.AmpCode.UpstreamURL)
-	if oldAmpURL != newAmpURL {
-		changes = append(changes, fmt.Sprintf("ampcode.upstream-url: %s -> %s", oldAmpURL, newAmpURL))
-	}
-	oldAmpKey := strings.TrimSpace(oldCfg.AmpCode.UpstreamAPIKey)
-	newAmpKey := strings.TrimSpace(newCfg.AmpCode.UpstreamAPIKey)
-	switch {
-	case oldAmpKey == "" && newAmpKey != "":
-		changes = append(changes, "ampcode.upstream-api-key: added")
-	case oldAmpKey != "" && newAmpKey == "":
-		changes = append(changes, "ampcode.upstream-api-key: removed")
-	case oldAmpKey != newAmpKey:
-		changes = append(changes, "ampcode.upstream-api-key: updated")
-	}
-	if oldCfg.AmpCode.RestrictManagementToLocalhost != newCfg.AmpCode.RestrictManagementToLocalhost {
-		changes = append(changes, fmt.Sprintf("ampcode.restrict-management-to-localhost: %t -> %t", oldCfg.AmpCode.RestrictManagementToLocalhost, newCfg.AmpCode.RestrictManagementToLocalhost))
-	}
-	oldMappings := summarizeAmpModelMappings(oldCfg.AmpCode.ModelMappings)
-	newMappings := summarizeAmpModelMappings(newCfg.AmpCode.ModelMappings)
-	if oldMappings.hash != newMappings.hash {
-		changes = append(changes, fmt.Sprintf("ampcode.model-mappings: updated (%d -> %d entries)", oldMappings.count, newMappings.count))
-	}
-
-	if entries, _ := diffOAuthExcludedModelChanges(oldCfg.OAuthExcludedModels, newCfg.OAuthExcludedModels); len(entries) > 0 {
-		changes = append(changes, entries...)
-	}
-
-	// Remote management (never print the key)
-	if oldCfg.RemoteManagement.AllowRemote != newCfg.RemoteManagement.AllowRemote {
-		changes = append(changes, fmt.Sprintf("remote-management.allow-remote: %t -> %t", oldCfg.RemoteManagement.AllowRemote, newCfg.RemoteManagement.AllowRemote))
-	}
-	if oldCfg.RemoteManagement.DisableControlPanel != newCfg.RemoteManagement.DisableControlPanel {
-		changes = append(changes, fmt.Sprintf("remote-management.disable-control-panel: %t -> %t", oldCfg.RemoteManagement.DisableControlPanel, newCfg.RemoteManagement.DisableControlPanel))
-	}
-	oldPanelRepo := strings.TrimSpace(oldCfg.RemoteManagement.PanelGitHubRepository)
-	newPanelRepo := strings.TrimSpace(newCfg.RemoteManagement.PanelGitHubRepository)
-	if oldPanelRepo != newPanelRepo {
-		changes = append(changes, fmt.Sprintf("remote-management.panel-github-repository: %s -> %s", oldPanelRepo, newPanelRepo))
-	}
-	if oldCfg.RemoteManagement.SecretKey != newCfg.RemoteManagement.SecretKey {
-		switch {
-		case oldCfg.RemoteManagement.SecretKey == "" && newCfg.RemoteManagement.SecretKey != "":
-			changes = append(changes, "remote-management.secret-key: created")
-		case oldCfg.RemoteManagement.SecretKey != "" && newCfg.RemoteManagement.SecretKey == "":
-			changes = append(changes, "remote-management.secret-key: deleted")
-		default:
-			changes = append(changes, "remote-management.secret-key: updated")
-		}
-	}
-
-	// OpenAI compatibility providers (summarized)
-	if compat := diffOpenAICompatibility(oldCfg.OpenAICompatibility, newCfg.OpenAICompatibility); len(compat) > 0 {
-		changes = append(changes, "openai-compatibility:")
-		for _, c := range compat {
-			changes = append(changes, "  "+c)
-		}
-	}
-
-	return changes
-}
-
-func addConfigHeadersToAttrs(headers map[string]string, attrs map[string]string) {
-	if len(headers) == 0 || attrs == nil {
-		return
-	}
-	for hk, hv := range headers {
-		key := strings.TrimSpace(hk)
-		val := strings.TrimSpace(hv)
-		if key == "" || val == "" {
-			continue
-		}
-		attrs["header:"+key] = val
-	}
-}
-
-func trimStrings(in []string) []string {
-	out := make([]string, len(in))
-	for i := range in {
-		out[i] = strings.TrimSpace(in[i])
-	}
-	return out
-}
-
-func equalStringMap(a, b map[string]string) bool {
-	if len(a) != len(b) {
-		return false
-	}
-	for k, v := range a {
-		if b[k] != v {
-			return false
-		}
-	}
-	return true
-=======
 	return snapshotCoreAuths(cfg, w.authDir)
->>>>>>> d1220de0
 }