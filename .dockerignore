--- conflicted
+++ resolved
@@ -28,10 +28,6 @@
 .claude/*
 .vscode/*
 .serena/*
-<<<<<<< HEAD
-.bmad/*
-=======
 .agent/*
 .bmad/*
-_bmad/*
->>>>>>> d1220de0
+_bmad/*