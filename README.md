--- conflicted
+++ resolved
@@ -15,17 +15,12 @@
 - Simplified architecture: all formats go through a single intermediate representation
 - Easier to maintain and extend with new providers
 
-<<<<<<< HEAD
 ```
 Any Input  →  Unified IR  →  Any Output
 ```
-=======
-[![z.ai](https://assets.router-for.me/english-4.7.png)](https://z.ai/subscribe?ic=8JVLJQFSKB)
->>>>>>> 8d157231
 
 Both translation architectures are available — switch via `use-canonical-translator` config option.
 
-<<<<<<< HEAD
 ---
 
 ## Quick Start
@@ -41,15 +36,11 @@
 use-canonical-translator: false  # Revert to legacy translator
 show-provider-prefixes: false    # Hide provider prefixes in model list
 ```
-=======
-GLM CODING PLAN is a subscription service designed for AI coding, starting at just $3/month. It provides access to their flagship GLM-4.7 model across 10+ popular AI coding tools (Claude Code, Cline, Roo Code, etc.), offering developers top-tier, fast, and stable coding experiences.
->>>>>>> 8d157231
 
 With `use-canonical-translator: false`, the system runs on the legacy translator from the original project.
 
 ---
 
-<<<<<<< HEAD
 ## What's Added in This Fork
 
 | Component | Description |
@@ -260,20 +251,6 @@
 **Provider selection:** When calling a model without a prefix (or with prefixes disabled), the system uses **round-robin** — providers are selected in turn among available ones. This provides load balancing between multiple accounts/providers with the same model.
 
 ---
-=======
-<table>
-<tbody>
-<tr>
-<td width="180"><a href="https://www.packyapi.com/register?aff=cliproxyapi"><img src="./assets/packycode.png" alt="PackyCode" width="150"></a></td>
-<td>Thanks to PackyCode for sponsoring this project! PackyCode is a reliable and efficient API relay service provider, offering relay services for Claude Code, Codex, Gemini, and more. PackyCode provides special discounts for our software users: register using <a href="https://www.packyapi.com/register?aff=cliproxyapi">this link</a> and enter the "cliproxyapi" promo code during recharge to get 10% off.</td>
-</tr>
-<tr>
-<td width="180"><a href="https://cubence.com/signup?code=CLIPROXYAPI&source=cpa"><img src="./assets/cubence.png" alt="Cubence" width="150"></a></td>
-<td>Thanks to Cubence for sponsoring this project! Cubence is a reliable and efficient API relay service provider, offering relay services for Claude Code, Codex, Gemini, and more. Cubence provides special discounts for our software users: register using <a href="https://cubence.com/signup?code=CLIPROXYAPI&source=cpa">this link</a> and enter the "CLIPROXYAPI" promo code during recharge to get 10% off.</td>
-</tr>
-</tbody>
-</table>
->>>>>>> 8d157231
 
 ## Original CLIProxyAPI Features
 
@@ -331,19 +308,34 @@
 
 Contributions are welcome! Simple bug fixes with ready-to-merge code will likely be accepted. For larger changes or feature requests, consider forking — this gives you full control over the direction of your modifications.
 
-
-## License
-
-<<<<<<< HEAD
-This project is licensed under the MIT License - see the [LICENSE](LICENSE) file for details.
-=======
+Those projects are based on CLIProxyAPI:
+
+### [vibeproxy](https://github.com/automazeio/vibeproxy)
+
+Native macOS menu bar app to use your Claude Code & ChatGPT subscriptions with AI coding tools - no API keys needed
+
+### [Subtitle Translator](https://github.com/VjayC/SRT-Subtitle-Translator-Validator)
+
+Browser-based tool to translate SRT subtitles using your Gemini subscription via CLIProxyAPI with automatic validation/error correction - no API keys needed
+
+### [CCS (Claude Code Switch)](https://github.com/kaitranntt/ccs)
+
+CLI wrapper for instant switching between multiple Claude accounts and alternative models (Gemini, Codex, Antigravity) via CLIProxyAPI OAuth - no API keys needed
+
+### [ProxyPal](https://github.com/heyhuynhgiabuu/proxypal)
+
+Native macOS GUI for managing CLIProxyAPI: configure providers, model mappings, and endpoints via OAuth - no API keys needed.
+
 ### [Quotio](https://github.com/nguyenphutrong/quotio)
 
 Native macOS menu bar app that unifies Claude, Gemini, OpenAI, Qwen, and Antigravity subscriptions with real-time quota tracking and smart auto-failover for AI coding tools like Claude Code, OpenCode, and Droid - no API keys needed.
 
 > [!NOTE]  
 > If you developed a project based on CLIProxyAPI, please open a PR to add it to this list.
->>>>>>> 8d157231
+
+## License
+
+This project is licensed under the MIT License - see the [LICENSE](LICENSE) file for details.
 
 ---
 
