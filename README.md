--- conflicted
+++ resolved
@@ -17,16 +17,7 @@
 
 This project only accepts pull requests that relate to third-party provider support. Any pull requests unrelated to third-party provider support will be rejected.
 
-<<<<<<< HEAD
-### [Quotio](https://github.com/nguyenphutrong/quotio)
-
-Native macOS menu bar app that unifies Claude, Gemini, OpenAI, Qwen, and Antigravity subscriptions with real-time quota tracking and smart auto-failover for AI coding tools like Claude Code, OpenCode, and Droid - no API keys needed.
-
-> [!NOTE]  
-> If you developed a project based on CLIProxyAPI, please open a PR to add it to this list.
-=======
 If you need to submit any non-third-party provider changes, please open them against the mainline repository.
->>>>>>> 9fe6a215
 
 ## License
 
