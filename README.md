<<<<<<< HEAD
# CLIProxyAPI-Extended

> Fork of [CLIProxyAPI](https://github.com/router-for-me/CLIProxyAPI) with unified Canonical IR translation architecture and new providers (Kiro, Cline, Ollama)

[![Original Repo](https://img.shields.io/badge/Original-router--for--me%2FCLIProxyAPI-blue)](https://github.com/router-for-me/CLIProxyAPI)

## 📋 Contributing Notice

**This is an experimental fork.** I'm sharing this work for the community to use and build upon.

- **Cherry-pick what you need** — feel free to take individual features or fixes that are useful for your projects
- **Limited maintenance** — I have limited time to review extensive change requests
- **Tested but experimental** — the code works in my testing environment, but your mileage may vary
- **Clear solutions only** — if you report an issue, please provide a specific fix or clear reproduction steps; I don't have time to investigate vague problem descriptions

Contributions are welcome! Simple bug fixes with ready-to-merge code will likely be accepted. For larger changes or feature requests, consider forking — this gives you full control over the direction of your modifications.

---

## What's Added in This Fork

| Component | Description |
|-----------|-------------|
| **Canonical IR Translator** | Hub-and-spoke architecture for format translation |
| **Ollama API** | Full implementation of Ollama-compatible server |
| **Kiro (Amazon Q)** | New provider with access to Claude via Amazon Q |
| **Cline** | Provider with free models (MiniMax M2, Grok) |
| **Model Registry** | Support for provider:modelID keys, visual prefixes |
| **ThinkingSupport** | Metadata for reasoning-capable models |

---

> **62% codebase reduction** — from 13,930 to 5,302 lines  
> **86% Google providers unification** — from 5,651 to 780 lines  
> **New providers:** Ollama, Kiro (Amazon Q), Cline (free models)

## Problem

Legacy translator used **N×M architecture** — each source→target pair required a separate directory with files:

```
internal/translator/
├── openai/          → claude/, gemini/, gemini-cli/, openai/
├── claude/          → gemini/, gemini-cli/, openai/
├── codex/           → claude/, gemini/, gemini-cli/, openai/
├── gemini/          → claude/, gemini/, gemini-cli/, openai/
├── gemini-cli/      → claude/, gemini/, openai/
└── antigravity/     → claude/, gemini/, openai/
```

**6 sources × 4-5 targets = 27 translation paths, 84 files, massive code duplication.**

## Solution

**Hub-and-spoke architecture** with unified Intermediate Representation (IR):

```
    OpenAI ─────┐                       ┌───── OpenAI
    Claude ─────┤                       ├───── Claude
    Ollama ─────┼─────► Canonical ◄─────┼───── Gemini (AI Studio)
      Kiro ─────┤       IR              ├───── Gemini CLI
     Cline ─────┘                       ├───── Antigravity
                                        ├───── Ollama
                                        └───── Cline
```

**Result:** 15 files (5 parsers + 5 emitters + 5 IR core), minimal duplication.

## Metrics

| Metric                    | Legacy        | Canonical IR  | Δ         |
|---------------------------|---------------|---------------|-----------|
| Files                     | 84            | 15            | **−82%**  |
| Lines of code             | 13,930        | 5,302         | **−62%**  |
| Translation paths         | 27            | 10            | **−63%**  |
| Google providers (lines)  | 5,651         | 780           | **−86%**  |

### Google Providers Breakdown

| Provider     | Legacy  | Canonical | Note                            |
|--------------|--------:|----------:|---------------------------------|
| Gemini       | 2,547   | 780       | Unified into 2 files:           |
| Gemini CLI   | 1,520   | (shared)  | `to_ir/gemini.go` (220 lines)   |
| Antigravity  | 1,584   | (shared)  | `from_ir/gemini.go` (560 lines) |
| **Total**    | **5,651** | **780** | **−86%**                        |

## Provider Support

| Provider      | Parsing (to_ir)      | Generation (from_ir) |
|---------------|:--------------------:|:--------------------:|
| OpenAI        | ✅ Req/Resp/Stream   | ✅ Req/Resp/Stream   |
| Claude        | ✅ Req/Resp/Stream   | ✅ Req/Resp/SSE      |
| Gemini        | ✅ Resp/Stream       | ✅ Req/Resp/Stream   |
| Gemini CLI    | ✅ (shared w/ Gemini)| ✅ GeminiCLIProvider |
| Antigravity   | ✅ (shared w/ Gemini)| ✅ (via GeminiCLI)   |
| Ollama        | ✅ Req/Resp/Stream   | ✅ Req/Resp/Stream   |
| Kiro          | ✅ Resp/Stream       | ✅ Req               |
| Cline         | ✅ (via OpenAI)      | ✅ (via OpenAI)      |

**Cline** — provider with free models (MiniMax M2, Grok Code Fast 1), uses OpenAI-compatible format.

**Kiro (Amazon Q)** — new provider with access to Claude models via Amazon Q:
- Claude Sonnet 4.5, Claude 4 Opus, Claude 3.7 Sonnet, Claude 3.5 Sonnet/Haiku
- Uses binary AWS Event Stream protocol

### Ollama as Output Format

The proxy acts as an **Ollama-compatible server** with full API implementation. Incoming Ollama requests are parsed directly into IR format (no intermediate OpenAI conversion on input). The request is then converted to the target provider's format for execution, and the response is converted back through IR to Ollama format.

**Server is recommended to run on standard port 11434** to avoid client compatibility issues.

```
Ollama client (/api/chat)
    ↓ parse directly to IR
Canonical IR
    ↓ convert to provider format
Provider (Gemini/Claude/OpenAI/etc.)
    ↓ response
Canonical IR
    ↓ convert to Ollama format
Ollama response
```

**Use case:** IDEs with Ollama support but without OpenAI-compatible API (e.g., Copilot Chat).

## Structure

```
translator_new/
├── ir/           # Core (5 files, 1,239 lines)
│   ├── types.go            # UnifiedChatRequest, UnifiedEvent, Message
│   ├── util.go             # ID generation, finish reason mapping
│   ├── message_builder.go  # Message parsing
│   ├── response_builder.go # Response building
│   └── claude_builder.go   # Claude SSE utilities
│
├── to_ir/        # Parsers (5 files, 1,530 lines)
│   ├── openai.go   # Chat Completions + Responses API (+ Cline)
│   ├── claude.go   # Messages API
│   ├── gemini.go   # AI Studio + CLI + Antigravity
│   ├── ollama.go   # /api/chat + /api/generate
│   └── kiro.go     # Amazon Q
│
└── from_ir/      # Emitters (5 files, 2,533 lines)
    ├── openai.go   # Chat Completions + Responses API (+ Cline)
    ├── claude.go   # Messages API + SSE streaming
    ├── gemini.go   # GeminiProvider + GeminiCLIProvider
    ├── ollama.go   # /api/chat + /api/generate
    └── kiro.go     # KiroProvider
```

## Key Features

- **Reasoning/Thinking** — unified handling of thinking blocks with `reasoning_tokens` tracking
- **Tool Calls** — unified ID generation and argument parsing
- **Multimodal** — images, PDF, inline data
- **Streaming** — SSE (OpenAI/Claude) and NDJSON (Gemini/Ollama)
- **Responses API** — full support for `/v1/responses`
- **ThinkingSupport** — model metadata for reasoning-capable models


## Limitations and Status

### Testing
- ✅ **Tested:** Cursor, Copilot Chat and similar UI clients
- ⚠️ **Not tested:** CLI agents (Codex CLI, Aider, etc.)
- ⚠️ **Claude (Anthropic):** implemented without API access, requires testing

### Antigravity Provider — UI Client Testing
| Model | Status | Note |
|-------|:------:|------|
| Claude Sonnet 4.5 | ✅ | Fully tested in Cursor/Copilot Chat |
| Gemini models | ✅ | Fully tested in Cursor/Copilot Chat |
| GPT-OSS | ⚠️ | **Thinking disabled** — model gets stuck in planning loops |

> **TODO:** Fix GPT-OSS thinking mode. The model enters infinite planning loops when thinking is enabled, repeatedly generating the same plan without executing actions. Temporarily disabled via `delete(genConfig, "thinkingConfig")` in `antigravity_executor.go`.

### Executors with Canonical IR Support
| Executor           | Status | Note |
|--------------------|:------:|------|
| gemini             | ✅     | AI Studio, tested |
| gemini_vertex      | ✅     | Vertex AI, tested |
| gemini_cli         | ✅     | Google, tested |
| antigravity        | ✅     | Google, tested (Claude Sonnet, Gemini) |
| aistudio           | ✅     | AI Studio, tested |
| openai_compat      | ✅     | OpenAI-compatible, tested |
| cline              | ✅     | Free models, tested |
| kiro               | ✅     | Amazon Q (new translator only) |
| claude             | ⚠️     | Anthropic — not tested |
| **codex**          | ❌     | Requires migration |
| **qwen**           | ❌     | Requires migration |
| **iflow**          | ❌     | Requires migration |

## Authentication for New Providers

> **Note:** Unlike Gemini/Claude (full OAuth2 flow with auto browser opening), Cline and Kiro use a **semi-manual method** — tokens are extracted from IDE manually.

### Cline
- Uses long-lived refresh token for authentication
- Refresh token is automatically exchanged for short-lived JWT access token (~10 minutes)
- JWT token is used with `workos:` prefix for API requests
- **Important:** Obtaining the refresh token requires modification of the Cline extension source code

### Kiro (Amazon Q)
- Tokens are automatically loaded from JSON file in auth directory (watcher) if you're logged into Kiro IDE, or can be configured manually
- Supports two authentication methods:
  - **Social auth** (Google, etc.) — via `prod.*.auth.desktop.kiro.dev`
  - **IAM/SSO auth** — via AWS OIDC endpoint
- Tokens are automatically refreshed via the corresponding endpoint

## Compatibility and Migration

**All changes in this fork do not affect the main system operation** — new functionality is activated via feature flags:

| Flag | Description | Default |
|------|-------------|---------|
| `use-canonical-translator` | Enables new IR translation architecture | `false` |
| `show-provider-prefixes` | Visual provider prefixes in model list | `false` |

With `use-canonical-translator: false` the system runs on legacy translator without changes.  
New providers (Kiro, Cline, Ollama API) only work with the flag enabled.

**About provider prefixes:** The `show-provider-prefixes` flag adds visual prefixes (e.g., `[Gemini CLI] gemini-2.5-flash`) to distinguish identical models from different providers. Prefixes are purely cosmetic — models can be called with or without the prefix.

**Provider selection:** When calling a model without a prefix (or with prefixes disabled), the system uses **round-robin** — providers are selected in turn among available ones. This provides load balancing between multiple accounts/providers with the same model.

---

## Original CLIProxyAPI Features

> For complete documentation of the original project, see [router-for-me/CLIProxyAPI](https://github.com/router-for-me/CLIProxyAPI)

- OpenAI/Gemini/Claude compatible API endpoints for CLI models
- OpenAI Codex support (GPT models) via OAuth login
- Claude Code support via OAuth login
- Qwen Code support via OAuth login
- iFlow support via OAuth login
- Streaming and non-streaming responses
- Function calling/tools support
- Multimodal input support (text and images)
- Multiple accounts with round-robin load balancing
- Simple CLI authentication flows
- Reusable Go SDK for embedding the proxy

## Getting Started

CLIProxyAPI Guides: [https://help.router-for.me/](https://help.router-for.me/)

## Management API

see [MANAGEMENT_API.md](https://help.router-for.me/management/api)

## Amp CLI Support

CLIProxyAPI includes integrated support for [Amp CLI](https://ampcode.com) and Amp IDE extensions, enabling you to use your Google/ChatGPT/Claude OAuth subscriptions with Amp's coding tools:

- Provider route aliases for Amp's API patterns (`/api/provider/{provider}/v1...`)
- Management proxy for OAuth authentication and account features
- Smart model fallback with automatic routing
- **Model mapping** to route unavailable models to alternatives (e.g., `claude-opus-4.5` → `claude-sonnet-4`)
- Security-first design with localhost-only management endpoints

**→ [Complete Amp CLI Integration Guide](docs/amp-cli-integration.md)**

## SDK Docs

- Usage: [docs/sdk-usage.md](docs/sdk-usage.md)
- Advanced (executors & translators): [docs/sdk-advanced.md](docs/sdk-advanced.md)
- Access: [docs/sdk-access.md](docs/sdk-access.md)
- Watcher: [docs/sdk-watcher.md](docs/sdk-watcher.md)
- Custom Provider Example: `examples/custom-provider`
=======
# CLIProxyAPI Plus

English | [Chinese](README_CN.md)

This is the Plus version of [CLIProxyAPI](https://github.com/router-for-me/CLIProxyAPI), adding support for third-party providers on top of the mainline project.

All third-party provider support is maintained by community contributors; CLIProxyAPI does not provide technical support. Please contact the corresponding community maintainer if you need assistance.

The Plus release stays in lockstep with the mainline features.

## Differences from the Mainline

- Added GitHub Copilot support (OAuth login), provided by [em4go](https://github.com/em4go/CLIProxyAPI/tree/feature/github-copilot-auth)
- Added Kiro (AWS CodeWhisperer) support (OAuth login), provided by [fuko2935](https://github.com/fuko2935/CLIProxyAPI/tree/feature/kiro-integration)
>>>>>>> a0c6cffb

## Contributing

This project only accepts pull requests that relate to third-party provider support. Any pull requests unrelated to third-party provider support will be rejected.

If you need to submit any non-third-party provider changes, please open them against the mainline repository.

## License

This project is licensed under the MIT License - see the [LICENSE](LICENSE) file for details.

---

**Original project:** [router-for-me/CLIProxyAPI](https://github.com/router-for-me/CLIProxyAPI)<|MERGE_RESOLUTION|>--- conflicted
+++ resolved
@@ -1,9 +1,9 @@
-<<<<<<< HEAD
 # CLIProxyAPI-Extended
 
-> Fork of [CLIProxyAPI](https://github.com/router-for-me/CLIProxyAPI) with unified Canonical IR translation architecture and new providers (Kiro, Cline, Ollama)
+> Fork of [CLIProxyAPI](https://github.com/router-for-me/CLIProxyAPI) with unified Canonical IR translation architecture and new providers (Kiro, GitHub Copilot, Cline, Ollama)
 
 [![Original Repo](https://img.shields.io/badge/Original-router--for--me%2FCLIProxyAPI-blue)](https://github.com/router-for-me/CLIProxyAPI)
+[![Plus Version](https://img.shields.io/badge/Plus-router--for--me%2FCLIProxyAPIPlus-green)](https://github.com/router-for-me/CLIProxyAPIPlus)
 
 ## 📋 Contributing Notice
 
@@ -24,7 +24,8 @@
 |-----------|-------------|
 | **Canonical IR Translator** | Hub-and-spoke architecture for format translation |
 | **Ollama API** | Full implementation of Ollama-compatible server |
-| **Kiro (Amazon Q)** | New provider with access to Claude via Amazon Q |
+| **Kiro (Amazon Q)** | Provider with access to Claude via Amazon Q (multiple auth methods) |
+| **GitHub Copilot** | New provider with OAuth Device Flow authentication |
 | **Cline** | Provider with free models (MiniMax M2, Grok) |
 | **Model Registry** | Support for provider:modelID keys, visual prefixes |
 | **ThinkingSupport** | Metadata for reasoning-capable models |
@@ -33,7 +34,7 @@
 
 > **62% codebase reduction** — from 13,930 to 5,302 lines  
 > **86% Google providers unification** — from 5,651 to 780 lines  
-> **New providers:** Ollama, Kiro (Amazon Q), Cline (free models)
+> **New providers:** Ollama, Kiro (Amazon Q), GitHub Copilot, Cline (free models)
 
 ## Problem
 
@@ -60,8 +61,8 @@
     Claude ─────┤                       ├───── Claude
     Ollama ─────┼─────► Canonical ◄─────┼───── Gemini (AI Studio)
       Kiro ─────┤       IR              ├───── Gemini CLI
-     Cline ─────┘                       ├───── Antigravity
-                                        ├───── Ollama
+     Cline ─────┤                       ├───── Antigravity
+   Copilot ─────┘                       ├───── Ollama
                                         └───── Cline
 ```
 
@@ -96,13 +97,20 @@
 | Antigravity   | ✅ (shared w/ Gemini)| ✅ (via GeminiCLI)   |
 | Ollama        | ✅ Req/Resp/Stream   | ✅ Req/Resp/Stream   |
 | Kiro          | ✅ Resp/Stream       | ✅ Req               |
+| Copilot       | ✅ (via OpenAI)      | ✅ (via OpenAI)      |
 | Cline         | ✅ (via OpenAI)      | ✅ (via OpenAI)      |
 
+**GitHub Copilot** — provider with access to GPT and Claude models via GitHub Copilot subscription:
+- GPT-4o, GPT-4.1, Claude Sonnet 4, o3-mini, o4-mini and other models
+- Uses OAuth Device Flow for authentication
+- Automatic token caching and refresh
+
 **Cline** — provider with free models (MiniMax M2, Grok Code Fast 1), uses OpenAI-compatible format.
 
-**Kiro (Amazon Q)** — new provider with access to Claude models via Amazon Q:
+**Kiro (Amazon Q)** — provider with access to Claude models via Amazon Q:
 - Claude Sonnet 4.5, Claude 4 Opus, Claude 3.7 Sonnet, Claude 3.5 Sonnet/Haiku
 - Uses binary AWS Event Stream protocol
+- Multiple authentication methods (see below)
 
 ### Ollama as Output Format
 
@@ -186,7 +194,8 @@
 | aistudio           | ✅     | AI Studio, tested |
 | openai_compat      | ✅     | OpenAI-compatible, tested |
 | cline              | ✅     | Free models, tested |
-| kiro               | ✅     | Amazon Q (new translator only) |
+| kiro               | ✅     | Amazon Q, tested (multiple auth methods) |
+| github_copilot     | ✅     | GitHub Copilot, tested |
 | claude             | ⚠️     | Anthropic — not tested |
 | **codex**          | ❌     | Requires migration |
 | **qwen**           | ❌     | Requires migration |
@@ -202,12 +211,21 @@
 - JWT token is used with `workos:` prefix for API requests
 - **Important:** Obtaining the refresh token requires modification of the Cline extension source code
 
+### GitHub Copilot
+- Uses **OAuth Device Flow** for secure authentication
+- Run `cliproxy login github-copilot` to authenticate
+- Opens browser with device code, user confirms on GitHub
+- Tokens are automatically cached and refreshed
+- Access to GPT-4o, GPT-4.1, Claude Sonnet 4, o3-mini, o4-mini and other Copilot models
+
 ### Kiro (Amazon Q)
 - Tokens are automatically loaded from JSON file in auth directory (watcher) if you're logged into Kiro IDE, or can be configured manually
-- Supports two authentication methods:
-  - **Social auth** (Google, etc.) — via `prod.*.auth.desktop.kiro.dev`
-  - **IAM/SSO auth** — via AWS OIDC endpoint
+- Supports multiple authentication methods:
+  - **AWS Builder ID** — via AWS SSO OIDC device code flow (`cliproxy login kiro --method builderid`)
+  - **Social auth** (Google/GitHub) — via Kiro AuthService with custom `kiro://` protocol handler
+  - **Manual token** — load tokens from Kiro IDE cache automatically
 - Tokens are automatically refreshed via the corresponding endpoint
+- Run `cliproxy login kiro` to see available authentication options
 
 ## Compatibility and Migration
 
@@ -236,6 +254,7 @@
 - Claude Code support via OAuth login
 - Qwen Code support via OAuth login
 - iFlow support via OAuth login
+- GitHub Copilot support via OAuth Device Flow login
 - Streaming and non-streaming responses
 - Function calling/tools support
 - Multimodal input support (text and images)
@@ -270,22 +289,6 @@
 - Access: [docs/sdk-access.md](docs/sdk-access.md)
 - Watcher: [docs/sdk-watcher.md](docs/sdk-watcher.md)
 - Custom Provider Example: `examples/custom-provider`
-=======
-# CLIProxyAPI Plus
-
-English | [Chinese](README_CN.md)
-
-This is the Plus version of [CLIProxyAPI](https://github.com/router-for-me/CLIProxyAPI), adding support for third-party providers on top of the mainline project.
-
-All third-party provider support is maintained by community contributors; CLIProxyAPI does not provide technical support. Please contact the corresponding community maintainer if you need assistance.
-
-The Plus release stays in lockstep with the mainline features.
-
-## Differences from the Mainline
-
-- Added GitHub Copilot support (OAuth login), provided by [em4go](https://github.com/em4go/CLIProxyAPI/tree/feature/github-copilot-auth)
-- Added Kiro (AWS CodeWhisperer) support (OAuth login), provided by [fuko2935](https://github.com/fuko2935/CLIProxyAPI/tree/feature/kiro-integration)
->>>>>>> a0c6cffb
 
 ## Contributing
 
