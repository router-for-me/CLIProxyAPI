package test

import (
	"fmt"
	"strings"
	"testing"
	"time"

	_ "github.com/router-for-me/CLIProxyAPI/v6/internal/translator"

	"github.com/router-for-me/CLIProxyAPI/v6/internal/registry"
	"github.com/router-for-me/CLIProxyAPI/v6/internal/runtime/executor"
	"github.com/router-for-me/CLIProxyAPI/v6/internal/util"
	sdktranslator "github.com/router-for-me/CLIProxyAPI/v6/sdk/translator"
	"github.com/tidwall/gjson"
	"github.com/tidwall/sjson"
)

// isOpenAICompatModel returns true if the model is configured as an OpenAI-compatible
// model that should have reasoning effort passed through even if not in registry.
// This simulates the allowCompat behavior from OpenAICompatExecutor.
func isOpenAICompatModel(model string) bool {
	return model == "openai-compat"
}

// registerCoreModels loads representative models across providers into the registry
// so NormalizeThinkingBudget and level validation use real ranges.
func registerCoreModels(t *testing.T) func() {
	t.Helper()
	reg := registry.GetGlobalRegistry()
	uid := fmt.Sprintf("thinking-core-%d", time.Now().UnixNano())
	reg.RegisterClient(uid+"-gemini", "gemini", registry.GetGeminiModels())
	reg.RegisterClient(uid+"-claude", "claude", registry.GetClaudeModels())
	reg.RegisterClient(uid+"-openai", "codex", registry.GetOpenAIModels())
	reg.RegisterClient(uid+"-qwen", "qwen", registry.GetQwenModels())
	// Custom openai-compatible model with forced thinking suffix passthrough.
	// No Thinking field - simulates an external model added via openai-compat
	// where the registry has no knowledge of its thinking capabilities.
	// The allowCompat flag should preserve reasoning effort for such models.
	customOpenAIModels := []*registry.ModelInfo{
		{
			ID:          "openai-compat",
			Object:      "model",
			Created:     1700000000,
			OwnedBy:     "custom-provider",
			Type:        "openai",
			DisplayName: "OpenAI Compatible Model",
			Description: "OpenAI-compatible model with forced thinking suffix support",
		},
	}
	reg.RegisterClient(uid+"-custom-openai", "codex", customOpenAIModels)
	return func() {
		reg.UnregisterClient(uid + "-gemini")
		reg.UnregisterClient(uid + "-claude")
		reg.UnregisterClient(uid + "-openai")
		reg.UnregisterClient(uid + "-qwen")
		reg.UnregisterClient(uid + "-custom-openai")
	}
}

var (
	thinkingTestModels = []string{
		"gpt-5",           // level-based thinking model
		"gemini-2.5-pro",  // numeric-budget thinking model
		"qwen3-code-plus", // no thinking support
		"openai-compat",   // allowCompat=true (OpenAI-compatible channel)
	}
	thinkingTestFromProtocols = []string{"openai", "claude", "gemini", "openai-response"}
	thinkingTestToProtocols   = []string{"gemini", "claude", "openai", "codex"}

	// Numeric budgets and their level equivalents:
	// -1 -> auto
	// 0 -> none
	// 1..1024 -> low
	// 1025..8192 -> medium
	// 8193..24576 -> high
	// >24576 -> model highest level (right-most in Levels)
	thinkingNumericSamples = []int{-1, 0, 1023, 1025, 8193, 64000}

	// Levels and their numeric equivalents:
	// auto -> -1
	// none -> 0
	// minimal -> 512
	// low -> 1024
	// medium -> 8192
	// high -> 24576
	// xhigh -> 32768
	// invalid -> invalid (no mapping)
	thinkingLevelSamples = []string{"auto", "none", "minimal", "low", "medium", "high", "xhigh", "invalid"}
)

func buildRawPayload(fromProtocol, modelWithSuffix string) []byte {
	switch fromProtocol {
	case "gemini":
		return []byte(fmt.Sprintf(`{"model":"%s","contents":[{"role":"user","parts":[{"text":"hi"}]}]}`, modelWithSuffix))
	case "openai-response":
		return []byte(fmt.Sprintf(`{"model":"%s","input":[{"role":"user","content":[{"type":"text","text":"hi"}]}]}`, modelWithSuffix))
	default: // openai / claude and other chat-style payloads
		return []byte(fmt.Sprintf(`{"model":"%s","messages":[{"role":"user","content":"hi"}]}`, modelWithSuffix))
	}
}

// normalizeCodexPayload mirrors codex_executor's reasoning + streaming tweaks.
func normalizeCodexPayload(body []byte, upstreamModel string, allowCompat bool) ([]byte, error) {
	body = executor.NormalizeThinkingConfig(body, upstreamModel, allowCompat)
	if err := executor.ValidateThinkingConfig(body, upstreamModel); err != nil {
		return body, err
	}
	body, _ = sjson.SetBytes(body, "model", upstreamModel)
	body, _ = sjson.SetBytes(body, "stream", true)
	body, _ = sjson.DeleteBytes(body, "previous_response_id")
	return body, nil
}

// buildBodyForProtocol runs a minimal request through the same translation and
// thinking pipeline used in executors for the given target protocol.
func buildBodyForProtocol(t *testing.T, fromProtocol, toProtocol, modelWithSuffix string) ([]byte, error) {
	t.Helper()
	normalizedModel, metadata := util.NormalizeThinkingModel(modelWithSuffix)
	upstreamModel := util.ResolveOriginalModel(normalizedModel, metadata)
	raw := buildRawPayload(fromProtocol, modelWithSuffix)
	stream := fromProtocol != toProtocol

	body := sdktranslator.TranslateRequest(
		sdktranslator.FromString(fromProtocol),
		sdktranslator.FromString(toProtocol),
		normalizedModel,
		raw,
		stream,
	)

	var err error
	allowCompat := isOpenAICompatModel(normalizedModel)
	switch toProtocol {
	case "gemini":
		body = executor.ApplyThinkingMetadata(body, metadata, normalizedModel)
		body = util.ApplyDefaultThinkingIfNeeded(normalizedModel, body)
		body = util.NormalizeGeminiThinkingBudget(normalizedModel, body)
		body = util.StripThinkingConfigIfUnsupported(normalizedModel, body)
	case "claude":
		if budget, ok := util.ResolveClaudeThinkingConfig(normalizedModel, metadata); ok {
			body = util.ApplyClaudeThinkingConfig(body, budget)
		}
	case "openai":
		body = executor.ApplyReasoningEffortMetadata(body, metadata, normalizedModel, "reasoning_effort", allowCompat)
		body = executor.NormalizeThinkingConfig(body, upstreamModel, allowCompat)
		err = executor.ValidateThinkingConfig(body, upstreamModel)
	case "codex": // OpenAI responses / codex
		// Codex does not support allowCompat; always use false.
		body = executor.ApplyReasoningEffortMetadata(body, metadata, normalizedModel, "reasoning.effort", false)
		// Mirror CodexExecutor final normalization and model override so tests log the final body.
		body, err = normalizeCodexPayload(body, upstreamModel, false)
	default:
	}

	// Mirror executor behavior: final payload uses the upstream (base) model name.
	if upstreamModel != "" {
		body, _ = sjson.SetBytes(body, "model", upstreamModel)
	}

	// For tests we only keep model + thinking-related fields to avoid noise.
	body = filterThinkingBody(toProtocol, body, upstreamModel, normalizedModel)
	return body, err
}

// filterThinkingBody projects the translated payload down to only model and
// thinking-related fields for the given target protocol.
func filterThinkingBody(toProtocol string, body []byte, upstreamModel, normalizedModel string) []byte {
	if len(body) == 0 {
		return body
	}
	out := []byte(`{}`)

	// Preserve model if present, otherwise fall back to upstream/normalized model.
	if m := gjson.GetBytes(body, "model"); m.Exists() {
		out, _ = sjson.SetBytes(out, "model", m.Value())
	} else if upstreamModel != "" {
		out, _ = sjson.SetBytes(out, "model", upstreamModel)
	} else if normalizedModel != "" {
		out, _ = sjson.SetBytes(out, "model", normalizedModel)
	}

	switch toProtocol {
	case "gemini":
		if tc := gjson.GetBytes(body, "generationConfig.thinkingConfig"); tc.Exists() {
			out, _ = sjson.SetRawBytes(out, "generationConfig.thinkingConfig", []byte(tc.Raw))
		}
	case "claude":
		if tcfg := gjson.GetBytes(body, "thinking"); tcfg.Exists() {
			out, _ = sjson.SetRawBytes(out, "thinking", []byte(tcfg.Raw))
		}
	case "openai":
		if re := gjson.GetBytes(body, "reasoning_effort"); re.Exists() {
			out, _ = sjson.SetBytes(out, "reasoning_effort", re.Value())
		}
	case "codex":
		if re := gjson.GetBytes(body, "reasoning.effort"); re.Exists() {
			out, _ = sjson.SetBytes(out, "reasoning.effort", re.Value())
		}
	}
	return out
}

func TestThinkingConversionsAcrossProtocolsAndModels(t *testing.T) {
	cleanup := registerCoreModels(t)
	defer cleanup()

	type scenario struct {
		name        string
		modelSuffix string
<<<<<<< HEAD
	}

	numericName := func(budget int) string {
		if budget < 0 {
			return "numeric-neg1"
		}
		return fmt.Sprintf("numeric-%d", budget)
	}

=======
	}

	numericName := func(budget int) string {
		if budget < 0 {
			return "numeric-neg1"
		}
		return fmt.Sprintf("numeric-%d", budget)
	}

>>>>>>> d1220de0
	for _, model := range thinkingTestModels {
		_ = registry.GetGlobalRegistry().GetModelInfo(model)

		for _, from := range thinkingTestFromProtocols {
			// Scenario selection follows protocol semantics:
			// - OpenAI-style protocols (openai/openai-response) express thinking as levels.
			// - Claude/Gemini-style protocols express thinking as numeric budgets.
			cases := []scenario{
				{name: "no-suffix", modelSuffix: model},
			}
			if from == "openai" || from == "openai-response" {
				for _, lvl := range thinkingLevelSamples {
					cases = append(cases, scenario{
						name:        "level-" + lvl,
						modelSuffix: fmt.Sprintf("%s(%s)", model, lvl),
					})
				}
			} else { // claude or gemini
				for _, budget := range thinkingNumericSamples {
					budget := budget
					cases = append(cases, scenario{
						name:        numericName(budget),
						modelSuffix: fmt.Sprintf("%s(%d)", model, budget),
					})
				}
			}

			for _, to := range thinkingTestToProtocols {
				if from == to {
					continue
				}
				t.Logf("─────────────────────────────────────────────────────────────────────────────────")
				t.Logf("  %s -> %s | model: %s", from, to, model)
				t.Logf("─────────────────────────────────────────────────────────────────────────────────")
				for _, cs := range cases {
					from := from
					to := to
					cs := cs
					testName := fmt.Sprintf("%s->%s/%s/%s", from, to, model, cs.name)
					t.Run(testName, func(t *testing.T) {
						normalizedModel, metadata := util.NormalizeThinkingModel(cs.modelSuffix)
						expectPresent, expectValue, expectErr := func() (bool, string, bool) {
							switch to {
							case "gemini":
								budget, include, ok := util.ResolveThinkingConfigFromMetadata(normalizedModel, metadata)
								if !ok || !util.ModelSupportsThinking(normalizedModel) {
									return false, "", false
								}
								if include != nil && !*include {
									return false, "", false
								}
								if budget == nil {
									return false, "", false
								}
								norm := util.NormalizeThinkingBudget(normalizedModel, *budget)
								return true, fmt.Sprintf("%d", norm), false
							case "claude":
								if !util.ModelSupportsThinking(normalizedModel) {
									return false, "", false
								}
								budget, ok := util.ResolveClaudeThinkingConfig(normalizedModel, metadata)
								if !ok || budget == nil {
									return false, "", false
								}
								return true, fmt.Sprintf("%d", *budget), false
							case "openai":
								allowCompat := isOpenAICompatModel(normalizedModel)
								if !util.ModelSupportsThinking(normalizedModel) && !allowCompat {
									return false, "", false
								}
								// For allowCompat models, pass through effort directly without validation
								if allowCompat {
									effort, ok := util.ReasoningEffortFromMetadata(metadata)
									if ok && strings.TrimSpace(effort) != "" {
										return true, strings.ToLower(strings.TrimSpace(effort)), false
									}
									// Check numeric budget fallback for allowCompat
									if budget, _, _, matched := util.ThinkingFromMetadata(metadata); matched && budget != nil {
<<<<<<< HEAD
										if mapped, okMap := util.OpenAIThinkingBudgetToEffort(normalizedModel, *budget); okMap && mapped != "" {
=======
										if mapped, okMap := util.ThinkingBudgetToEffort(normalizedModel, *budget); okMap && mapped != "" {
>>>>>>> d1220de0
											return true, mapped, false
										}
									}
									return false, "", false
								}
								if !util.ModelUsesThinkingLevels(normalizedModel) {
									// Non-levels models don't support effort strings in openai
									return false, "", false
								}
								effort, ok := util.ReasoningEffortFromMetadata(metadata)
								if !ok || strings.TrimSpace(effort) == "" {
									if budget, _, _, matched := util.ThinkingFromMetadata(metadata); matched && budget != nil {
										if mapped, okMap := util.ThinkingBudgetToEffort(normalizedModel, *budget); okMap {
											effort = mapped
											ok = true
										}
									}
								}
								if !ok || strings.TrimSpace(effort) == "" {
									return false, "", false
								}
								effort = strings.ToLower(strings.TrimSpace(effort))
								if normalized, okLevel := util.NormalizeReasoningEffortLevel(normalizedModel, effort); okLevel {
									return true, normalized, false
								}
								return false, "", true // validation would fail
							case "codex":
								// Codex does not support allowCompat; require thinking-capable level models.
								if !util.ModelSupportsThinking(normalizedModel) || !util.ModelUsesThinkingLevels(normalizedModel) {
									return false, "", false
								}
								effort, ok := util.ReasoningEffortFromMetadata(metadata)
								if ok && strings.TrimSpace(effort) != "" {
									effort = strings.ToLower(strings.TrimSpace(effort))
									if normalized, okLevel := util.NormalizeReasoningEffortLevel(normalizedModel, effort); okLevel {
										return true, normalized, false
									}
									return false, "", true
								}
								if budget, _, _, matched := util.ThinkingFromMetadata(metadata); matched && budget != nil {
									if mapped, okMap := util.ThinkingBudgetToEffort(normalizedModel, *budget); okMap && mapped != "" {
										mapped = strings.ToLower(strings.TrimSpace(mapped))
										if normalized, okLevel := util.NormalizeReasoningEffortLevel(normalizedModel, mapped); okLevel {
											return true, normalized, false
										}
										return false, "", true
									}
								}
								if from != "openai-response" {
									// Codex translators default reasoning.effort to "medium" when
									// no explicit thinking suffix/metadata is provided.
									return true, "medium", false
								}
								return false, "", false
							default:
								return false, "", false
							}
						}()

						body, err := buildBodyForProtocol(t, from, to, cs.modelSuffix)
						actualPresent, actualValue := func() (bool, string) {
							path := ""
							switch to {
							case "gemini":
								path = "generationConfig.thinkingConfig.thinkingBudget"
							case "claude":
								path = "thinking.budget_tokens"
							case "openai":
								path = "reasoning_effort"
							case "codex":
								path = "reasoning.effort"
							}
							if path == "" {
								return false, ""
							}
							val := gjson.GetBytes(body, path)
							if to == "codex" && !val.Exists() {
								reasoning := gjson.GetBytes(body, "reasoning")
								if reasoning.Exists() {
									val = reasoning.Get("effort")
								}
							}
							if !val.Exists() {
								return false, ""
							}
							if val.Type == gjson.Number {
								return true, fmt.Sprintf("%d", val.Int())
							}
							return true, val.String()
						}()

						t.Logf("from=%s to=%s model=%s suffix=%s present(expect=%v got=%v) value(expect=%s got=%s) err(expect=%v got=%v) body=%s",
							from, to, model, cs.modelSuffix, expectPresent, actualPresent, expectValue, actualValue, expectErr, err != nil, string(body))

						if expectErr {
							if err == nil {
								t.Fatalf("expected validation error but got none, body=%s", string(body))
							}
							return
						}
						if err != nil {
							t.Fatalf("unexpected error: %v body=%s", err, string(body))
						}

						if expectPresent != actualPresent {
							t.Fatalf("presence mismatch: expect %v got %v body=%s", expectPresent, actualPresent, string(body))
						}
						if expectPresent && expectValue != actualValue {
							t.Fatalf("value mismatch: expect %s got %s body=%s", expectValue, actualValue, string(body))
						}
					})
				}
			}
		}
	}
}

// buildRawPayloadWithThinking creates a payload with thinking parameters already in the body.
// This tests the path where thinking comes from the raw payload, not model suffix.
func buildRawPayloadWithThinking(fromProtocol, model string, thinkingParam any) []byte {
	switch fromProtocol {
	case "gemini":
		base := fmt.Sprintf(`{"model":"%s","contents":[{"role":"user","parts":[{"text":"hi"}]}]}`, model)
		if budget, ok := thinkingParam.(int); ok {
			base, _ = sjson.Set(base, "generationConfig.thinkingConfig.thinkingBudget", budget)
		}
		return []byte(base)
	case "openai-response":
		base := fmt.Sprintf(`{"model":"%s","input":[{"role":"user","content":[{"type":"text","text":"hi"}]}]}`, model)
		if effort, ok := thinkingParam.(string); ok && effort != "" {
			base, _ = sjson.Set(base, "reasoning.effort", effort)
		}
		return []byte(base)
	case "openai":
		base := fmt.Sprintf(`{"model":"%s","messages":[{"role":"user","content":"hi"}]}`, model)
		if effort, ok := thinkingParam.(string); ok && effort != "" {
			base, _ = sjson.Set(base, "reasoning_effort", effort)
		}
		return []byte(base)
	case "claude":
		base := fmt.Sprintf(`{"model":"%s","messages":[{"role":"user","content":"hi"}]}`, model)
		if budget, ok := thinkingParam.(int); ok {
			base, _ = sjson.Set(base, "thinking.type", "enabled")
			base, _ = sjson.Set(base, "thinking.budget_tokens", budget)
		}
		return []byte(base)
	default:
		return []byte(fmt.Sprintf(`{"model":"%s","messages":[{"role":"user","content":"hi"}]}`, model))
	}
}

// buildBodyForProtocolWithRawThinking translates payload with raw thinking params.
func buildBodyForProtocolWithRawThinking(t *testing.T, fromProtocol, toProtocol, model string, thinkingParam any) ([]byte, error) {
	t.Helper()
	raw := buildRawPayloadWithThinking(fromProtocol, model, thinkingParam)
	stream := fromProtocol != toProtocol

	body := sdktranslator.TranslateRequest(
		sdktranslator.FromString(fromProtocol),
		sdktranslator.FromString(toProtocol),
		model,
		raw,
		stream,
	)

	var err error
	allowCompat := isOpenAICompatModel(model)
	switch toProtocol {
	case "gemini":
		body = util.ApplyDefaultThinkingIfNeeded(model, body)
		body = util.NormalizeGeminiThinkingBudget(model, body)
		body = util.StripThinkingConfigIfUnsupported(model, body)
	case "claude":
		// For raw payload, Claude thinking is passed through by translator
		// No additional processing needed as thinking is already in body
	case "openai":
		body = executor.NormalizeThinkingConfig(body, model, allowCompat)
		err = executor.ValidateThinkingConfig(body, model)
	case "codex":
		// Codex does not support allowCompat; always use false.
		body, err = normalizeCodexPayload(body, model, false)
	}

	body, _ = sjson.SetBytes(body, "model", model)
	body = filterThinkingBody(toProtocol, body, model, model)
	return body, err
}

func TestRawPayloadThinkingConversions(t *testing.T) {
	cleanup := registerCoreModels(t)
	defer cleanup()

	type scenario struct {
		name          string
		thinkingParam any // int for budget, string for effort level
	}

	numericName := func(budget int) string {
		if budget < 0 {
			return "budget-neg1"
		}
		return fmt.Sprintf("budget-%d", budget)
	}

	for _, model := range thinkingTestModels {
		supportsThinking := util.ModelSupportsThinking(model)
		usesLevels := util.ModelUsesThinkingLevels(model)
		allowCompat := isOpenAICompatModel(model)

		for _, from := range thinkingTestFromProtocols {
			var cases []scenario
			switch from {
			case "openai", "openai-response":
				cases = []scenario{
					{name: "no-thinking", thinkingParam: nil},
				}
				for _, lvl := range thinkingLevelSamples {
					cases = append(cases, scenario{
						name:          "effort-" + lvl,
						thinkingParam: lvl,
					})
				}
			case "gemini", "claude":
				cases = []scenario{
					{name: "no-thinking", thinkingParam: nil},
				}
				for _, budget := range thinkingNumericSamples {
					budget := budget
					cases = append(cases, scenario{
						name:          numericName(budget),
						thinkingParam: budget,
					})
				}
			}

			for _, to := range thinkingTestToProtocols {
				if from == to {
					continue
				}
				t.Logf("═══════════════════════════════════════════════════════════════════════════════")
				t.Logf("  RAW PAYLOAD: %s -> %s | model: %s", from, to, model)
				t.Logf("═══════════════════════════════════════════════════════════════════════════════")

				for _, cs := range cases {
					from := from
					to := to
					cs := cs
					testName := fmt.Sprintf("raw/%s->%s/%s/%s", from, to, model, cs.name)
					t.Run(testName, func(t *testing.T) {
						expectPresent, expectValue, expectErr := func() (bool, string, bool) {
							if cs.thinkingParam == nil {
								if to == "codex" && from != "openai-response" && supportsThinking && usesLevels {
									// Codex translators default reasoning.effort to "medium" for thinking-capable level models
									return true, "medium", false
								}
								return false, "", false
							}

							switch to {
							case "gemini":
								if !supportsThinking || usesLevels {
									return false, "", false
								}
								// Gemini expects numeric budget (only for non-level models)
								if budget, ok := cs.thinkingParam.(int); ok {
									norm := util.NormalizeThinkingBudget(model, budget)
									return true, fmt.Sprintf("%d", norm), false
								}
								// Convert effort level to budget for non-level models only
								if effort, ok := cs.thinkingParam.(string); ok && effort != "" {
									// "none" disables thinking - no thinkingBudget in output
									if strings.ToLower(effort) == "none" {
										return false, "", false
									}
									if budget, okB := util.ThinkingEffortToBudget(model, effort); okB {
										// ThinkingEffortToBudget already returns normalized budget
										return true, fmt.Sprintf("%d", budget), false
									}
									// Invalid effort does not map to a budget
									return false, "", false
								}
								return false, "", false
							case "claude":
								if !supportsThinking || usesLevels {
									return false, "", false
								}
								// Claude expects numeric budget (only for non-level models)
								if budget, ok := cs.thinkingParam.(int); ok && budget > 0 {
									norm := util.NormalizeThinkingBudget(model, budget)
									return true, fmt.Sprintf("%d", norm), false
								}
								// Convert effort level to budget for non-level models only
								if effort, ok := cs.thinkingParam.(string); ok && effort != "" {
									// "none" and "auto" don't produce budget_tokens
									lower := strings.ToLower(effort)
									if lower == "none" || lower == "auto" {
										return false, "", false
									}
									if budget, okB := util.ThinkingEffortToBudget(model, effort); okB {
										// ThinkingEffortToBudget already returns normalized budget
										return true, fmt.Sprintf("%d", budget), false
									}
									// Invalid effort - claude sets thinking.type:enabled but no budget_tokens
									return false, "", false
								}
								return false, "", false
							case "openai":
								if allowCompat {
									if effort, ok := cs.thinkingParam.(string); ok && strings.TrimSpace(effort) != "" {
										normalized := strings.ToLower(strings.TrimSpace(effort))
										return true, normalized, false
									}
									if budget, ok := cs.thinkingParam.(int); ok {
<<<<<<< HEAD
										if mapped, okM := util.OpenAIThinkingBudgetToEffort(model, budget); okM && mapped != "" {
=======
										if mapped, okM := util.ThinkingBudgetToEffort(model, budget); okM && mapped != "" {
>>>>>>> d1220de0
											return true, mapped, false
										}
									}
									return false, "", false
								}
								if !supportsThinking || !usesLevels {
									return false, "", false
								}
								if effort, ok := cs.thinkingParam.(string); ok && effort != "" {
									if normalized, okN := util.NormalizeReasoningEffortLevel(model, effort); okN {
										return true, normalized, false
									}
									return false, "", true // invalid level
								}
								if budget, ok := cs.thinkingParam.(int); ok {
<<<<<<< HEAD
									if mapped, okM := util.OpenAIThinkingBudgetToEffort(model, budget); okM && mapped != "" {
=======
									if mapped, okM := util.ThinkingBudgetToEffort(model, budget); okM && mapped != "" {
>>>>>>> d1220de0
										// Check if the mapped effort is valid for this model
										if _, validLevel := util.NormalizeReasoningEffortLevel(model, mapped); !validLevel {
											return true, mapped, true // expect validation error
										}
										return true, mapped, false
									}
								}
								return false, "", false
							case "codex":
								// Codex does not support allowCompat; require thinking-capable level models.
								if !supportsThinking || !usesLevels {
									return false, "", false
								}
								if effort, ok := cs.thinkingParam.(string); ok && effort != "" {
									if normalized, okN := util.NormalizeReasoningEffortLevel(model, effort); okN {
										return true, normalized, false
									}
									return false, "", true
								}
								if budget, ok := cs.thinkingParam.(int); ok {
<<<<<<< HEAD
									if mapped, okM := util.OpenAIThinkingBudgetToEffort(model, budget); okM && mapped != "" {
=======
									if mapped, okM := util.ThinkingBudgetToEffort(model, budget); okM && mapped != "" {
>>>>>>> d1220de0
										// Check if the mapped effort is valid for this model
										if _, validLevel := util.NormalizeReasoningEffortLevel(model, mapped); !validLevel {
											return true, mapped, true // expect validation error
										}
										return true, mapped, false
									}
								}
								if from != "openai-response" {
									// Codex translators default reasoning.effort to "medium" for thinking-capable models
									return true, "medium", false
								}
								return false, "", false
							}
							return false, "", false
						}()

						body, err := buildBodyForProtocolWithRawThinking(t, from, to, model, cs.thinkingParam)
						actualPresent, actualValue := func() (bool, string) {
							path := ""
							switch to {
							case "gemini":
								path = "generationConfig.thinkingConfig.thinkingBudget"
							case "claude":
								path = "thinking.budget_tokens"
							case "openai":
								path = "reasoning_effort"
							case "codex":
								path = "reasoning.effort"
							}
							if path == "" {
								return false, ""
							}
							val := gjson.GetBytes(body, path)
							if to == "codex" && !val.Exists() {
								reasoning := gjson.GetBytes(body, "reasoning")
								if reasoning.Exists() {
									val = reasoning.Get("effort")
								}
							}
							if !val.Exists() {
								return false, ""
							}
							if val.Type == gjson.Number {
								return true, fmt.Sprintf("%d", val.Int())
							}
							return true, val.String()
						}()

						t.Logf("from=%s to=%s model=%s param=%v present(expect=%v got=%v) value(expect=%s got=%s) err(expect=%v got=%v) body=%s",
							from, to, model, cs.thinkingParam, expectPresent, actualPresent, expectValue, actualValue, expectErr, err != nil, string(body))

						if expectErr {
							if err == nil {
								t.Fatalf("expected validation error but got none, body=%s", string(body))
							}
							return
						}
						if err != nil {
							t.Fatalf("unexpected error: %v body=%s", err, string(body))
						}

						if expectPresent != actualPresent {
							t.Fatalf("presence mismatch: expect %v got %v body=%s", expectPresent, actualPresent, string(body))
						}
						if expectPresent && expectValue != actualValue {
							t.Fatalf("value mismatch: expect %s got %s body=%s", expectValue, actualValue, string(body))
						}
					})
				}
			}
		}
	}
}

<<<<<<< HEAD
func TestOpenAIThinkingBudgetToEffortRanges(t *testing.T) {
=======
func TestThinkingBudgetToEffort(t *testing.T) {
>>>>>>> d1220de0
	cleanup := registerCoreModels(t)
	defer cleanup()

	cases := []struct {
		name   string
		model  string
		budget int
		want   string
		ok     bool
	}{
		{name: "dynamic-auto", model: "gpt-5", budget: -1, want: "auto", ok: true},
<<<<<<< HEAD
		{name: "zero-none", model: "gpt-5", budget: 0, want: "none", ok: true},
=======
		{name: "zero-none", model: "gpt-5", budget: 0, want: "minimal", ok: true},
>>>>>>> d1220de0
		{name: "low-min", model: "gpt-5", budget: 1, want: "low", ok: true},
		{name: "low-max", model: "gpt-5", budget: 1024, want: "low", ok: true},
		{name: "medium-min", model: "gpt-5", budget: 1025, want: "medium", ok: true},
		{name: "medium-max", model: "gpt-5", budget: 8192, want: "medium", ok: true},
		{name: "high-min", model: "gpt-5", budget: 8193, want: "high", ok: true},
		{name: "high-max", model: "gpt-5", budget: 24576, want: "high", ok: true},
		{name: "over-max-clamps-to-highest", model: "gpt-5", budget: 64000, want: "high", ok: true},
<<<<<<< HEAD
		{name: "over-max-xhigh-model", model: "gpt-5.2", budget: 50000, want: "xhigh", ok: true},
=======
		{name: "over-max-xhigh-model", model: "gpt-5.2", budget: 64000, want: "xhigh", ok: true},
>>>>>>> d1220de0
		{name: "negative-unsupported", model: "gpt-5", budget: -5, want: "", ok: false},
	}

	for _, cs := range cases {
		cs := cs
		t.Run(cs.name, func(t *testing.T) {
			got, ok := util.ThinkingBudgetToEffort(cs.model, cs.budget)
			if ok != cs.ok {
				t.Fatalf("ok mismatch for model=%s budget=%d: expect %v got %v", cs.model, cs.budget, cs.ok, ok)
			}
			if got != cs.want {
				t.Fatalf("value mismatch for model=%s budget=%d: expect %q got %q", cs.model, cs.budget, cs.want, got)
			}
		})
	}
}

func TestThinkingEffortToBudget(t *testing.T) {
	cleanup := registerCoreModels(t)
	defer cleanup()

	cases := []struct {
		name   string
		model  string
		effort string
		want   int
		ok     bool
	}{
		{name: "none", model: "gemini-2.5-pro", effort: "none", want: 0, ok: true},
		{name: "auto", model: "gemini-2.5-pro", effort: "auto", want: -1, ok: true},
		{name: "minimal", model: "gemini-2.5-pro", effort: "minimal", want: 512, ok: true},
		{name: "low", model: "gemini-2.5-pro", effort: "low", want: 1024, ok: true},
		{name: "medium", model: "gemini-2.5-pro", effort: "medium", want: 8192, ok: true},
		{name: "high", model: "gemini-2.5-pro", effort: "high", want: 24576, ok: true},
		{name: "xhigh", model: "gemini-2.5-pro", effort: "xhigh", want: 32768, ok: true},
		{name: "empty-unsupported", model: "gemini-2.5-pro", effort: "", want: 0, ok: false},
		{name: "invalid-unsupported", model: "gemini-2.5-pro", effort: "ultra", want: 0, ok: false},
		{name: "case-insensitive", model: "gemini-2.5-pro", effort: "LOW", want: 1024, ok: true},
		{name: "case-insensitive-medium", model: "gemini-2.5-pro", effort: "MEDIUM", want: 8192, ok: true},
	}

	for _, cs := range cases {
		cs := cs
		t.Run(cs.name, func(t *testing.T) {
			got, ok := util.ThinkingEffortToBudget(cs.model, cs.effort)
			if ok != cs.ok {
				t.Fatalf("ok mismatch for model=%s effort=%s: expect %v got %v", cs.model, cs.effort, cs.ok, ok)
			}
			if got != cs.want {
				t.Fatalf("value mismatch for model=%s effort=%s: expect %d got %d", cs.model, cs.effort, cs.want, got)
			}
		})
	}
}<|MERGE_RESOLUTION|>--- conflicted
+++ resolved
@@ -208,7 +208,6 @@
 	type scenario struct {
 		name        string
 		modelSuffix string
-<<<<<<< HEAD
 	}
 
 	numericName := func(budget int) string {
@@ -218,17 +217,6 @@
 		return fmt.Sprintf("numeric-%d", budget)
 	}
 
-=======
-	}
-
-	numericName := func(budget int) string {
-		if budget < 0 {
-			return "numeric-neg1"
-		}
-		return fmt.Sprintf("numeric-%d", budget)
-	}
-
->>>>>>> d1220de0
 	for _, model := range thinkingTestModels {
 		_ = registry.GetGlobalRegistry().GetModelInfo(model)
 
@@ -307,11 +295,7 @@
 									}
 									// Check numeric budget fallback for allowCompat
 									if budget, _, _, matched := util.ThinkingFromMetadata(metadata); matched && budget != nil {
-<<<<<<< HEAD
-										if mapped, okMap := util.OpenAIThinkingBudgetToEffort(normalizedModel, *budget); okMap && mapped != "" {
-=======
 										if mapped, okMap := util.ThinkingBudgetToEffort(normalizedModel, *budget); okMap && mapped != "" {
->>>>>>> d1220de0
 											return true, mapped, false
 										}
 									}
@@ -625,11 +609,7 @@
 										return true, normalized, false
 									}
 									if budget, ok := cs.thinkingParam.(int); ok {
-<<<<<<< HEAD
-										if mapped, okM := util.OpenAIThinkingBudgetToEffort(model, budget); okM && mapped != "" {
-=======
 										if mapped, okM := util.ThinkingBudgetToEffort(model, budget); okM && mapped != "" {
->>>>>>> d1220de0
 											return true, mapped, false
 										}
 									}
@@ -645,11 +625,7 @@
 									return false, "", true // invalid level
 								}
 								if budget, ok := cs.thinkingParam.(int); ok {
-<<<<<<< HEAD
-									if mapped, okM := util.OpenAIThinkingBudgetToEffort(model, budget); okM && mapped != "" {
-=======
 									if mapped, okM := util.ThinkingBudgetToEffort(model, budget); okM && mapped != "" {
->>>>>>> d1220de0
 										// Check if the mapped effort is valid for this model
 										if _, validLevel := util.NormalizeReasoningEffortLevel(model, mapped); !validLevel {
 											return true, mapped, true // expect validation error
@@ -670,11 +646,7 @@
 									return false, "", true
 								}
 								if budget, ok := cs.thinkingParam.(int); ok {
-<<<<<<< HEAD
-									if mapped, okM := util.OpenAIThinkingBudgetToEffort(model, budget); okM && mapped != "" {
-=======
 									if mapped, okM := util.ThinkingBudgetToEffort(model, budget); okM && mapped != "" {
->>>>>>> d1220de0
 										// Check if the mapped effort is valid for this model
 										if _, validLevel := util.NormalizeReasoningEffortLevel(model, mapped); !validLevel {
 											return true, mapped, true // expect validation error
@@ -749,11 +721,7 @@
 	}
 }
 
-<<<<<<< HEAD
-func TestOpenAIThinkingBudgetToEffortRanges(t *testing.T) {
-=======
 func TestThinkingBudgetToEffort(t *testing.T) {
->>>>>>> d1220de0
 	cleanup := registerCoreModels(t)
 	defer cleanup()
 
@@ -765,11 +733,7 @@
 		ok     bool
 	}{
 		{name: "dynamic-auto", model: "gpt-5", budget: -1, want: "auto", ok: true},
-<<<<<<< HEAD
-		{name: "zero-none", model: "gpt-5", budget: 0, want: "none", ok: true},
-=======
 		{name: "zero-none", model: "gpt-5", budget: 0, want: "minimal", ok: true},
->>>>>>> d1220de0
 		{name: "low-min", model: "gpt-5", budget: 1, want: "low", ok: true},
 		{name: "low-max", model: "gpt-5", budget: 1024, want: "low", ok: true},
 		{name: "medium-min", model: "gpt-5", budget: 1025, want: "medium", ok: true},
@@ -777,11 +741,7 @@
 		{name: "high-min", model: "gpt-5", budget: 8193, want: "high", ok: true},
 		{name: "high-max", model: "gpt-5", budget: 24576, want: "high", ok: true},
 		{name: "over-max-clamps-to-highest", model: "gpt-5", budget: 64000, want: "high", ok: true},
-<<<<<<< HEAD
-		{name: "over-max-xhigh-model", model: "gpt-5.2", budget: 50000, want: "xhigh", ok: true},
-=======
 		{name: "over-max-xhigh-model", model: "gpt-5.2", budget: 64000, want: "xhigh", ok: true},
->>>>>>> d1220de0
 		{name: "negative-unsupported", model: "gpt-5", budget: -5, want: "", ok: false},
 	}
 
