--- conflicted
+++ resolved
@@ -77,13 +77,10 @@
 	var noBrowser bool
 	var antigravityLogin bool
 	var kiroLogin bool
-<<<<<<< HEAD
-=======
 	var kiroGoogleLogin bool
 	var kiroAWSLogin bool
 	var kiroImport bool
 	var githubCopilotLogin bool
->>>>>>> a0c6cffb
 	var projectID string
 	var vertexImport string
 	var configPath string
@@ -103,15 +100,11 @@
 	flag.BoolVar(&useIncognito, "incognito", false, "Open browser in incognito/private mode for OAuth (useful for multiple accounts)")
 	flag.BoolVar(&noIncognito, "no-incognito", false, "Force disable incognito mode (uses existing browser session)")
 	flag.BoolVar(&antigravityLogin, "antigravity-login", false, "Login to Antigravity using OAuth")
-<<<<<<< HEAD
-	flag.BoolVar(&kiroLogin, "kiro-login", false, "Login to Kiro (Amazon Q) using refresh token")
-=======
 	flag.BoolVar(&kiroLogin, "kiro-login", false, "Login to Kiro using Google OAuth")
 	flag.BoolVar(&kiroGoogleLogin, "kiro-google-login", false, "Login to Kiro using Google OAuth (same as --kiro-login)")
 	flag.BoolVar(&kiroAWSLogin, "kiro-aws-login", false, "Login to Kiro using AWS Builder ID (device code flow)")
 	flag.BoolVar(&kiroImport, "kiro-import", false, "Import Kiro token from Kiro IDE (~/.aws/sso/cache/kiro-auth-token.json)")
-	flag.BoolVar(&githubCopilotLogin, "github-copilot-login", false, "Login to GitHub Copilot using device flow")
->>>>>>> a0c6cffb
+	flag.BoolVar(&githubCopilotLogin, "copilot-login", false, "Login to Copilot using device flow")
 	flag.StringVar(&projectID, "project_id", "", "Project ID (Gemini only, not required)")
 	flag.StringVar(&configPath, "config", DefaultConfigPath, "Configure File Path")
 	flag.StringVar(&vertexImport, "vertex-import", "", "Import Vertex service account key JSON file")
@@ -487,25 +480,15 @@
 		cmd.DoIFlowLogin(cfg, options)
 	} else if iflowCookie {
 		cmd.DoIFlowCookieAuth(cfg, options)
-<<<<<<< HEAD
 	} else if clineLogin {
 		cmd.DoClineLogin(cfg, options)
-	} else if kiroLogin {
-		cmd.DoKiroLogin(cfg, options)
-=======
-	} else if kiroLogin {
+	} else if kiroLogin || kiroGoogleLogin {
 		// For Kiro auth, default to incognito mode for multi-account support
 		// Users can explicitly override with --no-incognito
 		// Note: This config mutation is safe - auth commands exit after completion
 		// and don't share config with StartService (which is in the else branch)
 		setKiroIncognitoMode(cfg, useIncognito, noIncognito)
 		cmd.DoKiroLogin(cfg, options)
-	} else if kiroGoogleLogin {
-		// For Kiro auth, default to incognito mode for multi-account support
-		// Users can explicitly override with --no-incognito
-		// Note: This config mutation is safe - auth commands exit after completion
-		setKiroIncognitoMode(cfg, useIncognito, noIncognito)
-		cmd.DoKiroGoogleLogin(cfg, options)
 	} else if kiroAWSLogin {
 		// For Kiro auth, default to incognito mode for multi-account support
 		// Users can explicitly override with --no-incognito
@@ -513,7 +496,6 @@
 		cmd.DoKiroAWSLogin(cfg, options)
 	} else if kiroImport {
 		cmd.DoKiroImport(cfg, options)
->>>>>>> a0c6cffb
 	} else {
 		// In cloud deploy mode without config file, just wait for shutdown signals
 		if isCloudDeploy && !configFileExists {
