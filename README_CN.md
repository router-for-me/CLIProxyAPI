--- conflicted
+++ resolved
@@ -10,67 +10,8 @@
 
 ## 与主线版本版本差异
 
-<<<<<<< HEAD
-[![bigmodel.cn](https://assets.router-for.me/chinese.png)](https://www.bigmodel.cn/claude-code?ic=RRVJPB5SII)
-
-本项目由 Z智谱 提供赞助, 他们通过 GLM CODING PLAN 对本项目提供技术支持。
-
-GLM CODING PLAN 是专为AI编码打造的订阅套餐，每月最低仅需20元，即可在十余款主流AI编码工具如 Claude Code、Cline、Roo Code 中畅享智谱旗舰模型GLM-4.6，为开发者提供顶尖的编码体验。
-
-智谱AI为本软件提供了特别优惠，使用以下链接购买可以享受九折优惠：https://www.bigmodel.cn/claude-code?ic=RRVJPB5SII
-
-## 功能特性
-
-- 为 CLI 模型提供 OpenAI/Gemini/Claude/Codex 兼容的 API 端点
-- 新增 OpenAI Codex（GPT 系列）支持（OAuth 登录）
-- 新增 Claude Code 支持（OAuth 登录）
-- 新增 Qwen Code 支持（OAuth 登录）
-- 新增 iFlow 支持（OAuth 登录）
-- 支持流式与非流式响应
-- 函数调用/工具支持
-- 多模态输入（文本、图片）
-- 多账户支持与轮询负载均衡（Gemini、OpenAI、Claude、Qwen 与 iFlow）
-- 简单的 CLI 身份验证流程（Gemini、OpenAI、Claude、Qwen 与 iFlow）
-- 支持 Gemini AIStudio API 密钥
-- 支持 AI Studio Build 多账户轮询
-- 支持 Gemini CLI 多账户轮询
-- 支持 Claude Code 多账户轮询
-- 支持 Qwen Code 多账户轮询
-- 支持 iFlow 多账户轮询
-- 支持 OpenAI Codex 多账户轮询
-- 通过配置接入上游 OpenAI 兼容提供商（例如 OpenRouter）
-- 可复用的 Go SDK（见 `docs/sdk-usage_CN.md`）
-
-## 新手入门
-
-CLIProxyAPI 用户手册： [https://help.router-for.me/](https://help.router-for.me/cn/)
-
-## 管理 API 文档
-
-请参见 [MANAGEMENT_API_CN.md](https://help.router-for.me/cn/management/api)
-
-## Amp CLI 支持
-
-CLIProxyAPI 已内置对 [Amp CLI](https://ampcode.com) 和 Amp IDE 扩展的支持，可让你使用自己的 Google/ChatGPT/Claude OAuth 订阅来配合 Amp 编码工具：
-
-- 提供商路由别名，兼容 Amp 的 API 路径模式（`/api/provider/{provider}/v1...`）
-- 管理代理，处理 OAuth 认证和账号功能
-- 智能模型回退与自动路由
-- 以安全为先的设计，管理端点仅限 localhost
-
-**→ [Amp CLI 完整集成指南](https://help.router-for.me/cn/agent-client/amp-cli.html)**
-
-## SDK 文档
-
-- 使用文档：[docs/sdk-usage_CN.md](docs/sdk-usage_CN.md)
-- 高级（执行器与翻译器）：[docs/sdk-advanced_CN.md](docs/sdk-advanced_CN.md)
-- 认证: [docs/sdk-access_CN.md](docs/sdk-access_CN.md)
-- 凭据加载/更新: [docs/sdk-watcher_CN.md](docs/sdk-watcher_CN.md)
-- 自定义 Provider 示例：`examples/custom-provider`
-=======
 - 新增 GitHub Copilot 支持（OAuth 登录），由[em4go](https://github.com/em4go/CLIProxyAPI/tree/feature/github-copilot-auth)提供
 - 新增 Kiro (AWS CodeWhisperer) 支持 (OAuth 登录), 由[fuko2935](https://github.com/fuko2935/CLIProxyAPI/tree/feature/kiro-integration)、[Ravens2121](https://github.com/Ravens2121/CLIProxyAPIPlus/)提供
->>>>>>> 923a5d6e
 
 ## 贡献
 
