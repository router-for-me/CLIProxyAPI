--- conflicted
+++ resolved
@@ -59,7 +59,6 @@
 # When true, enable authentication for the WebSocket API (/v1/ws).
 ws-auth: false
 
-<<<<<<< HEAD
 # Disable API key authentication for all endpoints (Ollama compatibility mode).
 # When true, all requests are allowed without API key validation.
 # Useful for local development or when using Ollama-compatible clients.
@@ -73,8 +72,6 @@
 # safety settings, image config, payload overrides) internally for cleaner architecture.
 use-canonical-translator: false
 
-=======
->>>>>>> 361443db
 # Gemini API keys
 # gemini-api-key:
 #   - api-key: "AIzaSy...01"
@@ -88,14 +85,12 @@
 #       - "*-preview"          # wildcard matching suffix (e.g. gemini-3-pro-preview)
 #       - "*flash*"            # wildcard matching substring (e.g. gemini-2.5-flash-lite)
 #   - api-key: "AIzaSy...02"
-<<<<<<< HEAD
+
 
 # API keys for official Generative Language API (legacy compatibility)
 # generative-language-api-key:
 #   - "AIzaSy...01"
 #   - "AIzaSy...02"
-=======
->>>>>>> 361443db
 
 # Codex API keys
 # codex-api-key:
